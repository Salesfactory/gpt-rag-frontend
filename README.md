--- conflicted
+++ resolved
@@ -13,15 +13,11 @@
   
 **1) Clone the Repository**
 
-<<<<<<< HEAD
-**1) Build App**
-=======
 ```
 git clone https://github.com/Azure/gpt-rag-frontend.git
 ```
 
 **2) Build App**
->>>>>>> d133eb54
 
 Everytime you change frontend code you need to build it before a new deployment, including in the first time:
 
@@ -31,11 +27,7 @@
 npm run build
 ```
 
-<<<<<<< HEAD
 **2) Deploy to Azure** 
-=======
-**3) Deploy to Azure** 
->>>>>>> d133eb54
 
 Execute the following commands in the terminal to deploy your function:
 
