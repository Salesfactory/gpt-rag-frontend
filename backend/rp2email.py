--- conflicted
+++ resolved
@@ -730,13 +730,9 @@
             if not is_summarization:
                 email_data = processor.process()
             elif is_summarization:
-<<<<<<< HEAD
                 email_data = processor.process_summary() 
             success = send_email(email_data, recipients, attachment_path, email_subject, save_email, document_id=email_data.get("document_id"))
-=======
-                email_data = processor.process_summary(summary, email_subject) 
-            success = send_email(email_data, recipients, attachment_path, email_subject, save_email)
->>>>>>> e891b603
+    
             return success
         
     except ValueError as e:
