from functools import wraps
import logging
import uuid
import os
from flask import request, jsonify, Flask
from http import HTTPStatus
from typing import Tuple, Dict, Any
<<<<<<< HEAD
from datetime import datetime, timezone, timedelta
from azure.identity import DefaultAzureCredential
from azure.cosmos import CosmosClient
from azure.cosmos.exceptions import CosmosHttpResponseError


AZURE_DB_ID = os.environ.get("AZURE_DB_ID")
AZURE_DB_NAME = os.environ.get("AZURE_DB_NAME")

if not AZURE_DB_ID:
    raise ValueError("AZURE_DB_ID is not set in environment variables")

AZURE_DB_URI = f"https://{AZURE_DB_ID}.documents.azure.com:443/"
=======
from azure.identity import DefaultAzureCredential
from azure.cosmos import CosmosClient
from azure.cosmos.exceptions import CosmosResourceNotFoundError

>>>>>>> e4c60fdf

AZURE_DB_ID = os.environ.get("AZURE_DB_ID")
AZURE_DB_NAME = os.environ.get("AZURE_DB_NAME")
AZURE_DB_URI = f"https://{AZURE_DB_ID}.documents.azure.com:443/"

# Response Formatting: Type hint for JSON responses
JsonResponse = Tuple[Dict[str, Any], int]


# Response Formatting: Standardized error response creation
def create_error_response(message: str, status_code: int) -> JsonResponse:
    """
    Create a standardized error response.
    Response Formatting: Ensures consistent error response structure.
    """
    return jsonify({"error": {"message": message, "status": status_code}}), status_code


# Response Formatting: Standardized success response creation
def create_success_response(data: Dict[str, Any]) -> JsonResponse:
    """
    Create a standardized success response.
    Response Formatting: Ensures consistent success response structure.
    """
    return jsonify({"data": data, "status": HTTPStatus.OK}), HTTPStatus.OK


# Error Handling: Custom exception hierarchy for subscription-specific errors
class SubscriptionError(Exception):
    """Base exception for subscription-related errors"""

    pass

class InvalidFinancialPriceError(SubscriptionError):
    """Raised when subscription modification fails"""

    pass

class InvalidSubscriptionError(SubscriptionError):
    """Raised when subscription modification fails"""

    pass

class MissingJSONPayloadError(Exception):
    """Raised when JSON payload is missing"""

    pass

class MissingRequiredFieldError(Exception):
    """Raised when a required field is missing"""

    pass

class InvalidParameterError(Exception):
    """Raised when an invalid parameter is provided"""

    pass


# Security: Decorator to ensure client principal ID is present
def require_client_principal(f):
    """
    Decorator that validates the presence of client principal ID in request headers.
    Security: Ensures proper authentication before processing requests.
    """

    @wraps(f)
    def decorated_function(*args, **kwargs):
        client_principal_id = request.headers.get("X-MS-CLIENT-PRINCIPAL-ID")
        if not client_principal_id:
            # Logging: Warning for security-related events
            logging.warning("Attempted access without client principal ID")
            return create_error_response("Missing required client principal ID", HTTPStatus.UNAUTHORIZED)
        return f(*args, **kwargs)
    return decorated_function

################################################
# Financial Doc Ingestion Utils
################################################

# utils.py
import os
import logging
from pathlib import Path
import pdfkit
from typing import Dict, Any, Tuple, Optional, Union
import logging 
import shutil
from app_config import ALLOWED_FILING_TYPES


# configure logging
logging.basicConfig(
    level = logging.INFO,
    format='%(asctime)s - %(name)s - %(levelname)s - %(message)s'
)

logger = logging.getLogger(__name__)

################################################
# financialDocument (EDGAR) Ingestion
################################################

def validate_payload(data: Dict[str, Any]) -> Tuple[bool, str]:
    """
    Validate the request payload for Edgar financialDocument endpoint
    
    Args:
        data (dict): The request payload
        
    Returns:
        tuple: (is_valid: bool, error_message: str)
    """
    # Check if equity_ids exists and is not empty
    if not data.get('equity_id'):
        return False, "equity_id is required"
    
    # check if date is provided 
    if not data.get('after_date'):
        logger.warning("No after_date provided, retrieving most recent filings")
    
    # Check if equity_ids is not empty
    if data['equity_id'].strip() == "":
        return False, "equity_id cannot be empty"
    
    # Validate filing_types if provided
    if not data.get('filing_type'):
        return False, "filing_type is required"
    
    # Check if all filing types are valid
    if data['filing_type'] not in ALLOWED_FILING_TYPES:
        return False, f"Invalid filing type(s): {data['filing_type']}. Allowed types are: {', '.join(ALLOWED_FILING_TYPES)}"
    
    return True, ""


def convert_html_to_pdf(
    input_path: Union[str, Path],
    output_path: Union[str, Path],
    options: Optional[Dict] = None
) -> bool:
    """
    Convert HTML file to PDF using wkhtmltopdf.

    Args:
        input_path (Union[str, Path]): Path to the input HTML file
        output_path (Union[str, Path]): Path where the PDF will be saved
        wkhtmltopdf_path (Optional[str]): Path to wkhtmltopdf executable
        options (Optional[Dict]): Additional options for PDF conversion

    Returns:
        bool: True if conversion was successful, False otherwise

    Raises:
        FileNotFoundError: If input file or wkhtmltopdf executable doesn't exist
        OSError: If there's an error during PDF conversion
        Exception: For other unexpected errors
    """

    try:
        # Convert paths to Path objects for better path handling
        input_path = Path(input_path)
        output_path = Path(output_path)

        # Validate input file exists
        if not input_path.exists():
            raise FileNotFoundError(f"Input file not found: {input_path}")

        # Create output directory if it doesn't exist
        output_path.parent.mkdir(parents=True, exist_ok=True)

        # Default options if none provided
        if options is None:
            options = {
                'quiet': '',
                'enable-local-file-access': '',
                'encoding': 'UTF-8',
                'no-stop-slow-scripts': '',
                'disable-smart-shrinking': ''
            }

        logger.info(f"Converting {input_path} to PDF...")
        
        # Perform conversion
        pdfkit.from_file(
            str(input_path),
            str(output_path),
            options=options
        )

        # Verify the output file was created
        if not output_path.exists():
            raise OSError("PDF file was not created")

        logger.info(f"Successfully converted to PDF: {output_path}")
        return True

    except FileNotFoundError as e:
        logger.error(f"File not found error: {str(e)}")
        raise

    except OSError as e:
        logger.error(f"PDF conversion error: {str(e)}")
        # Clean up partial output file if it exists
        if output_path.exists():
            output_path.unlink()
        raise

    except Exception as e:
        logger.error(f"Unexpected error during PDF conversion: {str(e)}")
        # Clean up partial output file if it exists
        if output_path.exists():
            output_path.unlink()
        raise



def check_and_install_wkhtmltopdf():
    """Check if wkhtmltopdf is installed and configured properly"""
    import subprocess
    import sys
    import os
    
    try:
        # For Windows, add wkhtmltopdf to PATH if not already present
        if sys.platform == 'win32':
            wkhtmltopdf_path = r'C:\Program Files\wkhtmltopdf\bin'
            logger.info(f"Windows detected")
            if os.path.exists(wkhtmltopdf_path):
                logger.info(f"wkhtmltopdf directory found at {wkhtmltopdf_path}")
                if wkhtmltopdf_path not in os.environ['PATH']:
                    logger.info(f"Adding wkhtmltopdf to PATH: {wkhtmltopdf_path}")
                    os.environ['PATH'] += os.pathsep + wkhtmltopdf_path
            else:
                logger.warning(f"wkhtmltopdf directory not found at {wkhtmltopdf_path}")
                return install_wkhtmltopdf()

        # Try to run wkhtmltopdf --version
        result = subprocess.run(
            ['wkhtmltopdf', '--version'],
            stdout=subprocess.PIPE,
            stderr=subprocess.PIPE,
            check=True,
            text=True
        )
        logger.info(f"wkhtmltopdf is installed and configured. Version: {result.stdout.strip()}")
        return True
        
    except (subprocess.SubprocessError, FileNotFoundError):
        logger.warning("wkhtmltopdf not found or not properly configured")
        return install_wkhtmltopdf()
    except Exception as e:
        logger.error(f"Unexpected error checking wkhtmltopdf: {str(e)}")
        return False

def install_wkhtmltopdf():
    """Attempt to install wkhtmltopdf based on the operating system"""
    import subprocess
    import sys
    import platform
    
    if sys.platform == 'win32':
        # Windows installation code remains the same
        download_url = "https://wkhtmltopdf.org/downloads.html"
        logger.error(
            "Automatic installation not supported on Windows. "
            "Please install wkhtmltopdf manually:\n"
            "1. Download from: " + download_url + "\n"
            "2. Install to default location (C:\\Program Files\\wkhtmltopdf)\n"
            "3. Add C:\\Program Files\\wkhtmltopdf\\bin to your system PATH"
        )
        return False
        
    elif sys.platform.startswith('linux'):
        try:
            logger.info("Installing wkhtmltopdf on Linux...")
            
            # Try to determine the package manager
            if subprocess.run(['which', 'apt-get'], stdout=subprocess.PIPE, stderr=subprocess.PIPE).returncode == 0:
                # Debian/Ubuntu
                install_cmd = ['apt-get', 'install', '-y', 'wkhtmltopdf']
            elif subprocess.run(['which', 'yum'], stdout=subprocess.PIPE, stderr=subprocess.PIPE).returncode == 0:
                # CentOS/RHEL
                install_cmd = ['yum', 'install', '-y', 'wkhtmltopdf']
            else:
                logger.error("Could not determine package manager. Please install wkhtmltopdf manually.")
                return False

            # Try to install without sudo first
            try:
                subprocess.run(install_cmd, check=True)
            except subprocess.CalledProcessError:
                # If that fails, try with sudo if available
                if subprocess.run(['which', 'sudo'], stdout=subprocess.PIPE, stderr=subprocess.PIPE).returncode == 0:
                    install_cmd.insert(0, 'sudo')
                    subprocess.run(install_cmd, check=True)
                else:
                    logger.error("Installation requires root privileges. Please install wkhtmltopdf manually.")
                    return False

            logger.info("wkhtmltopdf installed successfully")
            return True
            
        except subprocess.SubprocessError as e:
            logger.error(f"Failed to install wkhtmltopdf: {str(e)}")
            return False
        except Exception as e:
            logger.error(f"Unexpected error during installation: {str(e)}")
            return False
    else:
        logger.error(f"Unsupported operating system: {sys.platform}")
        return False

def cleanup_resources() -> bool:
    # Delete all files in the sec-edgar-filings directory
    try: 
        filings_dir = os.path.join(os.getcwd(), "sec-edgar-filings")
        if os.path.exists(filings_dir):
            logger.info(f"Deleting all files in {filings_dir}")
            shutil.rmtree(filings_dir)
            logger.info(f"Deleted all files in {filings_dir}")
            return True
        else:
            logger.info(f"No files to delete in {filings_dir} - directory does not exist")
            return True
    except Exception as e:
        logger.error(f"Error during cleanup: {str(e)}")
        return False

def _extract_response_data(response):
    """Helper function to extract JSON data from response objects"""
    if isinstance(response, tuple):
        return response[0].get_json()
    return response.get_json()

################################################
# Email distribution Utils
################################################
from typing import List
from email.message import EmailMessage
import smtplib

EMAIL_CONTAINER_NAME = 'emails'
class EmailServiceError(Exception):
    """Base exception for email service errors"""
    pass

class EmailService:
    def __init__(self, smtp_server, smtp_port, username, password):
        self.smtp_server = smtp_server
        self.smtp_port = int(smtp_port)
        self.username = username
        self.password = password
        self._server = None

    def _get_server(self):
        """Get or create SMTP server connection with SSL"""
        if self._server is None:
            try:
                # Use SMTP_SSL instead of SMTP
                server = smtplib.SMTP_SSL(self.smtp_server, self.smtp_port, timeout=30)
                server.login(self.username, self.password)
                self._server = server
            except Exception as e:
                logger.error(f"Failed to create SMTP connection: {str(e)}")
                raise EmailServiceError(f"SMTP connection failed: {str(e)}")
        return self._server

    def send_email(self, subject, html_content, recipients, attachment_path=None):
        max_retries = 3
        retry_delay = 2  # seconds
        import time
        
        for attempt in range(max_retries):
            try:
                msg = EmailMessage()
                msg['Subject'] = subject
                msg['From'] = self.username
                msg['Bcc'] = ','.join(recipients)
                msg.add_alternative(html_content, subtype='html')

                if attachment_path:
                    self._add_attachment(msg, attachment_path)

                server = self._get_server()
                server.send_message(msg)
                return  # Success, exit the function
                
            except smtplib.SMTPServerDisconnected:
                logger.warning(f"SMTP server disconnected (attempt {attempt + 1}/{max_retries})")
                self._server = None  # Reset the connection
                if attempt < max_retries - 1:
                    time.sleep(retry_delay)
                    continue
                raise EmailServiceError("Failed to maintain SMTP connection after multiple attempts")
                
            except Exception as e:
                logger.error(f"Error sending email (attempt {attempt + 1}/{max_retries}): {str(e)}")
                if attempt < max_retries - 1:
                    time.sleep(retry_delay)
                    continue
                raise EmailServiceError(f"Failed to send email: {str(e)}")
    
    def _add_attachment(self, msg, attachment_path):
        """Add an attachment to the email message"""
        try: 
            # convert to path object and resolve to absolute path
            file_path = Path(attachment_path).resolve()
            # validate file exists and is accessible
            if not file_path.exists():
                raise EmailServiceError(f"File not found: {attachment_path}")

            with open(file_path, 'rb') as file:
                file_data = file.read()
                file_name = file_path.name
                msg.add_attachment(file_data, 
                                maintype='application', 
                                subtype='octet-stream', 
                                filename=file_name)
        except (OSError, EmailServiceError) as e:
            logger.error(f"Error adding attachment: {str(e)}")
            raise EmailServiceError(f"Error adding attachment: {str(e)}")
        

    def _save_email_to_blob(self, 
                            html_content: str,
                            subject: str,
                            recipients: List[str],
                            attachment_path: Optional[str] = None) -> str:
        """
        Save the email content to a blob storage container
        """
        from azure.storage.blob import BlobServiceClient
        from datetime import datetime, timezone
        from azure.storage.blob import ContentSettings
        from azure.identity import DefaultAzureCredential
        from financial_doc_processor import BlobUploadError
        import uuid


        credential = DefaultAzureCredential()
        BLOB_STORAGE_URL = f"https://{os.getenv('STORAGE_ACCOUNT')}.blob.core.windows.net"
        blob_service_client = BlobServiceClient(
            account_url=BLOB_STORAGE_URL,
            credential=credential
        )
        blob_container_client = blob_service_client.get_container_client(EMAIL_CONTAINER_NAME)
        # create an id for the email 
        email_id = str(uuid.uuid4())
        timestamp = datetime.now(timezone.utc).isoformat()
        # get date only from timestamp
        date_only = timestamp.split('T')[0]
        
        # create a blob name for the email 
        blob_name = f"{date_only}/{email_id}/content.html"

        # add metadata to the blob
        metadata = {
            "email_id": email_id,
            "subject": subject,
            "created_at": datetime.now(timezone.utc).isoformat(),
            "recipients": ', '.join(recipients),
            "has_attachment": str(bool(attachment_path))
        }

        # upload the email content to the blob
        try:
            blob_container_client.upload_blob(blob_name, html_content, metadata=metadata, content_settings=ContentSettings(content_type='text/html'))
        except BlobUploadError as e:
            logger.error(f"Error uploading email to blob: {str(e)}")
            raise BlobUploadError(f"Error uploading email to blob: {str(e)}")

        # return the blob name
        return blob_name

################################################
# Chat History Get All Chats From User
################################################

def get_conversations(user_id):
    try:
        credential = DefaultAzureCredential()
        db_client = CosmosClient(AZURE_DB_URI, credential, consistency_level="Session")
        db = db_client.get_database_client(database=AZURE_DB_NAME)
        container = db.get_container_client("conversations")

        query = (
            "SELECT c.id, c.conversation_data.start_date, c.conversation_data.history[0].content AS first_message, c.conversation_data.type FROM c WHERE c.conversation_data.interaction.user_id = @user_id"
        )
        parameters = [dict(name="@user_id", value=user_id)]

        try:
            conversations = list(container.query_items(query=query, parameters=parameters, enable_cross_partition_query=True))
        except CosmosHttpResponseError as e:
            logging.error(f"CosmosDB error retrieving conversations for user '{user_id}': {e}")
            return []
        except Exception as e:
            logging.exception(f"Unexpected error retrieving conversations for user '{user_id}': {e}")
            return []

        # DEFAULT DATE 1 YEAR AGO in case start_date is not present
        now = datetime.now()
        one_year_ago = now - timedelta(days=365)
        default_date = one_year_ago.strftime("%Y-%m-%d %H:%M:%S")

        formatted_conversations = [
            {
                "id": con["id"],
                "start_date": con.get("start_date", default_date),
                "content": con.get("first_message", "No content"),
                "type": con.get("type", "default"),
            }
            for con in conversations
        ]

        return formatted_conversations
    except Exception as e:
        logging.error(
            f"Error retrieving the conversations for user '{user_id}': {str(e)}"
        )
        return []

################################################
# AZURE GET SECRET
################################################
def get_azure_key_vault_secret(secret_name):
    """
    Retrieve a secret value from Azure Key Vault.

    Args:
        secret_name (str): The name of the secret to retrieve.

    Returns:
        str: The value of the secret.

    Raises:
        Exception: If the secret cannot be retrieved.
    """
    from azure.keyvault.secrets import SecretClient
    from azure.identity import DefaultAzureCredential
    try:
        keyVaultName = os.getenv("AZURE_KEY_VAULT_NAME")
        if not keyVaultName:
            raise ValueError("Environment variable 'AZURE_KEY_VAULT_NAME' is not set.")

        KVUri = f"https://{keyVaultName}.vault.azure.net"
        credential = DefaultAzureCredential()
        client = SecretClient(vault_url=KVUri, credential=credential)
        logging.info(
            f"[webbackend] retrieving {secret_name} secret from {keyVaultName}."
        )
        retrieved_secret = client.get_secret(secret_name)
        return retrieved_secret.value
    except Exception as e:
        logging.error(f"Failed to retrieve secret '{secret_name}': {e}")
        raise


def set_settings(client_principal, temperature, frequency_penalty, presence_penalty):

    new_setting = {}
    credential = DefaultAzureCredential()
    db_client = CosmosClient(AZURE_DB_URI, credential, consistency_level="Session")
    db = db_client.get_database_client(database=AZURE_DB_NAME)
    container = db.get_container_client("settings")

    # set default values
    temperature = temperature if temperature is not None else 0.0
    frequency_penalty = frequency_penalty if frequency_penalty is not None else 0.0
    presence_penalty = presence_penalty if presence_penalty is not None else 0.0

    # validate temperature, frequency_penalty, presence_penalty
    if temperature < 0 or temperature > 1:
        logging.error(
            f"[util__module] set_settings: invalid temperature value {temperature}."
        )
        return

    if frequency_penalty < 0 or frequency_penalty > 1:
        logging.error(
            f"[util__module] set_settings: invalid frequency_penalty value {frequency_penalty}."
        )
        return

    if presence_penalty < 0 or presence_penalty > 1:
        logging.error(
            f"[util__module] set_settings: invalid presence_penalty value {presence_penalty}."
        )
        return


    if client_principal["id"]:
        query = "SELECT * FROM c WHERE c.user_id = @user_id"
        parameters = [{"name": "@user_id", "value": client_principal["id"]}]

        logging.info(f"[util__module] set_settings: user_id {client_principal['id']}.")

        results = list(
            container.query_items(
                query=query, parameters=parameters, enable_cross_partition_query=True
            )
        )

        if results:
            logging.info(
                f"[util__module] set_settings: user_id {client_principal['id']} found, results are {results}."
            )
            setting = results[0]

            setting["temperature"] = temperature
            setting["frequencyPenalty"] = frequency_penalty
            setting["presencePenalty"] = presence_penalty
            try:
                container.replace_item(item=setting["id"], body=setting)
                logging.info(
                    f"Successfully updated settings document for user {client_principal['id']}"
                )
                return{
                    "status": "success",
                    "message": "Settings updated successfully"
                }
            except CosmosResourceNotFoundError:
                logging.error(f"[util__module] No settings found for user {client_principal['id']}")
            except Exception as e:
                logging.error(
                    f"[util__module] Failed to update settings document for user {client_principal['id']}. Error: {str(e)}"
                )
        else:
            logging.info(
                f"[util__module] set_settings: user_id {client_principal['id']} not found. creating new document."
            )

            try:
                new_setting["id"] = str(uuid.uuid4())
                new_setting["user_id"] = client_principal["id"]
                new_setting["temperature"] = temperature
                new_setting["frequencyPenalty"] = frequency_penalty
                new_setting["presencePenalty"] = presence_penalty
                container.create_item(body=new_setting)

                logging.info(
                    f"Successfully created new settings document for user {client_principal['id']}"
                )
                return{
                    "status": "success",
                    "message": "Settings updated successfully"
                }
            except CosmosResourceNotFoundError:
                logging.info(f"[util__module] get_setting: No settings found for user {client_principal['id']}")
            except Exception as e:
                logging.error(
                    f"Failed to create settings document for user {client_principal['id']}. Error: {str(e)}"
                )
    else:
        logging.info(f"[util__module] set_settings: user_id not provided.")

def get_client_principal():
    """Util to extract the Client Principal Headers"""
    client_principal_id = request.headers.get("X-MS-CLIENT-PRINCIPAL-ID")
    client_principal_name = request.headers.get("X-MS-CLIENT-PRINCIPAL-NAME")

    if not client_principal_id or not client_principal_name:
        return None, jsonify({
            "error": "Missing required parameters, client_principal_id or client_principal_name"
        }), 400

    return {"id": client_principal_id, "name": client_principal_name}, None, None

def get_setting(client_principal):
    if not client_principal["id"]:
        return {}

    logging.info("User ID found. Getting settings for user: " + client_principal["id"])

    setting = {}
    credential = DefaultAzureCredential()
    db_client = CosmosClient(AZURE_DB_URI, credential, consistency_level="Session")
    db = db_client.get_database_client(database=AZURE_DB_NAME)
    container = db.get_container_client("settings")
    try:
        query = "SELECT c.temperature, c.frequencyPenalty, c.presencePenalty FROM c WHERE c.user_id = @user_id"
        parameters = [{"name": "@user_id", "value": client_principal["id"]}]
        result = list(
            container.query_items(
                query=query, parameters=parameters, enable_cross_partition_query=True
            )
        )
        if result:
            setting = result[0]
    except Exception as e:
        logging.info(
            f"[util__module] get_setting: no settings found for user {client_principal['id']} (keyvalue store with '{client_principal['id']}' id does not exist)."
        )
    return setting<|MERGE_RESOLUTION|>--- conflicted
+++ resolved
@@ -5,7 +5,7 @@
 from flask import request, jsonify, Flask
 from http import HTTPStatus
 from typing import Tuple, Dict, Any
-<<<<<<< HEAD
+
 from datetime import datetime, timezone, timedelta
 from azure.identity import DefaultAzureCredential
 from azure.cosmos import CosmosClient
@@ -19,12 +19,7 @@
     raise ValueError("AZURE_DB_ID is not set in environment variables")
 
 AZURE_DB_URI = f"https://{AZURE_DB_ID}.documents.azure.com:443/"
-=======
-from azure.identity import DefaultAzureCredential
-from azure.cosmos import CosmosClient
-from azure.cosmos.exceptions import CosmosResourceNotFoundError
-
->>>>>>> e4c60fdf
+
 
 AZURE_DB_ID = os.environ.get("AZURE_DB_ID")
 AZURE_DB_NAME = os.environ.get("AZURE_DB_NAME")
