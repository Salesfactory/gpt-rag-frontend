--- conflicted
+++ resolved
@@ -7,19 +7,12 @@
 from typing import Tuple, Dict, Any
 from azure.identity import DefaultAzureCredential
 from azure.cosmos import CosmosClient
-<<<<<<< HEAD
-=======
 from azure.cosmos.exceptions import CosmosResourceNotFoundError
->>>>>>> e4c60fdf
 
 
 AZURE_DB_ID = os.environ.get("AZURE_DB_ID")
 AZURE_DB_NAME = os.environ.get("AZURE_DB_NAME")
-<<<<<<< HEAD
-AZURE_DB_URI = f"https://{AZURE_DB_ID}.documents.azure.com/"
-=======
 AZURE_DB_URI = f"https://{AZURE_DB_ID}.documents.azure.com:443/"
->>>>>>> e4c60fdf
 
 # Response Formatting: Type hint for JSON responses
 JsonResponse = Tuple[Dict[str, Any], int]
@@ -526,29 +519,6 @@
         logging.error(f"Failed to retrieve secret '{secret_name}': {e}")
         raise
 
-<<<<<<< HEAD
-################################################
-# INVITATION UTILS
-################################################
-
-def get_invitations(organization_id):
-    if not organization_id:
-        return {"error": "Organization ID not found."}
-
-    logging.info(
-        "Organization ID found. Getting invitations for organization: " + organization_id
-    )
-
-    invitations = []
-    credential = DefaultAzureCredential()
-    db_client = CosmosClient(AZURE_DB_URI, credential, consistency_level="Session")
-    db = db_client.get_database_client(database=AZURE_DB_NAME)
-    container = db.get_container_client("invitations")
-    try:
-        query = "SELECT * FROM c WHERE c.organization_id = @organization_id"
-        parameters = [{"name": "@organization_id", "value": organization_id}]
-        result = list(
-=======
 
 def set_settings(client_principal, temperature, frequency_penalty, presence_penalty):
 
@@ -590,35 +560,10 @@
         logging.info(f"[util__module] set_settings: user_id {client_principal['id']}.")
 
         results = list(
->>>>>>> e4c60fdf
             container.query_items(
                 query=query, parameters=parameters, enable_cross_partition_query=True
             )
         )
-<<<<<<< HEAD
-        if result:
-            invitations = result
-    except Exception as e:
-        logging.info(
-            f"[get_invitations] get_invitations: something went wrong. {str(e)}"
-        )
-    return invitations
-
-def get_invitation(invited_user_email):
-    if not invited_user_email:
-        return {"error": "User ID not found."}
-
-    logging.info("[get_invitation] Getting invitation for user: " + invited_user_email)
-
-    invitation = {}
-    credential = DefaultAzureCredential()
-    db_client = CosmosClient(AZURE_DB_URI, credential, consistency_level="Session")
-    db = db_client.get_database_client(database=AZURE_DB_NAME)
-    container = db.get_container_client("invitations")
-    try:
-        query = "SELECT * FROM c WHERE c.invited_user_email = @invited_user_email AND c.active = true"
-        parameters = [{"name": "@invited_user_email", "value": invited_user_email}]
-=======
 
         if results:
             logging.info(
@@ -699,14 +644,73 @@
     try:
         query = "SELECT c.temperature, c.frequencyPenalty, c.presencePenalty FROM c WHERE c.user_id = @user_id"
         parameters = [{"name": "@user_id", "value": client_principal["id"]}]
->>>>>>> e4c60fdf
         result = list(
             container.query_items(
                 query=query, parameters=parameters, enable_cross_partition_query=True
             )
         )
         if result:
-<<<<<<< HEAD
+            setting = result[0]
+    except Exception as e:
+        logging.info(
+            f"[util__module] get_setting: no settings found for user {client_principal['id']} (keyvalue store with '{client_principal['id']}' id does not exist)."
+        )
+    return setting
+
+
+################################################
+# INVITATION UTILS
+################################################
+
+def get_invitations(organization_id):
+    if not organization_id:
+        return {"error": "Organization ID not found."}
+
+    logging.info(
+        "Organization ID found. Getting invitations for organization: " + organization_id
+    )
+
+    invitations = []
+    credential = DefaultAzureCredential()
+    db_client = CosmosClient(AZURE_DB_URI, credential, consistency_level="Session")
+    db = db_client.get_database_client(database=AZURE_DB_NAME)
+    container = db.get_container_client("invitations")
+    try:
+        query = "SELECT * FROM c WHERE c.organization_id = @organization_id"
+        parameters = [{"name": "@organization_id", "value": organization_id}]
+        result = list(
+            container.query_items(
+                query=query, parameters=parameters, enable_cross_partition_query=True
+            )
+        )
+        if result:
+            invitations = result
+    except Exception as e:
+        logging.info(
+            f"[get_invitations] get_invitations: something went wrong. {str(e)}"
+        )
+    return invitations
+
+def get_invitation(invited_user_email):
+    if not invited_user_email:
+        return {"error": "User ID not found."}
+
+    logging.info("[get_invitation] Getting invitation for user: " + invited_user_email)
+
+    invitation = {}
+    credential = DefaultAzureCredential()
+    db_client = CosmosClient(AZURE_DB_URI, credential, consistency_level="Session")
+    db = db_client.get_database_client(database=AZURE_DB_NAME)
+    container = db.get_container_client("invitations")
+    try:
+        query = "SELECT * FROM c WHERE c.invited_user_email = @invited_user_email AND c.active = true"
+        parameters = [{"name": "@invited_user_email", "value": invited_user_email}]
+        result = list(
+            container.query_items(
+                query=query, parameters=parameters, enable_cross_partition_query=True
+            )
+        )
+        if result:
             logging.info(
                 f"[get_invitation] active invitation found for user {invited_user_email}"
             )
@@ -722,12 +726,4 @@
             )
     except Exception as e:
         logging.error(f"[get_invitation] something went wrong. {str(e)}")
-    return invitation
-=======
-            setting = result[0]
-    except Exception as e:
-        logging.info(
-            f"[util__module] get_setting: no settings found for user {client_principal['id']} (keyvalue store with '{client_principal['id']}' id does not exist)."
-        )
-    return setting
->>>>>>> e4c60fdf
+    return invitation