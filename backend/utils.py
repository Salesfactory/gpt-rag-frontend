from functools import wraps
import logging
import uuid
import os

import requests
from shared.cosmo_db import get_cosmos_container
from flask import request, jsonify, Flask
from http import HTTPStatus
from typing import Tuple, Dict, Any
from azure.cosmos.exceptions import CosmosHttpResponseError
from datetime import datetime, timezone, timedelta
from time import time
from azure.identity import DefaultAzureCredential
from azure.cosmos import CosmosClient
import urllib.parse
from azure.cosmos.exceptions import CosmosResourceNotFoundError, CosmosHttpResponseError
from werkzeug.exceptions import NotFound
from urllib.parse import urlparse

from shared.cosmo_db import (
    get_organization_subscription,
    get_subscription_tier_by_id, 
    get_organization_usage,
    upsert_organization_usage,
    get_user_organizations
)

AZURE_DB_ID = os.environ.get("AZURE_DB_ID")
AZURE_DB_NAME = os.environ.get("AZURE_DB_NAME")

if not AZURE_DB_ID:
    raise ValueError("AZURE_DB_ID is not set in environment variables")

AZURE_DB_URI = f"https://{AZURE_DB_ID}.documents.azure.com:443/"

AZURE_DB_ID = os.environ.get("AZURE_DB_ID")
AZURE_DB_NAME = os.environ.get("AZURE_DB_NAME")
AZURE_DB_URI = f"https://{AZURE_DB_ID}.documents.azure.com:443/"

AZURE_DB_ID = os.environ.get("AZURE_DB_ID")
AZURE_DB_NAME = os.environ.get("AZURE_DB_NAME")

if not AZURE_DB_ID:
    raise ValueError("AZURE_DB_ID is not set in environment variables")

if not AZURE_DB_NAME:
    raise ValueError("AZURE_DB_NAME is not set in environment variables")


AZURE_DB_URI = f"https://{AZURE_DB_ID}.documents.azure.com:443/"

# Response Formatting: Type hint for JSON responses
JsonResponse = Tuple[Dict[str, Any], int]


# Response Formatting: Standardized error response creation
def create_error_response(message: str, status_code: int) -> JsonResponse:
    """
    Create a standardized error response.
    Response Formatting: Ensures consistent error response structure.
    """
    return jsonify({"error": {"message": message, "status": status_code}}), status_code


# Response Formatting: Standardized success response creation
def create_success_response(
    data: Dict[str, Any], optionalCode=HTTPStatus.OK
) -> JsonResponse:
    """
    Create a standardized success response.
    Response Formatting: Ensures consistent success response structure.
    """
    return jsonify({"data": data, "status": optionalCode}), optionalCode

# Security: Decorator to ensure client principal ID is present
def require_client_principal(f):
    """
    Decorator that validates the presence of client principal ID in request headers.
    Security: Ensures proper authentication before processing requests.
    """

    @wraps(f)
    def decorated_function(*args, **kwargs):
        client_principal_id = request.headers.get("X-MS-CLIENT-PRINCIPAL-ID")
        if not client_principal_id:
            # Logging: Warning for security-related events
            logging.warning("Attempted access without client principal ID")
            return create_error_response(
                "Missing required client principal ID", HTTPStatus.UNAUTHORIZED
            )
        return f(*args, **kwargs)

    return decorated_function


################################################
# Financial Doc Ingestion Utils
################################################

# utils.py
import os
import logging
from pathlib import Path
import pdfkit
from typing import Dict, Any, Tuple, Optional, Union
import logging
import shutil
from app_config import ALLOWED_FILING_TYPES


# configure logging
logging.basicConfig(
    level=logging.INFO, format="%(asctime)s - %(name)s - %(levelname)s - %(message)s"
)

logger = logging.getLogger(__name__)

################################################
# financialDocument (EDGAR) Ingestion
################################################


def validate_payload(data: Dict[str, Any]) -> Tuple[bool, str]:
    """
    Validate the request payload for Edgar financialDocument endpoint

    Args:
        data (dict): The request payload

    Returns:
        tuple: (is_valid: bool, error_message: str)
    """
    # Check if equity_ids exists and is not empty
    if not data.get("equity_id"):
        return False, "equity_id is required"

    # check if date is provided
    if not data.get("after_date"):
        logger.warning("No after_date provided, retrieving most recent filings")

    # Check if equity_ids is not empty
    if data["equity_id"].strip() == "":
        return False, "equity_id cannot be empty"

    # Validate filing_types if provided
    if not data.get("filing_type"):
        return False, "filing_type is required"

    # Check if all filing types are valid
    if data["filing_type"] not in ALLOWED_FILING_TYPES:
        return (
            False,
            f"Invalid filing type(s): {data['filing_type']}. Allowed types are: {', '.join(ALLOWED_FILING_TYPES)}",
        )

    return True, ""


def convert_html_to_pdf(
    input_path: Union[str, Path],
    output_path: Union[str, Path],
    options: Optional[Dict] = None,
) -> bool:
    """
    Convert HTML file to PDF using wkhtmltopdf.

    Args:
        input_path (Union[str, Path]): Path to the input HTML file
        output_path (Union[str, Path]): Path where the PDF will be saved
        wkhtmltopdf_path (Optional[str]): Path to wkhtmltopdf executable
        options (Optional[Dict]): Additional options for PDF conversion

    Returns:
        bool: True if conversion was successful, False otherwise

    Raises:
        FileNotFoundError: If input file or wkhtmltopdf executable doesn't exist
        OSError: If there's an error during PDF conversion
        Exception: For other unexpected errors
    """

    try:
        # Convert paths to Path objects for better path handling
        input_path = Path(input_path)
        output_path = Path(output_path)

        # Validate input file exists
        if not input_path.exists():
            raise FileNotFoundError(f"Input file not found: {input_path}")

        # Create output directory if it doesn't exist
        output_path.parent.mkdir(parents=True, exist_ok=True)

        # Default options if none provided
        if options is None:
            options = {
                "quiet": "",
                "enable-local-file-access": "",
                "encoding": "UTF-8",
                "no-stop-slow-scripts": "",
                "disable-smart-shrinking": "",
            }

        logger.info(f"Converting {input_path} to PDF...")

        # Perform conversion
        pdfkit.from_file(str(input_path), str(output_path), options=options)

        # Verify the output file was created
        if not output_path.exists():
            raise OSError("PDF file was not created")

        logger.info(f"Successfully converted to PDF: {output_path}")
        return True

    except FileNotFoundError as e:
        logger.error(f"File not found error: {str(e)}")
        raise

    except OSError as e:
        logger.error(f"PDF conversion error: {str(e)}")
        # Clean up partial output file if it exists
        if output_path.exists():
            output_path.unlink()
        raise

    except Exception as e:
        logger.error(f"Unexpected error during PDF conversion: {str(e)}")
        # Clean up partial output file if it exists
        if output_path.exists():
            output_path.unlink()
        raise


def check_and_install_wkhtmltopdf():
    """Check if wkhtmltopdf is installed and configured properly"""
    import subprocess
    import sys
    import os

    try:
        # For Windows, add wkhtmltopdf to PATH if not already present
        if sys.platform == "win32":
            wkhtmltopdf_path = r"C:\Program Files\wkhtmltopdf\bin"
            logger.info(f"Windows detected")
            if os.path.exists(wkhtmltopdf_path):
                logger.info(f"wkhtmltopdf directory found at {wkhtmltopdf_path}")
                if wkhtmltopdf_path not in os.environ["PATH"]:
                    logger.info(f"Adding wkhtmltopdf to PATH: {wkhtmltopdf_path}")
                    os.environ["PATH"] += os.pathsep + wkhtmltopdf_path
            else:
                logger.warning(f"wkhtmltopdf directory not found at {wkhtmltopdf_path}")
                return install_wkhtmltopdf()

        # Try to run wkhtmltopdf --version
        result = subprocess.run(
            ["wkhtmltopdf", "--version"],
            stdout=subprocess.PIPE,
            stderr=subprocess.PIPE,
            check=True,
            text=True,
        )
        logger.info(
            f"wkhtmltopdf is installed and configured. Version: {result.stdout.strip()}"
        )
        return True

    except (subprocess.SubprocessError, FileNotFoundError):
        logger.warning("wkhtmltopdf not found or not properly configured")
        return install_wkhtmltopdf()
    except Exception as e:
        logger.error(f"Unexpected error checking wkhtmltopdf: {str(e)}")
        return False


def install_wkhtmltopdf():
    """Attempt to install wkhtmltopdf based on the operating system"""
    import subprocess
    import sys
    import platform

    if sys.platform == "win32":
        # Windows installation code remains the same
        download_url = "https://wkhtmltopdf.org/downloads.html"
        logger.error(
            "Automatic installation not supported on Windows. "
            "Please install wkhtmltopdf manually:\n"
            "1. Download from: " + download_url + "\n"
            "2. Install to default location (C:\\Program Files\\wkhtmltopdf)\n"
            "3. Add C:\\Program Files\\wkhtmltopdf\\bin to your system PATH"
        )
        return False

    elif sys.platform.startswith("linux"):
        try:
            logger.info("Installing wkhtmltopdf on Linux...")

            # Try to determine the package manager
            if (
                subprocess.run(
                    ["which", "apt-get"], stdout=subprocess.PIPE, stderr=subprocess.PIPE
                ).returncode
                == 0
            ):
                # Debian/Ubuntu
                install_cmd = ["apt-get", "install", "-y", "wkhtmltopdf"]
            elif (
                subprocess.run(
                    ["which", "yum"], stdout=subprocess.PIPE, stderr=subprocess.PIPE
                ).returncode
                == 0
            ):
                # CentOS/RHEL
                install_cmd = ["yum", "install", "-y", "wkhtmltopdf"]
            else:
                logger.error(
                    "Could not determine package manager. Please install wkhtmltopdf manually."
                )
                return False

            # Try to install without sudo first
            try:
                subprocess.run(install_cmd, check=True)
            except subprocess.CalledProcessError:
                # If that fails, try with sudo if available
                if (
                    subprocess.run(
                        ["which", "sudo"],
                        stdout=subprocess.PIPE,
                        stderr=subprocess.PIPE,
                    ).returncode
                    == 0
                ):
                    install_cmd.insert(0, "sudo")
                    subprocess.run(install_cmd, check=True)
                else:
                    logger.error(
                        "Installation requires root privileges. Please install wkhtmltopdf manually."
                    )
                    return False

            logger.info("wkhtmltopdf installed successfully")
            return True

        except subprocess.SubprocessError as e:
            logger.error(f"Failed to install wkhtmltopdf: {str(e)}")
            return False
        except Exception as e:
            logger.error(f"Unexpected error during installation: {str(e)}")
            return False
    else:
        logger.error(f"Unsupported operating system: {sys.platform}")
        return False


def cleanup_resources() -> bool:
    # Delete all files in the sec-edgar-filings directory
    try:
        filings_dir = os.path.join(os.getcwd(), "sec-edgar-filings")
        if os.path.exists(filings_dir):
            logger.info(f"Deleting all files in {filings_dir}")
            shutil.rmtree(filings_dir)
            logger.info(f"Deleted all files in {filings_dir}")
            return True
        else:
            logger.info(
                f"No files to delete in {filings_dir} - directory does not exist"
            )
            return True
    except Exception as e:
        logger.error(f"Error during cleanup: {str(e)}")
        return False


def _extract_response_data(response):
    """Helper function to extract JSON data from response objects"""
    if isinstance(response, tuple):
        return response[0].get_json()
    return response.get_json()


################################################
# Email distribution Utils
################################################
from typing import List
from email.message import EmailMessage
import smtplib

EMAIL_CONTAINER_NAME = "emails"


class EmailServiceError(Exception):
    """Base exception for email service errors"""

    pass


class EmailService:
    def __init__(self, smtp_server, smtp_port, username, password):
        self.smtp_server = smtp_server
        self.smtp_port = int(smtp_port)
        self.username = username
        self.password = password
        self._server = None

    def _get_server(self):
        """Get or create SMTP server connection with SSL"""
        if self._server is None:
            try:
                # Use SMTP_SSL instead of SMTP
                server = smtplib.SMTP_SSL(self.smtp_server, self.smtp_port, timeout=30)
                server.login(self.username, self.password)
                self._server = server
            except Exception as e:
                logger.error(f"Failed to create SMTP connection: {str(e)}")
                raise EmailServiceError(f"SMTP connection failed: {str(e)}")
        return self._server

    def send_email(self, subject, html_content, recipients, attachment_path=None):
        max_retries = 3
        retry_delay = 2  # seconds
        import time

        for attempt in range(max_retries):
            try:
                msg = EmailMessage()
                msg["Subject"] = subject
                msg["From"] = self.username
                msg["To"] = ",".join(recipients)
                msg.add_alternative(html_content, subtype="html")

                if attachment_path:
                    self._add_attachment(msg, attachment_path)

                server = self._get_server()
                server.send_message(msg)
                return  # Success, exit the function

            except smtplib.SMTPServerDisconnected:
                logger.warning(
                    f"SMTP server disconnected (attempt {attempt + 1}/{max_retries})"
                )
                self._server = None  # Reset the connection
                if attempt < max_retries - 1:
                    time.sleep(retry_delay)
                    continue
                raise EmailServiceError(
                    "Failed to maintain SMTP connection after multiple attempts"
                )

            except Exception as e:
                logger.error(
                    f"Error sending email (attempt {attempt + 1}/{max_retries}): {str(e)}"
                )
                if attempt < max_retries - 1:
                    time.sleep(retry_delay)
                    continue
                raise EmailServiceError(f"Failed to send email: {str(e)}")

    def _add_attachment(self, msg, attachment_path):
        """Add an attachment to the email message"""
        try:
            # convert to path object and resolve to absolute path
            file_path = Path(attachment_path).resolve()
            # validate file exists and is accessible
            if not file_path.exists():
                raise EmailServiceError(f"File not found: {attachment_path}")

            with open(file_path, "rb") as file:
                file_data = file.read()
                file_name = file_path.name
                msg.add_attachment(
                    file_data,
                    maintype="application",
                    subtype="octet-stream",
                    filename=file_name,
                )
        except (OSError, EmailServiceError) as e:
            logger.error(f"Error adding attachment: {str(e)}")
            raise EmailServiceError(f"Error adding attachment: {str(e)}")

    def _save_email_to_blob(
        self,
        html_content: str,
        subject: str,
        recipients: List[str],
        attachment_path: Optional[str] = None,
    ) -> str:
        """
        Save the email content to a blob storage container
        """
        from azure.storage.blob import BlobServiceClient
        from datetime import datetime, timezone
        from azure.storage.blob import ContentSettings
        from azure.identity import DefaultAzureCredential
        from financial_doc_processor import BlobUploadError
        import uuid

        credential = DefaultAzureCredential()
        BLOB_STORAGE_URL = (
            f"https://{os.getenv('STORAGE_ACCOUNT')}.blob.core.windows.net"
        )
        blob_service_client = BlobServiceClient(
            account_url=BLOB_STORAGE_URL, credential=credential
        )
        blob_container_client = blob_service_client.get_container_client(
            EMAIL_CONTAINER_NAME
        )
        # create an id for the email
        email_id = str(uuid.uuid4())
        timestamp = datetime.now(timezone.utc).isoformat()
        # get date only from timestamp
        date_only = timestamp.split("T")[0]

        # create a blob name for the email
        blob_name = f"{date_only}/{email_id}/content.html"

        # add metadata to the blob
        metadata = {
            "email_id": email_id,
            "subject": subject,
            "created_at": datetime.now(timezone.utc).isoformat(),
            "recipients": ", ".join(recipients),
            "has_attachment": str(bool(attachment_path)),
        }

        # upload the email content to the blob
        try:
            blob_container_client.upload_blob(
                blob_name,
                html_content,
                metadata=metadata,
                content_settings=ContentSettings(content_type="text/html"),
            )
        except BlobUploadError as e:
            logger.error(f"Error uploading email to blob: {str(e)}")
            raise BlobUploadError(f"Error uploading email to blob: {str(e)}")

        # return the blob name
        return blob_name


################################################
# Chat History show a previous chat of the user
################################################


def get_conversation(conversation_id, user_id):
    try:
        if not conversation_id:
            raise ValueError("conversation_id is required")
        if not user_id:
            raise ValueError("user_id is required")

        container = get_cosmos_container("conversations")

        conversation = container.read_item(
            item=conversation_id, partition_key=user_id
        )
        if conversation["conversation_data"]["interaction"]["user_id"] != user_id:
            return {}
        formatted_conversation = {
            "id": conversation_id,
            "start_date": conversation["conversation_data"]["start_date"],
            "messages": [
                {
                    "role": message["role"],
                    "content": message["content"],
                    "thoughts": message["thoughts"] if "thoughts" in message else "",
                    "data_points": (
                        message["data_points"] if "data_points" in message else ""
                    ),
                }
                for message in conversation["conversation_data"]["history"]
            ],
            "type": (
                conversation["conversation_data"]["type"]
                if "type" in conversation["conversation_data"]
                else "default"
            ),
        }
        return formatted_conversation
    except Exception:
        logging.error(f"Error retrieving the conversation '{conversation_id}'")
        return {}


def delete_conversation(conversation_id, user_id):
    try:
        if not conversation_id:
            raise ValueError("conversation_id is required")
        if not user_id:
            raise ValueError("user_id is required")

        container = get_cosmos_container("conversations")

        conversation = container.read_item(
            item=conversation_id, partition_key=user_id
        )

        if conversation["conversation_data"]["interaction"]["user_id"] != user_id:
            raise Exception("User does not have permission to delete this conversation")

        container.delete_item(item=conversation_id, partition_key=user_id)

        return True
    except Exception as e:
        logging.error(f"Error deleting conversation '{conversation_id}': {str(e)}")
        return False


################################################
# Chat History Get All Chats From User
################################################


def get_conversations(user_id):
    try:
        credential = DefaultAzureCredential()
        db_client = CosmosClient(AZURE_DB_URI, credential, consistency_level="Session")
        db = db_client.get_database_client(database=AZURE_DB_NAME)
        container = db.get_container_client("conversations")

        # Fetch all conversations for the user
        query = """
            SELECT c.id, c.conversation_data.start_date, 
                   c.conversation_data.history[0].content AS first_message, 
                   c.conversation_data.type,
                   c.conversation_data.interaction.organization_id
            FROM c 
            WHERE c.conversation_data.interaction.user_id = @user_id
        """
        parameters = [dict(name="@user_id", value=user_id)]

        try:
            conversations = list(
                container.query_items(
                    query=query,
                    parameters=parameters,
                    partition_key=user_id,
                )
            )
        except CosmosHttpResponseError as e:
            logging.error(
                f"CosmosDB error retrieving conversations for user '{user_id}': {e}"
            )
            return []
        except Exception as e:
            logging.exception(
                f"Unexpected error retrieving conversations for user '{user_id}': {e}"
            )
            return []

        # DEFAULT DATE 1 YEAR AGO in case start_date is not present
        now = datetime.now()
        one_year_ago = now - timedelta(days=365)
        default_date = one_year_ago.strftime("%Y-%m-%d %H:%M:%S")

        formatted_conversations = []
        for con in conversations:
            formatted_conversations.append({
                "id": con["id"],
                "start_date": con.get("start_date", default_date),
                "content": con.get("first_message", "No content"),
                "type": con.get("type", "default"),
                "organization_id": con.get("organization_id", ""),  # always include, empty string if missing
            })

        return formatted_conversations
    except Exception as e:
        logging.error(
            f"Error retrieving the conversations for user '{user_id}': {str(e)}"
        )
        return []


################################################
# AZURE GET SECRET
################################################
def get_azure_key_vault_secret(secret_name):
    """
    Retrieve a secret value from Azure Key Vault.

    Args:
        secret_name (str): The name of the secret to retrieve.

    Returns:
        str: The value of the secret.

    Raises:
        Exception: If the secret cannot be retrieved.
    """
    from azure.keyvault.secrets import SecretClient
    from azure.identity import DefaultAzureCredential

    try:
        keyVaultName = os.getenv("AZURE_KEY_VAULT_NAME")
        if not keyVaultName:
            raise ValueError("Environment variable 'AZURE_KEY_VAULT_NAME' is not set.")

        KVUri = f"https://{keyVaultName}.vault.azure.net"
        credential = DefaultAzureCredential()
        client = SecretClient(vault_url=KVUri, credential=credential)
        logging.info(
            f"[webbackend] retrieving {secret_name} secret from {keyVaultName}."
        )
        retrieved_secret = client.get_secret(secret_name)
        return retrieved_secret.value
    except Exception as e:
        logging.error(f"Failed to retrieve secret '{secret_name}': {e}")
        raise

################################################
# SETTINGS UTILS
################################################


def set_settings(client_principal, temperature, model, font_family, font_size, detail_level=None):

    new_setting = {}
    container = get_cosmos_container("settings")

    # set default values
    temperature = temperature if temperature is not None else 0.0
    model = model if model is not None else "gpt-4.1"

    # validate temperature
    if temperature < 0 or temperature > 1:
        logging.error(
            f"[util__module] set_settings: invalid temperature value {temperature}."
        )
        return

    # Add validation for model if necessary
    allowed_models = ["gpt-4.1", "Claude-4.5-Sonnet"]
    if model not in allowed_models:
        logging.error(f"[util__module] set_settings: invalid model value {model}.")
        return

    # validate detail level
    if detail_level is not None:
        allowed_detail_levels = ["brief", "balanced", "detailed"]
        if detail_level not in allowed_detail_levels:
            logging.error(f"[util__module] set_settings: invalid detail_level value {detail_level}.")
            return

    if client_principal["id"]:
        query = "SELECT * FROM c WHERE c.user_id = @user_id"
        parameters = [{"name": "@user_id", "value": client_principal["id"]}]

        logging.info(
            f"[util__module] set_settings: Querying settings for user_id {client_principal['id']}."
        )

        results = list(
            container.query_items(
                query=query, parameters=parameters, enable_cross_partition_query=True
            )
        )

        if results:
            logging.info(
                f"[util__module] set_settings: Found existing settings for user_id {client_principal['id']}."
            )
            setting = results[0]

            # Update only temperature and model
            setting["temperature"] = temperature
            setting["model"] = model

            if font_family is not None:
                setting["font_family"] = font_family
            if font_size is not None:
                setting["font_size"] = font_size
            if detail_level is not None:
                setting["detail_level"] = detail_level

            try:
                container.replace_item(item=setting["id"], body=setting)
                logging.info(
                    f"Successfully updated settings document for user {client_principal['id']}"
                )
                return {"status": "success", "message": "Settings updated successfully"}
            except CosmosResourceNotFoundError:
                # This case should ideally not happen if results were found, but handle defensively
                logging.error(
                    f"[util__module] CosmosResourceNotFoundError during update for user {client_principal['id']}"
                )
                return {
                    "status": "error",
                    "message": "Settings not found during update.",
                }
            except Exception as e:
                logging.error(
                    f"[util__module] Failed to update settings document for user {client_principal['id']}. Error: {str(e)}"
                )
                return {
                    "status": "error",
                    "message": f"Failed to update settings: {str(e)}",
                }
        else:
            logging.info(
                f"[util__module] set_settings: No settings found for user_id {client_principal['id']}. Creating new document."
            )

            try:
                new_setting["id"] = str(uuid.uuid4())
                new_setting["user_id"] = client_principal["id"]
                new_setting["temperature"] = temperature
                new_setting["model"] = model
                new_setting["font_family"] = font_family or ""
                new_setting["font_size"] = font_size or ""
                new_setting["detail_level"] = detail_level or "balanced"
                container.create_item(body=new_setting)

                logging.info(
                    f"Successfully created new settings document for user {client_principal['id']}"
                )
                return {"status": "success", "message": "Settings created successfully"}
            except Exception as e:
                logging.error(
                    f"[util__module] Failed to create settings document for user {client_principal['id']}. Error: {str(e)}"
                )
                return {
                    "status": "error",
                    "message": f"Failed to create settings: {str(e)}",
                }
    else:
        logging.warning(
            f"[util__module] set_settings: user_id not provided in client_principal."
        )
        return {"status": "error", "message": "User ID not provided."}


def get_client_principal():
    """Util to extract the Client Principal Headers"""
    client_principal_id = request.headers.get("X-MS-CLIENT-PRINCIPAL-ID")
    client_principal_name = request.headers.get("X-MS-CLIENT-PRINCIPAL-NAME")

    if not client_principal_id or not client_principal_name:
        return (
            None,
            jsonify(
                {
                    "error": "Missing required parameters, client_principal_id or client_principal_name"
                }
            ),
            400,
        )

    return {"id": client_principal_id, "name": client_principal_name}, None, None


def get_setting(client_principal):
    if not client_principal or not client_principal.get("id"):
        logging.warning("[util__module] get_setting: client_principal ID not provided.")
        # Return defaults immediately if no user ID
        return {
            "temperature": 0.0,
            "model": "gpt-4.1",  # Default model
            "font_family": "",
            "font_size": "",
            "detail_level": "balanced",
        }

    user_id = client_principal["id"]
    logging.info(f"User ID found ({user_id}). Getting settings.")

    setting = {}
    container = get_cosmos_container("settings")
    try:
        query = "SELECT c.temperature, c.model, c.font_family, c.font_size, c.detail_level FROM c WHERE c.user_id = @user_id"
        parameters = [{"name": "@user_id", "value": user_id}]
        result = list(
            container.query_items(
                query=query, parameters=parameters, enable_cross_partition_query=True
            )
        )
        if result:
            setting = result[0]
            setting["temperature"] = setting.get("temperature", 0.0)
            setting["model"] = setting.get("model", "gpt-4.1")
            setting["font_family"] = setting.get("font_family", "")
            setting["font_size"] = setting.get("font_size", "")
            setting["detail_level"] = setting.get("detail_level", "balanced")
            logging.info(f"Settings found for user {user_id}: {setting}")
        else:  # If no settings found, return defaults
            logging.info(
                f"No settings document found for user {user_id}. Returning defaults."
            )
            setting = {
                "temperature": 0.0,
                "model": "gpt-4.1",  # Default model
                "font_family": "",
                "font_size": "",
                "detail_level": "balanced",
            }
    except CosmosHttpResponseError as e:
        # Handle specific Cosmos errors, like 404 Not Found if needed, otherwise log generic error
        logging.error(
            f"[util__module] get_setting: Cosmos DB error for user {user_id}. Status: {e.status_code}, Message: {e.message}"
        )
        # Return defaults on error
        setting = {
            "temperature": 0.0,
            "model": "gpt-4.1",  # Default model
            "font_family": "",
            "font_size": "",
            "detail_level": "balanced",
        }
    except Exception as e:
        logging.error(
            f"[util__module] get_setting: Unexpected error for user {user_id}. {str(e)}"
        )
        # Return defaults on unexpected error
        setting = {
            "temperature": 0.0,
            "model": "gpt-4.1",  # Default model
            "font_family": "",
            "font_size": "",
            "detail_level": "balanced",
        }
    return setting


################################################
# INVITATION UTILS
################################################


def get_invitations(organization_id):
    if not organization_id:
        return {"error": "Organization ID not found."}

    logging.info(
        "Organization ID found. Getting invitations for organization: "
        + organization_id
    )

    invitations = []
    container = get_cosmos_container("invitations")
    try:
        query = "SELECT TOP 1 * FROM c WHERE c.organization_id = @organization_id"
        parameters = [{"name": "@organization_id", "value": organization_id}]
        result = list(
            container.query_items(
                query=query, parameters=parameters, enable_cross_partition_query=True
            )
        )
        if not result:
            logging.info(
                f"[get_invitation] No active invitations found for organization {organization_id}"
            )
            invitations = result[0]
            return {}
        if result:
            invitations = result
    except Exception as e:
        logging.info(
            f"[get_invitations] get_invitations: something went wrong. {str(e)}"
        )
    return invitations


def get_invitation(invited_user_email):
    if not invited_user_email:
        return {"error": "User ID not found."}
    logging.info("[get_invitation] Getting invitation for user: " + invited_user_email)
    invitation = {}
    credential = DefaultAzureCredential()
    db_client = CosmosClient(AZURE_DB_URI, credential, consistency_level="Session")
    db = db_client.get_database_client(database=AZURE_DB_NAME)
    container = db.get_container_client("invitations")
    try:
        query = "SELECT * FROM c WHERE c.invited_user_email = @invited_user_email AND c.active = true"
        parameters = [{"name": "@invited_user_email", "value": invited_user_email}]
        result = list(
            container.query_items(
                query=query, parameters=parameters, enable_cross_partition_query=True
            )
        )
        if result:
            logging.info(
                f"[get_invitation] active invitation found for user {invited_user_email}"
            )
            invitation = result[0]
            container.replace_item(item=invitation["id"], body=invitation)
            logging.info(
                f"[get_invitation] Successfully updated invitation status for user {invited_user_email}"
            )
        else:
            logging.info(
                f"[get_invitation] no active invitation found for user {invited_user_email}"
            )
    except Exception as e:
        logging.error(f"[get_invitation] something went wrong. {str(e)}")
    return invitation


################################################
# CHECK USERS UTILS
################################################
# Get user data from the database
def get_set_user(client_principal):
    if not client_principal["id"]:
        return {"error": "User ID not found."}

    logging.info("[get_user] Retrieving data for user: " + client_principal["id"])

    user = {}
    container = get_cosmos_container("users")
    is_new_user = False

    try:
        user = container.read_item(
            item=client_principal["id"], partition_key=client_principal["id"]
        )
        logging.info(f"[get_user] user_id {client_principal['id']} found.")
    except CosmosHttpResponseError:
        logging.info(
            f"[get_user] User {client_principal['id']} not found. Creating new user."
        )
        is_new_user = True

        logging.info("[get_user] Checking user invitations for new user registration")

        email = client_principal["email"]
        user_email = email.lower() if email else None
        user_invitation = get_invitation(user_email)
        try:
            user = container.create_item(
                body={
                    "id": client_principal["id"],
                    "data": {
                        "name": client_principal["name"],
                        "email": user_email,
                        "role": user_invitation["role"] if user_invitation else "admin",
                        "organizationId": (
                            user_invitation["organization_id"]
                            if user_invitation
                            else None
                        ),
                    },
                }
            )
            # Update the invitation with the registered user ID
            if user_invitation:
                try:
                    invitation_id = user_invitation["id"]
                    user_invitation["invited_user_id"] = client_principal["id"]

                    container_inv = get_cosmos_container("invitations")
                    updated_invitation = container_inv.replace_item(
                        item=invitation_id, body=user_invitation
                    )
                    logging.info(
                        f"[get_user] Invitation {invitation_id} updated successfully with user_id {client_principal['id']}"
                    )
                except Exception as e:
                    logging.error(
                        f"[get_user] Failed to update invitation with user_id: {e}"
                    )
            else:
                logging.info(
                    f"[get_user] No invitation found for user {client_principal['id']}"
                )
        except Exception as e:
            logging.error(f"[get_user] Error creating the user: {e}")
            return {
                "is_new_user": False,
                "user_data": None,
            }

    return {"is_new_user": is_new_user, "user_data": user["data"]}


def check_users_existance():
    container = get_cosmos_container("users")
    _user = {}

    try:
        results = list(
            container.query_items(
                query="SELECT c FROM c",
                max_item_count=1,
                enable_cross_partition_query=True,
            )
        )
        if results:
            if len(results) > 0:
                return True
        return False
    except Exception as e:
        logging.info(f"[util__module] get_user: something went wrong. {str(e)}")
    return _user


def get_user_by_id(user_id):
    if not user_id:
        return {"error": "User ID not found."}
    logging.info("User ID found. Getting data for user: " + user_id)
    user = {}
    credential = DefaultAzureCredential()
    db_client = CosmosClient(AZURE_DB_URI, credential, consistency_level="Session")
    db = db_client.get_database_client(database=AZURE_DB_NAME)
    container = db.get_container_client("users")
    try:
        query = "SELECT * FROM c WHERE c.id = @user_id"
        parameters = [{"name": "@user_id", "value": user_id}]
        result = list(
            container.query_items(
                query=query, parameters=parameters, enable_cross_partition_query=True
            )
        )
        if result:
            user = result[0]
    except Exception as e:
        logging.info(f"[get_user] get_user: something went wrong. {str(e)}")
    return user


def get_users(organization_id):
    users_container = get_cosmos_container("users")
    invitations_container = get_cosmos_container("invitations")
    organizations_container = get_cosmos_container("organizations")

    try:
        # 1. Get all invitations for the organization
        invitation_result = list(invitations_container.query_items(
            query="""
                SELECT c.invited_user_id, c.role, c.active, c.invited_user_email, c.nickname, c.token_expiry, c.id, c.redeemed_at
                FROM c 
                WHERE c.organization_id = @organization_id
            """,
            parameters=[{"name": "@organization_id", "value": organization_id}],
            enable_cross_partition_query=True,
        ))

        # Map user_id to role and active for invitations with invited_user_id
        user_roles = {
            item["invited_user_id"]: {"role": item["role"], "active": item.get("active", False)}
            for item in invitation_result if item.get("invited_user_id")
        }

        # 2. Obtain organization owner
        org_result = organizations_container.query_items(
            query="SELECT VALUE c.owner FROM c WHERE c.id = @org_id",
            parameters=[{"name": "@org_id", "value": organization_id}],
            enable_cross_partition_query=True,
        )
        owner_list = list(org_result)
        if owner_list:
            owner_id = owner_list[0]
            user_roles[owner_id] = {"role": "admin", "active": True}

        filtered_users = []
        existing_emails = set()
        user_ids = list(user_roles.keys())
        BATCH_SIZE = 10

        # 3. Bring active users
        for i in range(0, len(user_ids), BATCH_SIZE):
            found_user_ids = set()
            batch_ids = user_ids[i : i + BATCH_SIZE]
            in_clause = ", ".join([f'"{uid}"' for uid in batch_ids])
            query = f"""
                SELECT * FROM c WHERE c.id IN ({in_clause})
            """
            user_batch_result = users_container.query_items(
                query=query,
                enable_cross_partition_query=True,
            )

            for user in user_batch_result:
                uid = user["id"]
                found_user_ids.add(uid)
                # Look for inactive and NOT redeemed invitation for this user
                invitation = next(
                    (
                        item for item in invitation_result
                        if item.get("invited_user_id") == uid
                        and item.get("active") == False
                        and not item.get("redeemed_at")
                    ),
                    None
                )
                # Search for inactive and YES redeemed invitation for this user
                invitation_redeemed = next(
                    (
                        item for item in invitation_result
                        if item.get("invited_user_id") == uid
                        and item.get("active") == False
                        and item.get("redeemed_at")
                    ),
                    None
                )
                # If there is an inactive invitation and NOT redeemed, display as a guest.
                if invitation:
                    email = invitation.get("invited_user_email", "")
                    filtered_users.append({
                        "id": None,
                        "invitation_id": invitation.get("id"),
                        "data": {
                            "name": invitation.get("nickname", ""),
                            "email": email
                        },
                        "role": invitation.get("role"),
                        "active": invitation.get("active", False),
                        "user_new": True,
                        "token_expiry": invitation.get("token_expiry"),
                        "nickname": invitation.get("nickname", "")
                    })
                    if email:
                        existing_emails.add(email)
                # If there is inactive invitation and YES redeemed, DO NOT add anything (skip this user)
                elif invitation_redeemed:
                    continue
                # If active and no redeemed invitation, display as active user
                elif user_roles.get(uid, {}).get("active"):
                    user["role"] = user_roles.get(uid, {}).get("role")
                    user["active"] = user_roles.get(uid, {}).get("active")
                    user["user_new"] = False
                    user["user_account_created"] = True
                    filtered_users.append(user)
                    email = user.get("data", {}).get("email")
                    if email:
                        existing_emails.add(email)

        # 3.5. Add invitations with active+redeemed but no user (user_account_created=False), only once per invitation
        for item in invitation_result:
            email = item.get("invited_user_email", "")
            if (
                not item.get("invited_user_id")
                and item.get("active")
                and item.get("redeemed_at")
                and email not in existing_emails
            ):
                filtered_users.append({
                    "id": None,
                    "invitation_id": item.get("id"),
                    "data": {
                        "name": item.get("nickname", ""),
                        "email": email
                    },
                    "role": item.get("role"),
                    "active": item.get("active", False),
                    "user_new": True,
                    "token_expiry": item.get("token_expiry"),
                    "nickname": item.get("nickname", ""),
                    "user_account_created": False
                })
                if email:
                    existing_emails.add(email)

        # 4. Add invitations without invited_user_id as "new" users
        for item in invitation_result:
            if (
                not item.get("invited_user_id")
                and not item.get("redeemed_at")
            ):
                token_expiry = item.get("token_expiry")
                email = item.get("invited_user_email", "")
                filtered_users.append({
                    "id": None,
                    "invitation_id": item.get("id"),
                    "data": {
                        "name": "",
                        "email": email
                    },
                    "role": item.get("role"),
                    "active": item.get("active", False),
                    "user_new": True,
                    "token_expiry": token_expiry,
                    "nickname": item.get("nickname", "")
                })
                if email:
                    existing_emails.add(email)

        return filtered_users

    except CosmosHttpResponseError:
        logging.exception("[get_users] Cosmos error")
    except Exception:
        logging.exception("[get_users] General error")

    return []


def delete_user(user_id, organization_id):
    if not user_id:
        return {"error": "User ID not found."}
    if not organization_id:
        return {"error": "Organization ID not found."}

    logging.info("User ID found. Deleting user: " + user_id+"for this organization: "+ organization_id)

    container = get_cosmos_container("users")
    try:
        user = container.read_item(item=user_id, partition_key=user_id)
        user_email = user["data"]["email"]
        logging.info(f"[delete_user] User {user_id} deleted from its organization")
        logging.info(f"[delete_user] Deleting all {user_id} active invitations")
        inv_container = get_cosmos_container("invitations")
        invitations = inv_container.query_items(
            query="SELECT * FROM c WHERE c.invited_user_email = @user_email AND c.organization_id = @org_id",
            parameters=[
                {"name": "@user_email", "value": user_email}
                , {"name": "@org_id", "value": organization_id}
                ],
            enable_cross_partition_query=True,
        )
        for invitation in invitations:
            inv_container.delete_item(item=invitation["id"], partition_key=invitation["id"])
            logging.info(f"[delete_user] Invitation {invitation['id']} deleted for user {user_id} for this organization {organization_id}")

        return jsonify("Success")
    except CosmosResourceNotFoundError:
        logging.warning(f"[delete_user] User not Found.")
        raise NotFound
    except CosmosHttpResponseError:
        logging.warning(f"[delete_user] Unexpected Error in the CosmosDB Database")
    except Exception as e:
        logging.error(f"[delete_user] delete_user: something went wrong. {str(e)}")

def delete_invitation(invitation_id):
    if not invitation_id:
        return {"error": "Invitation ID not provided."}

    container = get_cosmos_container("invitations")

    try:
        original_invitation = container.read_item(item=invitation_id, partition_key=invitation_id)
        invited_user_email = original_invitation.get("invited_user_email")
        organization_id = original_invitation.get("organization_id")

        if not invited_user_email or not organization_id:
            logging.warning("[delete_invitation] Missing invited_user_email or organization_id.")
            return {"error": "Invalid invitation data."}

        logging.info(f"[delete_invitation] Deleting all invitations for user {invited_user_email} in organization {organization_id}")

        query = """
        SELECT c.id FROM c 
        WHERE c.invited_user_email = @user_email AND c.organization_id = @org_id
        """
        parameters = [
            {"name": "@user_email", "value": invited_user_email},
            {"name": "@org_id", "value": organization_id}
        ]

        items = list(container.query_items(
            query=query,
            parameters=parameters,
            enable_cross_partition_query=True
        ))

        if not items:
            logging.info("[delete_invitation] No matching invitations found.")
            return {"status": "no_invitations_found"}

        for item in items:
            container.delete_item(item=item["id"], partition_key=item["id"])
            logging.info(f"[delete_invitation] Deleted invitation {item['id']}")

        return {"status": "success", "deleted_count": len(items)}

    except CosmosResourceNotFoundError:
        logging.warning("[delete_invitation] Original invitation not found.")
        raise NotFound
    except CosmosHttpResponseError as e:
        logging.error(f"[delete_invitation] Cosmos DB error: {e}")
        return {"error": "Cosmos DB error."}
    except Exception as e:
        logging.error(f"[delete_invitation] Unexpected error: {str(e)}")
        return {"error": "Unexpected error."}

def get_graph_api_token():
    tenant_id = os.getenv("AAD_TENANT_ID")
    client_id = os.getenv("AAD_CLIENT_ID")
    client_secret = os.getenv("AAD_CLIENT_SECRET")

    url = f"https://login.microsoftonline.com/{tenant_id}/oauth2/v2.0/token"
    headers = { "Content-Type": "application/x-www-form-urlencoded" }
    data = {
        "grant_type": "client_credentials",
        "client_id": client_id,
        "client_secret": client_secret,
        "scope": "https://graph.microsoft.com/.default"
    }

    response = requests.post(url, headers=headers, data=data)

    if response.status_code == 200:
        return response.json().get("access_token")
    else:
        logging.error(f"Could not get token: {response.text}")
        return None
    
def reset_password(user_id, new_password):
    token = get_graph_api_token()
    GRAPH_API_URL = "https://graph.microsoft.com/v1.0"
    if not token:
        raise Exception("Could not obtain Graph API token.")

    url = f"{GRAPH_API_URL}/users/{user_id}"
    headers = {
        "Authorization": f"Bearer {token}",
        "Content-Type": "application/json"
    }
    body = {
        "passwordProfile": {
            "password": new_password,
            "forceChangePasswordNextSignIn": False
        }
    }

    response = requests.patch(url, headers=headers, json=body)

    if response.status_code == 204:
        logging.info(f"[reset_password] Password reset for user {user_id}")
    elif response.status_code == 404:
        raise NotFound(f"User {user_id} not found.")
    else:
        logging.error(f"Failed to reset password: {response.text}")
        raise Exception("Failed to reset password")

################################################
# WEB SCRAPING UTILS
################################################


# delete an url by id and organization id from the container OrganizationWebsites
def delete_url_by_id(url_id, organization_id):
    if not url_id or not organization_id:
        return {"error": "URL ID and Organization ID are required."}

    logging.info(f"Deleting URL: {url_id} from organization: {organization_id}")

    container = get_cosmos_container("organizationWebsites")
    try:
        # get the blob path from the url document 
        url_document = container.read_item(item = url_id, partition_key = organization_id)
        blob_path = url_document.get("blobPath")

        # delete the blob from storage if exists 
        if blob_path: 
            try:
                from financial_doc_processor import BlobStorageManager
                blob_storage_manager = BlobStorageManager()
                container_client = blob_storage_manager.blob_service_client.get_container_client("documents")
                blob_client = container_client.get_blob_client(blob_path)
                
                if blob_client.exists():
                    blob_client.delete_blob()
                    logging.info(f"[delete_url] Blob {blob_path} deleted successfully")
                else:
                    logging.warning(f"[delete_url] Blob {blob_path} not found in storage")
            except Exception as blob_error:
                logging.error(f"[delete_url] Error deleting blob {blob_path}: {str(blob_error)}")

        # Delete the URL document from Cosmos DB
        container.delete_item(item=url_id, partition_key=organization_id)
        logging.info(f"[delete_url] URL {url_id} deleted successfully")
        return jsonify("Success")
    except CosmosResourceNotFoundError:
        logging.warning(f"[delete_url] URL not Found.")
        raise NotFound
    except CosmosHttpResponseError:
        logging.warning(f"[delete_url] Unexpected Error in the CosmosDB Database")
    except Exception as e:
        logging.error(f"[delete_url] delete_url: something went wrong. {str(e)}")


# search urls
def search_urls(search_term, organization_id):
    if not search_term or not organization_id:
        return {"error": "Search term and Organization ID are required."}

    # Clean and validate input
    cleaned_search_term = search_term.strip()
    if not cleaned_search_term:
        return {"error": "Search term cannot be empty after removing whitespace."}

    # Normalize internal whitespace
    cleaned_search_term = " ".join(cleaned_search_term.split())

    # if len(cleaned_search_term) < 2:
    #     return {"error": "Search term must be at least 2 characters long."} # not that important

    logging.info(
        f"[search_urls] Searching for URLs in organization: {organization_id} with search term: '{cleaned_search_term}'"
    )

    try:
        container = get_cosmos_container("organizationWebsites")

        # Split into words
        words = cleaned_search_term.split()

        if len(words) == 1:
            # Single word search
            word = words[0]
            url_encoded_word = urllib.parse.quote(word)

            query = """
                SELECT * FROM c 
                WHERE c.organizationId = @organization_id 
                AND (
                    CONTAINS(LOWER(c.url), LOWER(@word)) 
                    OR CONTAINS(LOWER(c.url), LOWER(@encoded_word))
                )
            """
            parameters = [
                {"name": "@organization_id", "value": organization_id},
                {"name": "@word", "value": word},
                {"name": "@encoded_word", "value": url_encoded_word},
            ]
        else:
            # Multi-word search with OR logic
            word_conditions = []
            parameters = [{"name": "@organization_id", "value": organization_id}]

            for i, word in enumerate(words):
                # Add both regular and URL-encoded versions for each word
                word_conditions.append(
                    f"(CONTAINS(LOWER(c.url), LOWER(@word{i})) OR CONTAINS(LOWER(c.url), LOWER(@encoded_word{i})))"
                )
                parameters.append({"name": f"@word{i}", "value": word})
                parameters.append(
                    {"name": f"@encoded_word{i}", "value": urllib.parse.quote(word)}
                )

            # Join with OR - any word match is enough
            query = f"SELECT * FROM c WHERE c.organizationId = @organization_id AND ({' OR '.join(word_conditions)})"

        result = list(
            container.query_items(
                query=query, parameters=parameters, enable_cross_partition_query=False
            )
        )

        logging.info(f"[search_urls] Found {len(result)} URLs matching the search term")
        return result

    except Exception as e:
        logging.error(f"[search_urls] search_urls: something went wrong. {str(e)}")
    return []

def modify_url(url_id, organization_id, new_url):
    if not url_id or not organization_id or not new_url:
        return {"error": "URL ID, Organization ID and new URL are required."}
    
    logging.info(f"[modify_url] Modifying URL: {url_id} in organization: {organization_id} to {new_url}")

    container = get_cosmos_container("organizationWebsites")
    try:
        # Step 1: Get existing document using correct partition key
        existing_doc = container.read_item(item=url_id, partition_key=organization_id)
        
        # Step 2: Delete the previous scraped data from blob storage if it exists
        old_blob_path = existing_doc.get("blobPath")
        if old_blob_path:
            try:
                from financial_doc_processor import BlobStorageManager
                blob_storage_manager = BlobStorageManager()
                container_client = blob_storage_manager.blob_service_client.get_container_client("documents")
                blob_client = container_client.get_blob_client(old_blob_path)
                
                if blob_client.exists():
                    blob_client.delete_blob()
                    logging.info(f"[modify_url] Previous scraped data blob {old_blob_path} deleted successfully")
                else:
                    logging.warning(f"[modify_url] Previous scraped data blob {old_blob_path} not found in storage")
            except Exception as blob_error:
                logging.error(f"[modify_url] Error deleting previous scraped data blob {old_blob_path}: {str(blob_error)}")
        
        # Step 3: Update the URL field, timestamp, and reset scraping-related fields
        existing_doc["url"] = new_url
        existing_doc["lastModified"] = datetime.now(timezone.utc).isoformat()
        # Reset scraping-related fields since the URL has changed
        existing_doc["status"] = "Processing"
        existing_doc["result"] = "Pending"
        existing_doc["error"] = None
        existing_doc["contentLength"] = None
        existing_doc["title"] = None
        existing_doc["blobPath"] = None
        
        # Step 4: Replace item with the updated data
        container.replace_item(item=url_id, body=existing_doc)
        
        logging.info(f"[modify_url] URL {url_id} modified successfully")
        return {"message": "URL modified successfully"}
        
    except CosmosResourceNotFoundError:
        logging.warning(f"[modify_url] URL not Found.")
        raise NotFound
    except CosmosHttpResponseError as e:
        logging.warning(f"[modify_url] Cosmos HTTP Error: {e}")
        raise
    except Exception as e:
        logging.error(f"[modify_url] modify_url: something went wrong. {str(e)}")
        raise

def validate_url(url: str) -> Tuple[bool, str]:
    """
    Validate URL format and scheme.
    
    Args:
        url (str): URL to validate
        
    Returns:
        Tuple[bool, str]: (is_valid, error_message)
    """
    if not url or not isinstance(url, str):
        return False, "URL must be a non-empty string"
    
    url = url.strip()
    if not url:
        return False, "URL cannot be empty"
    
    try:
        parsed = urlparse(url)
        if not parsed.scheme or not parsed.netloc:
            return False, "URL must include scheme (e.g., https://) and hostname"
        if parsed.scheme not in ['http', 'https']:
            return False, "URL must use http or https scheme"
        return True, ""
    except Exception:
        return False, "Invalid URL format"

# get all urls for an organization from the container OrganizationWebsites
def get_organization_urls(organization_id):
    if not organization_id:
        return {"error": "Organization ID is required."}
    
    logging.info(f"[get_organization_urls] Getting all URLs for organization: {organization_id}")
    
    try:
        container = get_cosmos_container("organizationWebsites")
        
        query = "SELECT * FROM c WHERE c.organizationId = @organization_id ORDER BY c.lastModified DESC"
        parameters = [{"name": "@organization_id", "value": organization_id}]
        
        result = list(
            container.query_items(
                query=query, 
                parameters=parameters, 
                enable_cross_partition_query=False
            )
        )
        
        logging.info(f"[get_organization_urls] Found {len(result)} URLs for organization {organization_id}")
        return result
        
    except Exception as e:
        logging.error(f"[get_organization_urls] get_organization_urls: something went wrong. {str(e)}")
        return []

# Helper function to find existing URL for an organization
def find_existing_url(organization_id, url):
    """
    Check if a URL already exists for the given organization.
    
    Args:
        organization_id (str): The organization ID
        url (str): The URL to check
        
    Returns:
        dict or None: The existing document if found, None otherwise
    """
    if not organization_id or not url:
        return None
    
    try:
        container = get_cosmos_container("organizationWebsites")
        
        query = "SELECT * FROM c WHERE c.organizationId = @organization_id AND c.url = @url"
        parameters = [
            {"name": "@organization_id", "value": organization_id},
            {"name": "@url", "value": url}
        ]
        
        result = list(
            container.query_items(
                query=query, 
                parameters=parameters, 
                enable_cross_partition_query=False
            )
        )
        
        return result[0] if result else None
        
    except Exception as e:
        logging.error(f"[find_existing_url] Error checking existing URL: {str(e)}")
        return None

# Add or update a URL in the container OrganizationWebsites
def add_or_update_organization_url(organization_id, url, scraping_result=None, added_by_id=None, added_by_name=None):
    """
    Add a new URL or update an existing one with scraping results.
    
    Args:
        organization_id (str): The organization ID
        url (str): The URL to add or update
        scraping_result (dict): The scraping result data
        added_by_id (str): User ID who added/updated the URL
        added_by_name (str): User name who added/updated the URL
        
    Returns:
        dict: Result with message and document ID
    """
    if not organization_id or not url:
        return {"error": "Organization ID and URL are required."}
    
    try:
        container = get_cosmos_container("organizationWebsites")
        
        # Check if URL already exists
        existing_doc = find_existing_url(organization_id, url)
        
        if existing_doc:
            # Update existing document
            logging.info(f"[add_or_update_organization_url] Updating existing URL: {url} in organization: {organization_id} by user: {added_by_name or 'Unknown'}")
            
            # Update fields with new scraping results
            existing_doc["lastModified"] = datetime.now(timezone.utc).isoformat()
            existing_doc["status"] = "Processing" if not scraping_result else ("Active" if scraping_result.get("status") == "success" else "Error")
            existing_doc["result"] = "Pending" if not scraping_result else ("Success" if scraping_result.get("status") == "success" else "Failed")
            existing_doc["error"] = scraping_result.get("error") if scraping_result and scraping_result.get("error") else None
            existing_doc["contentLength"] = scraping_result.get("content_length") if scraping_result else None
            existing_doc["title"] = scraping_result.get("title") if scraping_result else None
            existing_doc["blobPath"] = scraping_result.get("blob_path") if scraping_result else None
            
            # Replace the document
            container.replace_item(item=existing_doc["id"], body=existing_doc)
            
            logging.info(f"[add_or_update_organization_url] URL {existing_doc['id']} updated successfully by {added_by_name or 'Unknown'}")
            return {"message": "URL updated successfully", "id": existing_doc["id"], "action": "updated"}
            
        else:
            # Create new document
            logging.info(f"[add_or_update_organization_url] Adding new URL: {url} to organization: {organization_id} by user: {added_by_name or 'Unknown'}")
            
            # Generate a unique ID for the URL entry
            url_id = str(uuid.uuid4())
            
            # Create the document
            url_document = {
                "id": url_id,
                "organizationId": organization_id,
                "url": url,
                "dateAdded": datetime.now(timezone.utc).isoformat(),
                "lastModified": datetime.now(timezone.utc).isoformat(),
                "status": "Processing" if not scraping_result else ("Active" if scraping_result.get("status") == "success" else "Error"),
                "result": "Pending" if not scraping_result else ("Success" if scraping_result.get("status") == "success" else "Failed"),
                "error": scraping_result.get("error") if scraping_result and scraping_result.get("error") else None,
                "contentLength": scraping_result.get("content_length") if scraping_result else None,
                "title": scraping_result.get("title") if scraping_result else None,
                "blobPath": scraping_result.get("blob_path") if scraping_result else None,
                "addedBy": {
                    "userId": added_by_id,
                    "userName": added_by_name,
                    "dateAdded": datetime.now(timezone.utc).isoformat()
                } if added_by_id else None
            }
            
            # Insert the document
            container.create_item(body=url_document)
            
            logging.info(f"[add_or_update_organization_url] URL {url_id} added successfully by {added_by_name or 'Unknown'}")
            return {"message": "URL added successfully", "id": url_id, "action": "added"}
        
    except Exception as e:
        logging.error(f"[add_or_update_organization_url] add_or_update_organization_url: something went wrong. {str(e)}")
        raise
    
def create_organization_usage(organization_id, subscription_id, subscription_tier_id, client_principal_id):
    """
    Creates or updates organization usage wallet in the organizationsUsage container.
    
    This function manages the wallet configuration for an organization based on their 
    subscription tier. It preserves existing seat usage data during renewals/updates.
    
    Args:
        organization_id (str): The ID of the organization
        subscription_id (str): The ID of the subscription (from Stripe) None for free organizations
        subscription_tier_id (str): The ID of the subscription tier (plan nickname from Stripe)
        client_principal_id (str): The ID of the client principal
    Returns:
        dict: The created or updated organization usage document
        
    Raises:
        ValueError: If required parameters are missing or invalid
        NotFound: If organization or subscription tier doesn't exist
        Exception: For any other unexpected errors
    """

    # Input validation
    if not organization_id or not isinstance(organization_id, str) or not organization_id.strip():
        logging.error("[create_organization_usage] Invalid organization_id provided")
        raise ValueError("organization_id must be a non-empty string")

    if not subscription_tier_id or not isinstance(subscription_tier_id, str) or not subscription_tier_id.strip():
        logging.error("[create_organization_usage] Invalid subscription_tier_id provided")
        raise ValueError("subscription_tier_id must be a non-empty string")

    try:
        # Validate organization exists
        logging.info(f"[create_organization_usage] Validating organization exists: {organization_id}")
        try:
            organization = get_organization_subscription(organization_id)
        except NotFound:
            logging.error(f"[create_organization_usage] Organization '{organization_id}' not found")
            raise NotFound(f"Organization with id '{organization_id}' does not exist")

        # Get subscription tier data
        logging.info(f"[create_organization_usage] Retrieving subscription tier: {subscription_tier_id}")
        try:
            subscription_tier = get_subscription_tier_by_id(subscription_tier_id)
        except NotFound:
            logging.error(f"[create_organization_usage] Subscription tier '{subscription_tier_id}' not found")
            raise NotFound(f"Subscription tier with id '{subscription_tier_id}' does not exist")

        # Extract tier data with validation
        tier_id = subscription_tier.get("id")
        
        total_allocated = subscription_tier.get("quotas", {}).get("totalCreditsAllocated", 0)

        # Check if organization usage already exists
        logging.info(f"[create_organization_usage] Checking existing organization usage for: {organization_id}")
        existing_usage = get_organization_usage(organization_id)

        # Determine seat usage based on whether this is new or renewal/update
        if existing_usage:
            # Renewal or update - preserve existing seat data
            logging.info(f"[create_organization_usage] Existing usage found. Preserving seat data for organization: {organization_id}")
            current_seats = existing_usage.get("policy", {}).get("currentSeats", 0)
            allowed_user_ids = existing_usage.get("policy", {}).get("allowedUserIds", [{ "userId": client_principal_id, "limit": total_allocated, "used": 0 }])
            current_used = existing_usage.get("balance", {}).get("currentUsed", 0)

            # Validate preserved data
            if not isinstance(current_seats, int) or current_seats < 0:
                logging.warning("[create_organization_usage] Invalid currentSeats in existing data, resetting to 0")
                current_seats = 0

            if not isinstance(allowed_user_ids, list):
                logging.warning("[create_organization_usage] Invalid allowedUserIds in existing data, resetting to empty list")
                allowed_user_ids = []

            if not isinstance(current_used, int) or current_used < 0:
                logging.warning("[create_organization_usage] Invalid currentUsed in existing data, resetting to 0")
                current_used = 0
        else:
            # New organization - initialize with zeros
            logging.info(f"[create_organization_usage] No existing usage. Initializing new wallet for organization: {organization_id}")
            current_seats = 1
            allowed_user_ids = [{ "userId": client_principal_id, "limit": total_allocated, "used": 0 }]
            current_used = 0

        # Check subscription status from organization
        is_subscription_active = subscription_id is not None

        # Build the usage document
        usage_document = {
            "id": f"config_{organization_id}",
            "organizationId": organization_id,
            "subscriptionId": subscription_id,
            "isSubscriptionActive": is_subscription_active,
            "type": "wallet",
            "balance": {
                "totalAllocated": total_allocated,
                "currentUsed": current_used
            },
            "policy": {
                "tierId": tier_id,
                "currentSeats": current_seats,
                "allowedUserIds": allowed_user_ids,
                "isSubscriptionActive": is_subscription_active
            }
        }

        # Upsert the document
        logging.info(f"[create_organization_usage] Upserting organization usage for: {organization_id}")
        result = upsert_organization_usage(usage_document)

        logging.info(f"[create_organization_usage] Successfully created/updated organization usage for: {organization_id}")
        return result

    except (ValueError, NotFound) as e:
        # Re-raise validation and not found errors
        logging.error(f"[create_organization_usage] Validation error: {str(e)}")
        raise

    except Exception as e:
        logging.error(f"[create_organization_usage] Unexpected error for organization '{organization_id}': {str(e)}")
        raise Exception(f"Failed to create organization usage: {str(e)}")
    
<<<<<<< HEAD
def get_organization_usage_by_id(organization_id: str):
    if not organization_id:
        return {"error": "Organization ID is required."}
    try:
        container = get_cosmos_container("organizationsUsage")
        query = "SELECT * FROM c WHERE c.organizationId = @organization_id AND c.type = @type"
        parameters = [{"name": "@organization_id", "value": organization_id}, {"name": "@type", "value": "wallet"}]
        result = list(container.query_items(query=query, parameters=parameters, partition_key=organization_id))
        return result[0] if result else None
    except Exception as e:
        logging.error(f"[get_organization_usage_by_id] get_organization_usage_by_id: something went wrong. {str(e)}")
        return None
=======
def get_organization_id_from_request(request):
    """
    Extracts the organization_id from the request.
    Checks URL parameters first, then JSON body if applicable.
    
    Returns:
        str or None: The organization_id if found, else None
    """

    if request.is_json:
        data = request.get_json()
        organization_id = data.get("organization_id")
        if organization_id:
            return organization_id
        
    client_principal_id = request.headers.get("X-MS-CLIENT-PRINCIPAL-ID")
    organization_id = None
    if client_principal_id:
        organizations = get_user_organizations(client_principal_id)
        if organizations:
            organization_id = organizations[0]["id"]

    return organization_id



def get_organization_id_and_user_id_from_request(request):
    """
    Extracts the organization_id and user_id from the request.
    Checks URL parameters first, then JSON body if applicable.
    
    Returns:
        tuple: (organization_id or None, user_id or None)
    """

    organization_id = None
    user_id = None

    if request.is_json:
        data = request.get_json()
        organization_id = data.get("organization_id")
        user_id = data.get("user_id")
        if organization_id and user_id:
            return organization_id, user_id
        
    client_principal_id = request.headers.get("X-MS-CLIENT-PRINCIPAL-ID")
    organization_id = None
    if client_principal_id:
        organizations = get_user_organizations(client_principal_id)
        if organizations:
            organization_id = organizations[0]["id"]
            
    user_id = client_principal_id

    return organization_id, user_id
>>>>>>> 2136143c
<|MERGE_RESOLUTION|>--- conflicted
+++ resolved
@@ -1896,7 +1896,6 @@
         logging.error(f"[create_organization_usage] Unexpected error for organization '{organization_id}': {str(e)}")
         raise Exception(f"Failed to create organization usage: {str(e)}")
     
-<<<<<<< HEAD
 def get_organization_usage_by_id(organization_id: str):
     if not organization_id:
         return {"error": "Organization ID is required."}
@@ -1909,7 +1908,6 @@
     except Exception as e:
         logging.error(f"[get_organization_usage_by_id] get_organization_usage_by_id: something went wrong. {str(e)}")
         return None
-=======
 def get_organization_id_from_request(request):
     """
     Extracts the organization_id from the request.
@@ -1964,5 +1962,4 @@
             
     user_id = client_principal_id
 
-    return organization_id, user_id
->>>>>>> 2136143c
+    return organization_id, user_id