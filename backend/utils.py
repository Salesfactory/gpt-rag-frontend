--- conflicted
+++ resolved
@@ -5,16 +5,10 @@
 from flask import request, jsonify, Flask
 from http import HTTPStatus
 from typing import Tuple, Dict, Any
-<<<<<<< HEAD
 from datetime import datetime, timezone, timedelta
-from azure.identity import DefaultAzureCredential
-from azure.cosmos import CosmosClient
-=======
-from azure.identity import DefaultAzureCredential
-from azure.cosmos import CosmosClient
 from azure.cosmos.exceptions import CosmosResourceNotFoundError
 
->>>>>>> e4c60fdf
+
 
 AZURE_DB_ID = os.environ.get("AZURE_DB_ID")
 AZURE_DB_NAME = os.environ.get("AZURE_DB_NAME")
