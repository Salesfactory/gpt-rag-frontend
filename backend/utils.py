--- conflicted
+++ resolved
@@ -10,12 +10,9 @@
 from datetime import datetime, timezone, timedelta
 from azure.identity import DefaultAzureCredential
 from azure.cosmos import CosmosClient
-<<<<<<< HEAD
-
-=======
+
 from azure.cosmos.exceptions import CosmosResourceNotFoundError, CosmosHttpResponseError
 from werkzeug.exceptions import NotFound
->>>>>>> dc26df9d
 
 AZURE_DB_ID = os.environ.get("AZURE_DB_ID")
 AZURE_DB_NAME = os.environ.get("AZURE_DB_NAME")
@@ -667,8 +664,6 @@
         raise
 
 
-<<<<<<< HEAD
-
 def set_feedback(
     client_principal,
     conversation_id,
@@ -724,11 +719,9 @@
     except Exception as e:
         logging.info(f"[util__module] set_feedback: something went wrong. {str(e)}")
     return feedback
-=======
 ################################################
 # SETTINGS UTILS
 ################################################
->>>>>>> dc26df9d
 
 def set_settings(client_principal, temperature, frequency_penalty, presence_penalty):
 
@@ -860,8 +853,6 @@
             f"[util__module] get_setting: no settings found for user {client_principal['id']} (keyvalue store with '{client_principal['id']}' id does not exist)."
         )
     return setting
-<<<<<<< HEAD
-=======
 
 ################################################
 # INVITATION UTILS
@@ -1065,5 +1056,4 @@
     except CosmosHttpResponseError:
         logging.warning(f"[delete_user] Unexpected Error in the CosmosDB Database")
     except Exception as e:
-        logging.error(f"[delete_user] delete_user: something went wrong. {str(e)}")
->>>>>>> dc26df9d
+        logging.error(f"[delete_user] delete_user: something went wrong. {str(e)}")