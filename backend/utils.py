--- conflicted
+++ resolved
@@ -790,8 +790,6 @@
         )
     return setting
 
-
-<<<<<<< HEAD
 ################################################
 # INVITATION UTILS
 ################################################
@@ -836,7 +834,6 @@
     try:
         query = "SELECT * FROM c WHERE c.invited_user_email = @invited_user_email AND c.active = true"
         parameters = [{"name": "@invited_user_email", "value": invited_user_email}]
-=======
 
 ################################################
 # CHECK USERS UTILS
@@ -919,13 +916,11 @@
     try:
         query = "SELECT * FROM c WHERE c.id = @user_id"
         parameters = [{"name": "@user_id", "value": user_id}]
->>>>>>> e9566726
         result = list(
             container.query_items(
                 query=query, parameters=parameters, enable_cross_partition_query=True
             )
         )
-<<<<<<< HEAD
         if not result:
             logging.info(f"[get_invitation] No active invitation found for user {invited_user_email}")
             return {}
@@ -942,7 +937,6 @@
     except Exception as e:
         logging.error(f"[get_invitation] something went wrong. {str(e)}")
     return invitation
-=======
         if result:
             user = result[0]
     except Exception as e:
@@ -998,5 +992,4 @@
     except CosmosHttpResponseError:
         logging.warning(f"[delete_user] Unexpected Error in the CosmosDB Database")
     except Exception as e:
-        logging.error(f"[delete_user] delete_user: something went wrong. {str(e)}")
->>>>>>> e9566726
+        logging.error(f"[delete_user] delete_user: something went wrong. {str(e)}")