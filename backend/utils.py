from functools import wraps
import logging
from flask import request, jsonify, Flask
from http import HTTPStatus
from typing import Tuple, Dict, Any


# Response Formatting: Type hint for JSON responses
JsonResponse = Tuple[Dict[str, Any], int]


# Response Formatting: Standardized error response creation
def create_error_response(message: str, status_code: int) -> JsonResponse:
    """
    Create a standardized error response.
    Response Formatting: Ensures consistent error response structure.
    """
    return jsonify({"error": {"message": message, "status": status_code}}), status_code


# Response Formatting: Standardized success response creation
def create_success_response(data: Dict[str, Any]) -> JsonResponse:
    """
    Create a standardized success response.
    Response Formatting: Ensures consistent success response structure.
    """
    return jsonify({"data": data, "status": HTTPStatus.OK}), HTTPStatus.OK


# Error Handling: Custom exception hierarchy for subscription-specific errors
class SubscriptionError(Exception):
    """Base exception for subscription-related errors"""

    pass

class InvalidFinancialPriceError(SubscriptionError):
    """Raised when subscription modification fails"""

    pass

class InvalidSubscriptionError(SubscriptionError):
    """Raised when subscription modification fails"""

    pass

class MissingJSONPayloadError(Exception):
    """Raised when JSON payload is missing"""

    pass

class MissingRequiredFieldError(Exception):
    """Raised when a required field is missing"""

    pass

class InvalidParameterError(Exception):
    """Raised when an invalid parameter is provided"""

    pass


# Security: Decorator to ensure client principal ID is present
def require_client_principal(f):
    """
    Decorator that validates the presence of client principal ID in request headers.
    Security: Ensures proper authentication before processing requests.
    """

    @wraps(f)
    def decorated_function(*args, **kwargs):
        client_principal_id = request.headers.get("X-MS-CLIENT-PRINCIPAL-ID")
        if not client_principal_id:
            # Logging: Warning for security-related events
            logging.warning("Attempted access without client principal ID")
            return create_error_response("Missing required client principal ID", HTTPStatus.UNAUTHORIZED)
        return f(*args, **kwargs)
    return decorated_function

################################################
# Financial Doc Ingestion Utils
################################################

# utils.py
import os
import logging
from pathlib import Path
import pdfkit
from typing import Dict, Any, Tuple, Optional, Union
import logging 
import shutil
from app_config import ALLOWED_FILING_TYPES


# configure logging
logging.basicConfig(
    level = logging.INFO,
    format='%(asctime)s - %(name)s - %(levelname)s - %(message)s'
)

logger = logging.getLogger(__name__)

################################################
# financialDocument (EDGAR) Ingestion
################################################

def validate_payload(data: Dict[str, Any]) -> Tuple[bool, str]:
    """
    Validate the request payload for Edgar financialDocument endpoint
    
    Args:
        data (dict): The request payload
        
    Returns:
        tuple: (is_valid: bool, error_message: str)
    """
    # Check if equity_ids exists and is not empty
    if not data.get('equity_id'):
        return False, "equity_id is required"
    
    # check if date is provided 
    if not data.get('after_date'):
        logger.warning("No after_date provided, retrieving most recent filings")
    
    # Check if equity_ids is not empty
    if data['equity_id'].strip() == "":
        return False, "equity_id cannot be empty"
    
    # Validate filing_types if provided
    if not data.get('filing_type'):
        return False, "filing_type is required"
    
    # Check if all filing types are valid
    if data['filing_type'] not in ALLOWED_FILING_TYPES:
        return False, f"Invalid filing type(s): {data['filing_type']}. Allowed types are: {', '.join(ALLOWED_FILING_TYPES)}"
    
    return True, ""


def convert_html_to_pdf(
    input_path: Union[str, Path],
    output_path: Union[str, Path],
    options: Optional[Dict] = None
) -> bool:
    """
    Convert HTML file to PDF using wkhtmltopdf.

    Args:
        input_path (Union[str, Path]): Path to the input HTML file
        output_path (Union[str, Path]): Path where the PDF will be saved
        wkhtmltopdf_path (Optional[str]): Path to wkhtmltopdf executable
        options (Optional[Dict]): Additional options for PDF conversion

    Returns:
        bool: True if conversion was successful, False otherwise

    Raises:
        FileNotFoundError: If input file or wkhtmltopdf executable doesn't exist
        OSError: If there's an error during PDF conversion
        Exception: For other unexpected errors
    """

    try:
        # Convert paths to Path objects for better path handling
        input_path = Path(input_path)
        output_path = Path(output_path)

        # Validate input file exists
        if not input_path.exists():
            raise FileNotFoundError(f"Input file not found: {input_path}")

        # Create output directory if it doesn't exist
        output_path.parent.mkdir(parents=True, exist_ok=True)

        # Default options if none provided
        if options is None:
            options = {
                'quiet': '',
                'enable-local-file-access': '',
                'encoding': 'UTF-8',
                'no-stop-slow-scripts': '',
                'disable-smart-shrinking': ''
            }

        logger.info(f"Converting {input_path} to PDF...")
        
        # Perform conversion
        pdfkit.from_file(
            str(input_path),
            str(output_path),
            options=options
        )

        # Verify the output file was created
        if not output_path.exists():
            raise OSError("PDF file was not created")

        logger.info(f"Successfully converted to PDF: {output_path}")
        return True

    except FileNotFoundError as e:
        logger.error(f"File not found error: {str(e)}")
        raise

    except OSError as e:
        logger.error(f"PDF conversion error: {str(e)}")
        # Clean up partial output file if it exists
        if output_path.exists():
            output_path.unlink()
        raise

    except Exception as e:
        logger.error(f"Unexpected error during PDF conversion: {str(e)}")
        # Clean up partial output file if it exists
        if output_path.exists():
            output_path.unlink()
        raise



def check_and_install_wkhtmltopdf():
    """Check if wkhtmltopdf is installed and configured properly"""
    import subprocess
    import sys
    import os
    
    try:
        # For Windows, add wkhtmltopdf to PATH if not already present
        if sys.platform == 'win32':
            wkhtmltopdf_path = r'C:\Program Files\wkhtmltopdf\bin'
            logger.info(f"Windows detected")
            if os.path.exists(wkhtmltopdf_path):
                logger.info(f"wkhtmltopdf directory found at {wkhtmltopdf_path}")
                if wkhtmltopdf_path not in os.environ['PATH']:
                    logger.info(f"Adding wkhtmltopdf to PATH: {wkhtmltopdf_path}")
                    os.environ['PATH'] += os.pathsep + wkhtmltopdf_path
            else:
                logger.warning(f"wkhtmltopdf directory not found at {wkhtmltopdf_path}")
                return install_wkhtmltopdf()

        # Try to run wkhtmltopdf --version
        result = subprocess.run(
            ['wkhtmltopdf', '--version'],
            stdout=subprocess.PIPE,
            stderr=subprocess.PIPE,
            check=True,
            text=True
        )
        logger.info(f"wkhtmltopdf is installed and configured. Version: {result.stdout.strip()}")
        return True
        
    except (subprocess.SubprocessError, FileNotFoundError):
        logger.warning("wkhtmltopdf not found or not properly configured")
        return install_wkhtmltopdf()
    except Exception as e:
        logger.error(f"Unexpected error checking wkhtmltopdf: {str(e)}")
        return False

def install_wkhtmltopdf():
    """Attempt to install wkhtmltopdf based on the operating system"""
    import subprocess
    import sys
    import platform
    
    if sys.platform == 'win32':
        # Windows installation code remains the same
        download_url = "https://wkhtmltopdf.org/downloads.html"
        logger.error(
            "Automatic installation not supported on Windows. "
            "Please install wkhtmltopdf manually:\n"
            "1. Download from: " + download_url + "\n"
            "2. Install to default location (C:\\Program Files\\wkhtmltopdf)\n"
            "3. Add C:\\Program Files\\wkhtmltopdf\\bin to your system PATH"
        )
        return False
        
    elif sys.platform.startswith('linux'):
        try:
            logger.info("Installing wkhtmltopdf on Linux...")
            
            # Try to determine the package manager
            if subprocess.run(['which', 'apt-get'], stdout=subprocess.PIPE, stderr=subprocess.PIPE).returncode == 0:
                # Debian/Ubuntu
                install_cmd = ['apt-get', 'install', '-y', 'wkhtmltopdf']
            elif subprocess.run(['which', 'yum'], stdout=subprocess.PIPE, stderr=subprocess.PIPE).returncode == 0:
                # CentOS/RHEL
                install_cmd = ['yum', 'install', '-y', 'wkhtmltopdf']
            else:
                logger.error("Could not determine package manager. Please install wkhtmltopdf manually.")
                return False

            # Try to install without sudo first
            try:
                subprocess.run(install_cmd, check=True)
            except subprocess.CalledProcessError:
                # If that fails, try with sudo if available
                if subprocess.run(['which', 'sudo'], stdout=subprocess.PIPE, stderr=subprocess.PIPE).returncode == 0:
                    install_cmd.insert(0, 'sudo')
                    subprocess.run(install_cmd, check=True)
                else:
                    logger.error("Installation requires root privileges. Please install wkhtmltopdf manually.")
                    return False

            logger.info("wkhtmltopdf installed successfully")
            return True
            
        except subprocess.SubprocessError as e:
            logger.error(f"Failed to install wkhtmltopdf: {str(e)}")
            return False
        except Exception as e:
            logger.error(f"Unexpected error during installation: {str(e)}")
            return False
    else:
        logger.error(f"Unsupported operating system: {sys.platform}")
        return False

def cleanup_resources() -> bool:
    # Delete all files in the sec-edgar-filings directory
    try: 
        filings_dir = os.path.join(os.getcwd(), "sec-edgar-filings")
        if os.path.exists(filings_dir):
            logger.info(f"Deleting all files in {filings_dir}")
            shutil.rmtree(filings_dir)
            logger.info(f"Deleted all files in {filings_dir}")
            return True
        else:
            logger.info(f"No files to delete in {filings_dir} - directory does not exist")
            return True
    except Exception as e:
        logger.error(f"Error during cleanup: {str(e)}")
        return False

def _extract_response_data(response):
    """Helper function to extract JSON data from response objects"""
    if isinstance(response, tuple):
        return response[0].get_json()
    return response.get_json()

################################################
# Email distribution Utils
################################################
from typing import List
from email.message import EmailMessage
import smtplib
from dotenv import load_dotenv
load_dotenv()

class EmailServiceError(Exception):
    """Base exception for email service errors"""
    pass

class EmailService:
    def __init__(
            self, 
            smtp_server: str,
            smtp_port: int,
            username: str,
            password: str,
    ):
        self.smtp_server = smtp_server
        self.smtp_port = smtp_port
        self.username = username
        self.password = password

    def send_email(self, 
                   subject: str, 
                   html_content: str, 
                   recipients: List[str], 
                   attachment_path: Optional[str] = None) -> None:

        """ 
<<<<<<< HEAD
        Send an email to the recipients.

        Args:
            subject (str): Subject of the email
            html_content (str): HTML content of the email
            recipients (List[str]): List of recipients
            attachment_path (Optional[str]): Path to the attachment file

        Returns:
            None
=======
        # TODO: provide docstring
>>>>>>> e05a6793
        """

        msg: EmailMessage = EmailMessage()
        msg['Subject'] = subject
        msg['From'] = self.username
        msg['Bcc'] = ','.join(recipients)
        msg.add_alternative(html_content, subtype='html')

        if attachment_path:
<<<<<<< HEAD
            try: 
                # convert to path object and resolve to absolute path
                file_path = Path(attachment_path).resolve()
                # validate file exists and is accessible
                if not file_path.exists():
                    raise EmailServiceError(f"File not found: {attachment_path}")

                with open(file_path, 'rb') as file:
                    file_data = file.read()
                    file_name = file_path.name
                    msg.add_attachment(file_data, 
                                    maintype='application', 
                                    subtype='octet-stream', 
                                    filename=file_name)
            except (OSError, EmailServiceError) as e:
                logger.error(f"Error adding attachment: {str(e)}")
                raise EmailServiceError(f"Error adding attachment: {str(e)}")
        
=======
            with open(attachment_path, 'rb') as file:
                file_data = file.read()
                file_name = attachment_path.split('\\')[-1]
                msg.add_attachment(file_data, 
                                   maintype='application', 
                                   subtype='octet-stream', 
                                   filename=file_name)
            
>>>>>>> e05a6793
        try:
            with smtplib.SMTP(self.smtp_server, self.smtp_port) as server:
                server.starttls()
                server.login(self.username, self.password)
                server.send_message(msg)
                logger.info(f'Email sent to {recipients}')
        except Exception as e:
            logger.error(f'Failed to send email: {str(e)}')
<<<<<<< HEAD
            raise EmailServiceError(f'Failed to send email: {str(e)}')
    

""" 

So here is the plan we need to do with the email service:

We are going have 2 separate endpoints

1. @app.route('/api/reports/email/user', methods=['POST'])

Requiremnets for this endpoint payload: 

- The blob link to the html email file 
- The recipients list 
- The subject of the email
- The attachment path (if any). This attachemnt path should be from the blob storage. it will download the file from the blob storage
and attach it to the email.

Example payload:
{
    "email_blob_link": "https://strag0vm2b2htvuuclm.blob.core.windows.net/documents/emails/welcome.html",
    "recipients": ["user1@example.com", "user2@example.com"],
    "subject": "Welcome to Our Platform",
    "attachment_path": "https://strag0vm2b2htvuuclm.blob.core.windows.net/documents/reports/report.pdf" // Optional
}


2. @app.route('/api/reports/email/admin', methods=['POST'])
- The blob link to the "REPORT" html file. ALL REPORT PROCESSING AND PARSING WILL BE DONE HERE   
- a list of admin emails to send the email to 
- The subject of the email 
- The attachment path (if any). This attachemnt path should be from the blob storage. it will download the file from the blob storage
and attach it to the email.

Example payload:
{
    "report_blob_link": "https://strag0vm2b2htvuuclm.blob.core.windows.net/documents/emails/admin_report.html",
    "admin_recipients": ["admin1@company.com", "admin2@company.com"],
    "subject": "Monthly Analytics Report",
    "attachment_path": "https://strag0vm2b2htvuuclm.blob.core.windows.net/documents/reports/analytics.pdf" // Optional
}
"""
=======
            raise EmailServiceError(f'Failed to send email: {str(e)}')
>>>>>>> e05a6793
<|MERGE_RESOLUTION|>--- conflicted
+++ resolved
@@ -368,7 +368,6 @@
                    attachment_path: Optional[str] = None) -> None:
 
         """ 
-<<<<<<< HEAD
         Send an email to the recipients.
 
         Args:
@@ -379,9 +378,6 @@
 
         Returns:
             None
-=======
-        # TODO: provide docstring
->>>>>>> e05a6793
         """
 
         msg: EmailMessage = EmailMessage()
@@ -391,7 +387,6 @@
         msg.add_alternative(html_content, subtype='html')
 
         if attachment_path:
-<<<<<<< HEAD
             try: 
                 # convert to path object and resolve to absolute path
                 file_path = Path(attachment_path).resolve()
@@ -410,16 +405,6 @@
                 logger.error(f"Error adding attachment: {str(e)}")
                 raise EmailServiceError(f"Error adding attachment: {str(e)}")
         
-=======
-            with open(attachment_path, 'rb') as file:
-                file_data = file.read()
-                file_name = attachment_path.split('\\')[-1]
-                msg.add_attachment(file_data, 
-                                   maintype='application', 
-                                   subtype='octet-stream', 
-                                   filename=file_name)
-            
->>>>>>> e05a6793
         try:
             with smtplib.SMTP(self.smtp_server, self.smtp_port) as server:
                 server.starttls()
@@ -428,7 +413,6 @@
                 logger.info(f'Email sent to {recipients}')
         except Exception as e:
             logger.error(f'Failed to send email: {str(e)}')
-<<<<<<< HEAD
             raise EmailServiceError(f'Failed to send email: {str(e)}')
     
 
@@ -471,7 +455,4 @@
     "subject": "Monthly Analytics Report",
     "attachment_path": "https://strag0vm2b2htvuuclm.blob.core.windows.net/documents/reports/analytics.pdf" // Optional
 }
-"""
-=======
-            raise EmailServiceError(f'Failed to send email: {str(e)}')
->>>>>>> e05a6793
+"""