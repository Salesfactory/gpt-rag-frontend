from functools import wraps
import logging
import uuid
import os
from flask import request, jsonify, Flask
from http import HTTPStatus
from typing import Tuple, Dict, Any
from azure.identity import DefaultAzureCredential
from azure.cosmos import CosmosClient
<<<<<<< HEAD


AZURE_DB_ID = os.environ.get("AZURE_DB_ID")
AZURE_DB_NAME = os.environ.get("AZURE_DB_NAME")

if not AZURE_DB_ID:
    raise ValueError("AZURE_DB_ID is not set in environment variables")

if not AZURE_DB_NAME:
    raise ValueError("AZURE_DB_NAME is not set in environment variables")

=======
from azure.cosmos.exceptions import CosmosResourceNotFoundError


AZURE_DB_ID = os.environ.get("AZURE_DB_ID")
AZURE_DB_NAME = os.environ.get("AZURE_DB_NAME")
>>>>>>> e4c60fdf
AZURE_DB_URI = f"https://{AZURE_DB_ID}.documents.azure.com:443/"

# Response Formatting: Type hint for JSON responses
JsonResponse = Tuple[Dict[str, Any], int]


# Response Formatting: Standardized error response creation
def create_error_response(message: str, status_code: int) -> JsonResponse:
    """
    Create a standardized error response.
    Response Formatting: Ensures consistent error response structure.
    """
    return jsonify({"error": {"message": message, "status": status_code}}), status_code


# Response Formatting: Standardized success response creation
def create_success_response(data: Dict[str, Any]) -> JsonResponse:
    """
    Create a standardized success response.
    Response Formatting: Ensures consistent success response structure.
    """
    return jsonify({"data": data, "status": HTTPStatus.OK}), HTTPStatus.OK


# Error Handling: Custom exception hierarchy for subscription-specific errors
class SubscriptionError(Exception):
    """Base exception for subscription-related errors"""

    pass

class InvalidFinancialPriceError(SubscriptionError):
    """Raised when subscription modification fails"""

    pass

class InvalidSubscriptionError(SubscriptionError):
    """Raised when subscription modification fails"""

    pass

class MissingJSONPayloadError(Exception):
    """Raised when JSON payload is missing"""

    pass

class MissingRequiredFieldError(Exception):
    """Raised when a required field is missing"""

    pass

class InvalidParameterError(Exception):
    """Raised when an invalid parameter is provided"""

    pass


# Security: Decorator to ensure client principal ID is present
def require_client_principal(f):
    """
    Decorator that validates the presence of client principal ID in request headers.
    Security: Ensures proper authentication before processing requests.
    """

    @wraps(f)
    def decorated_function(*args, **kwargs):
        client_principal_id = request.headers.get("X-MS-CLIENT-PRINCIPAL-ID")
        if not client_principal_id:
            # Logging: Warning for security-related events
            logging.warning("Attempted access without client principal ID")
            return create_error_response("Missing required client principal ID", HTTPStatus.UNAUTHORIZED)
        return f(*args, **kwargs)
    return decorated_function

################################################
# Financial Doc Ingestion Utils
################################################

# utils.py
import os
import logging
from pathlib import Path
import pdfkit
from typing import Dict, Any, Tuple, Optional, Union
import logging 
import shutil
from app_config import ALLOWED_FILING_TYPES


# configure logging
logging.basicConfig(
    level = logging.INFO,
    format='%(asctime)s - %(name)s - %(levelname)s - %(message)s'
)

logger = logging.getLogger(__name__)

################################################
# financialDocument (EDGAR) Ingestion
################################################

def validate_payload(data: Dict[str, Any]) -> Tuple[bool, str]:
    """
    Validate the request payload for Edgar financialDocument endpoint
    
    Args:
        data (dict): The request payload
        
    Returns:
        tuple: (is_valid: bool, error_message: str)
    """
    # Check if equity_ids exists and is not empty
    if not data.get('equity_id'):
        return False, "equity_id is required"
    
    # check if date is provided 
    if not data.get('after_date'):
        logger.warning("No after_date provided, retrieving most recent filings")
    
    # Check if equity_ids is not empty
    if data['equity_id'].strip() == "":
        return False, "equity_id cannot be empty"
    
    # Validate filing_types if provided
    if not data.get('filing_type'):
        return False, "filing_type is required"
    
    # Check if all filing types are valid
    if data['filing_type'] not in ALLOWED_FILING_TYPES:
        return False, f"Invalid filing type(s): {data['filing_type']}. Allowed types are: {', '.join(ALLOWED_FILING_TYPES)}"
    
    return True, ""


def convert_html_to_pdf(
    input_path: Union[str, Path],
    output_path: Union[str, Path],
    options: Optional[Dict] = None
) -> bool:
    """
    Convert HTML file to PDF using wkhtmltopdf.

    Args:
        input_path (Union[str, Path]): Path to the input HTML file
        output_path (Union[str, Path]): Path where the PDF will be saved
        wkhtmltopdf_path (Optional[str]): Path to wkhtmltopdf executable
        options (Optional[Dict]): Additional options for PDF conversion

    Returns:
        bool: True if conversion was successful, False otherwise

    Raises:
        FileNotFoundError: If input file or wkhtmltopdf executable doesn't exist
        OSError: If there's an error during PDF conversion
        Exception: For other unexpected errors
    """

    try:
        # Convert paths to Path objects for better path handling
        input_path = Path(input_path)
        output_path = Path(output_path)

        # Validate input file exists
        if not input_path.exists():
            raise FileNotFoundError(f"Input file not found: {input_path}")

        # Create output directory if it doesn't exist
        output_path.parent.mkdir(parents=True, exist_ok=True)

        # Default options if none provided
        if options is None:
            options = {
                'quiet': '',
                'enable-local-file-access': '',
                'encoding': 'UTF-8',
                'no-stop-slow-scripts': '',
                'disable-smart-shrinking': ''
            }

        logger.info(f"Converting {input_path} to PDF...")
        
        # Perform conversion
        pdfkit.from_file(
            str(input_path),
            str(output_path),
            options=options
        )

        # Verify the output file was created
        if not output_path.exists():
            raise OSError("PDF file was not created")

        logger.info(f"Successfully converted to PDF: {output_path}")
        return True

    except FileNotFoundError as e:
        logger.error(f"File not found error: {str(e)}")
        raise

    except OSError as e:
        logger.error(f"PDF conversion error: {str(e)}")
        # Clean up partial output file if it exists
        if output_path.exists():
            output_path.unlink()
        raise

    except Exception as e:
        logger.error(f"Unexpected error during PDF conversion: {str(e)}")
        # Clean up partial output file if it exists
        if output_path.exists():
            output_path.unlink()
        raise



def check_and_install_wkhtmltopdf():
    """Check if wkhtmltopdf is installed and configured properly"""
    import subprocess
    import sys
    import os
    
    try:
        # For Windows, add wkhtmltopdf to PATH if not already present
        if sys.platform == 'win32':
            wkhtmltopdf_path = r'C:\Program Files\wkhtmltopdf\bin'
            logger.info(f"Windows detected")
            if os.path.exists(wkhtmltopdf_path):
                logger.info(f"wkhtmltopdf directory found at {wkhtmltopdf_path}")
                if wkhtmltopdf_path not in os.environ['PATH']:
                    logger.info(f"Adding wkhtmltopdf to PATH: {wkhtmltopdf_path}")
                    os.environ['PATH'] += os.pathsep + wkhtmltopdf_path
            else:
                logger.warning(f"wkhtmltopdf directory not found at {wkhtmltopdf_path}")
                return install_wkhtmltopdf()

        # Try to run wkhtmltopdf --version
        result = subprocess.run(
            ['wkhtmltopdf', '--version'],
            stdout=subprocess.PIPE,
            stderr=subprocess.PIPE,
            check=True,
            text=True
        )
        logger.info(f"wkhtmltopdf is installed and configured. Version: {result.stdout.strip()}")
        return True
        
    except (subprocess.SubprocessError, FileNotFoundError):
        logger.warning("wkhtmltopdf not found or not properly configured")
        return install_wkhtmltopdf()
    except Exception as e:
        logger.error(f"Unexpected error checking wkhtmltopdf: {str(e)}")
        return False

def install_wkhtmltopdf():
    """Attempt to install wkhtmltopdf based on the operating system"""
    import subprocess
    import sys
    import platform
    
    if sys.platform == 'win32':
        # Windows installation code remains the same
        download_url = "https://wkhtmltopdf.org/downloads.html"
        logger.error(
            "Automatic installation not supported on Windows. "
            "Please install wkhtmltopdf manually:\n"
            "1. Download from: " + download_url + "\n"
            "2. Install to default location (C:\\Program Files\\wkhtmltopdf)\n"
            "3. Add C:\\Program Files\\wkhtmltopdf\\bin to your system PATH"
        )
        return False
        
    elif sys.platform.startswith('linux'):
        try:
            logger.info("Installing wkhtmltopdf on Linux...")
            
            # Try to determine the package manager
            if subprocess.run(['which', 'apt-get'], stdout=subprocess.PIPE, stderr=subprocess.PIPE).returncode == 0:
                # Debian/Ubuntu
                install_cmd = ['apt-get', 'install', '-y', 'wkhtmltopdf']
            elif subprocess.run(['which', 'yum'], stdout=subprocess.PIPE, stderr=subprocess.PIPE).returncode == 0:
                # CentOS/RHEL
                install_cmd = ['yum', 'install', '-y', 'wkhtmltopdf']
            else:
                logger.error("Could not determine package manager. Please install wkhtmltopdf manually.")
                return False

            # Try to install without sudo first
            try:
                subprocess.run(install_cmd, check=True)
            except subprocess.CalledProcessError:
                # If that fails, try with sudo if available
                if subprocess.run(['which', 'sudo'], stdout=subprocess.PIPE, stderr=subprocess.PIPE).returncode == 0:
                    install_cmd.insert(0, 'sudo')
                    subprocess.run(install_cmd, check=True)
                else:
                    logger.error("Installation requires root privileges. Please install wkhtmltopdf manually.")
                    return False

            logger.info("wkhtmltopdf installed successfully")
            return True
            
        except subprocess.SubprocessError as e:
            logger.error(f"Failed to install wkhtmltopdf: {str(e)}")
            return False
        except Exception as e:
            logger.error(f"Unexpected error during installation: {str(e)}")
            return False
    else:
        logger.error(f"Unsupported operating system: {sys.platform}")
        return False

def cleanup_resources() -> bool:
    # Delete all files in the sec-edgar-filings directory
    try: 
        filings_dir = os.path.join(os.getcwd(), "sec-edgar-filings")
        if os.path.exists(filings_dir):
            logger.info(f"Deleting all files in {filings_dir}")
            shutil.rmtree(filings_dir)
            logger.info(f"Deleted all files in {filings_dir}")
            return True
        else:
            logger.info(f"No files to delete in {filings_dir} - directory does not exist")
            return True
    except Exception as e:
        logger.error(f"Error during cleanup: {str(e)}")
        return False

def _extract_response_data(response):
    """Helper function to extract JSON data from response objects"""
    if isinstance(response, tuple):
        return response[0].get_json()
    return response.get_json()

################################################
# Email distribution Utils
################################################
from typing import List
from email.message import EmailMessage
import smtplib

EMAIL_CONTAINER_NAME = 'emails'
class EmailServiceError(Exception):
    """Base exception for email service errors"""
    pass

class EmailService:
    def __init__(self, smtp_server, smtp_port, username, password):
        self.smtp_server = smtp_server
        self.smtp_port = int(smtp_port)
        self.username = username
        self.password = password
        self._server = None

    def _get_server(self):
        """Get or create SMTP server connection with SSL"""
        if self._server is None:
            try:
                # Use SMTP_SSL instead of SMTP
                server = smtplib.SMTP_SSL(self.smtp_server, self.smtp_port, timeout=30)
                server.login(self.username, self.password)
                self._server = server
            except Exception as e:
                logger.error(f"Failed to create SMTP connection: {str(e)}")
                raise EmailServiceError(f"SMTP connection failed: {str(e)}")
        return self._server

    def send_email(self, subject, html_content, recipients, attachment_path=None):
        max_retries = 3
        retry_delay = 2  # seconds
        import time
        
        for attempt in range(max_retries):
            try:
                msg = EmailMessage()
                msg['Subject'] = subject
                msg['From'] = self.username
                msg['Bcc'] = ','.join(recipients)
                msg.add_alternative(html_content, subtype='html')

                if attachment_path:
                    self._add_attachment(msg, attachment_path)

                server = self._get_server()
                server.send_message(msg)
                return  # Success, exit the function
                
            except smtplib.SMTPServerDisconnected:
                logger.warning(f"SMTP server disconnected (attempt {attempt + 1}/{max_retries})")
                self._server = None  # Reset the connection
                if attempt < max_retries - 1:
                    time.sleep(retry_delay)
                    continue
                raise EmailServiceError("Failed to maintain SMTP connection after multiple attempts")
                
            except Exception as e:
                logger.error(f"Error sending email (attempt {attempt + 1}/{max_retries}): {str(e)}")
                if attempt < max_retries - 1:
                    time.sleep(retry_delay)
                    continue
                raise EmailServiceError(f"Failed to send email: {str(e)}")
    
    def _add_attachment(self, msg, attachment_path):
        """Add an attachment to the email message"""
        try: 
            # convert to path object and resolve to absolute path
            file_path = Path(attachment_path).resolve()
            # validate file exists and is accessible
            if not file_path.exists():
                raise EmailServiceError(f"File not found: {attachment_path}")

            with open(file_path, 'rb') as file:
                file_data = file.read()
                file_name = file_path.name
                msg.add_attachment(file_data, 
                                maintype='application', 
                                subtype='octet-stream', 
                                filename=file_name)
        except (OSError, EmailServiceError) as e:
            logger.error(f"Error adding attachment: {str(e)}")
            raise EmailServiceError(f"Error adding attachment: {str(e)}")
        

    def _save_email_to_blob(self, 
                            html_content: str,
                            subject: str,
                            recipients: List[str],
                            attachment_path: Optional[str] = None) -> str:
        """
        Save the email content to a blob storage container
        """
        from azure.storage.blob import BlobServiceClient
        from datetime import datetime, timezone
        from azure.storage.blob import ContentSettings
        from azure.identity import DefaultAzureCredential
        from financial_doc_processor import BlobUploadError
        import uuid


        credential = DefaultAzureCredential()
        BLOB_STORAGE_URL = f"https://{os.getenv('STORAGE_ACCOUNT')}.blob.core.windows.net"
        blob_service_client = BlobServiceClient(
            account_url=BLOB_STORAGE_URL,
            credential=credential
        )
        blob_container_client = blob_service_client.get_container_client(EMAIL_CONTAINER_NAME)
        # create an id for the email 
        email_id = str(uuid.uuid4())
        timestamp = datetime.now(timezone.utc).isoformat()
        # get date only from timestamp
        date_only = timestamp.split('T')[0]
        
        # create a blob name for the email 
        blob_name = f"{date_only}/{email_id}/content.html"

        # add metadata to the blob
        metadata = {
            "email_id": email_id,
            "subject": subject,
            "created_at": datetime.now(timezone.utc).isoformat(),
            "recipients": ', '.join(recipients),
            "has_attachment": str(bool(attachment_path))
        }

        # upload the email content to the blob
        try:
            blob_container_client.upload_blob(blob_name, html_content, metadata=metadata, content_settings=ContentSettings(content_type='text/html'))
        except BlobUploadError as e:
            logger.error(f"Error uploading email to blob: {str(e)}")
            raise BlobUploadError(f"Error uploading email to blob: {str(e)}")

        # return the blob name
        return blob_name

################################################
# AZURE GET SECRET
################################################
def get_azure_key_vault_secret(secret_name):
    """
    Retrieve a secret value from Azure Key Vault.

    Args:
        secret_name (str): The name of the secret to retrieve.

    Returns:
        str: The value of the secret.

    Raises:
        Exception: If the secret cannot be retrieved.
    """
    from azure.keyvault.secrets import SecretClient
    from azure.identity import DefaultAzureCredential
    try:
        keyVaultName = os.getenv("AZURE_KEY_VAULT_NAME")
        if not keyVaultName:
            raise ValueError("Environment variable 'AZURE_KEY_VAULT_NAME' is not set.")

        KVUri = f"https://{keyVaultName}.vault.azure.net"
        credential = DefaultAzureCredential()
        client = SecretClient(vault_url=KVUri, credential=credential)
        logging.info(
            f"[webbackend] retrieving {secret_name} secret from {keyVaultName}."
        )
        retrieved_secret = client.get_secret(secret_name)
        return retrieved_secret.value
    except Exception as e:
        logging.error(f"Failed to retrieve secret '{secret_name}': {e}")
        raise


<<<<<<< HEAD
def set_feedback(
    client_principal,
    conversation_id,
    feedback_message,
    question,
    answer,
    rating,
    category,
):
    if not client_principal["id"]:
        return {"error": "User ID not found."}

    if not conversation_id:
        return {"error": "Conversation ID not found."}

    if not question:
        return {"error": "Question not found."}

    if not answer:
        return {"error": "Answer not found."}

    if rating and rating not in [0, 1]:
        return {"error": "Invalid rating value."}

    if feedback_message and len(feedback_message) > 500:
        return {"error": "Feedback message is too long."}

    logging.info(
        "User ID and Conversation ID found. Setting feedback for user: "
        + client_principal["id"]
        + " and conversation: "
        + str(conversation_id)
    )

    feedback = {}
    credential = DefaultAzureCredential()
    db_client = CosmosClient(AZURE_DB_URI, credential, consistency_level="Session")
    db = db_client.get_database_client(database=AZURE_DB_NAME)
    container = db.get_container_client("feedback")
    try:
        feedback = {
            "id": str(uuid.uuid4()),
            "user_id": client_principal["id"],
            "conversation_id": conversation_id,
            "feedback_message": feedback_message,
            "question": question,
            "answer": answer,
            "rating": rating,
            "category": category,
        }
        result = container.create_item(body=feedback)
        print("Feedback created: ", result)
    except Exception as e:
        logging.info(f"[util__module] set_feedback: something went wrong. {str(e)}")
    return feedback
=======
def set_settings(client_principal, temperature, frequency_penalty, presence_penalty):

    new_setting = {}
    credential = DefaultAzureCredential()
    db_client = CosmosClient(AZURE_DB_URI, credential, consistency_level="Session")
    db = db_client.get_database_client(database=AZURE_DB_NAME)
    container = db.get_container_client("settings")

    # set default values
    temperature = temperature if temperature is not None else 0.0
    frequency_penalty = frequency_penalty if frequency_penalty is not None else 0.0
    presence_penalty = presence_penalty if presence_penalty is not None else 0.0

    # validate temperature, frequency_penalty, presence_penalty
    if temperature < 0 or temperature > 1:
        logging.error(
            f"[util__module] set_settings: invalid temperature value {temperature}."
        )
        return

    if frequency_penalty < 0 or frequency_penalty > 1:
        logging.error(
            f"[util__module] set_settings: invalid frequency_penalty value {frequency_penalty}."
        )
        return

    if presence_penalty < 0 or presence_penalty > 1:
        logging.error(
            f"[util__module] set_settings: invalid presence_penalty value {presence_penalty}."
        )
        return


    if client_principal["id"]:
        query = "SELECT * FROM c WHERE c.user_id = @user_id"
        parameters = [{"name": "@user_id", "value": client_principal["id"]}]

        logging.info(f"[util__module] set_settings: user_id {client_principal['id']}.")

        results = list(
            container.query_items(
                query=query, parameters=parameters, enable_cross_partition_query=True
            )
        )

        if results:
            logging.info(
                f"[util__module] set_settings: user_id {client_principal['id']} found, results are {results}."
            )
            setting = results[0]

            setting["temperature"] = temperature
            setting["frequencyPenalty"] = frequency_penalty
            setting["presencePenalty"] = presence_penalty
            try:
                container.replace_item(item=setting["id"], body=setting)
                logging.info(
                    f"Successfully updated settings document for user {client_principal['id']}"
                )
                return{
                    "status": "success",
                    "message": "Settings updated successfully"
                }
            except CosmosResourceNotFoundError:
                logging.error(f"[util__module] No settings found for user {client_principal['id']}")
            except Exception as e:
                logging.error(
                    f"[util__module] Failed to update settings document for user {client_principal['id']}. Error: {str(e)}"
                )
        else:
            logging.info(
                f"[util__module] set_settings: user_id {client_principal['id']} not found. creating new document."
            )

            try:
                new_setting["id"] = str(uuid.uuid4())
                new_setting["user_id"] = client_principal["id"]
                new_setting["temperature"] = temperature
                new_setting["frequencyPenalty"] = frequency_penalty
                new_setting["presencePenalty"] = presence_penalty
                container.create_item(body=new_setting)

                logging.info(
                    f"Successfully created new settings document for user {client_principal['id']}"
                )
                return{
                    "status": "success",
                    "message": "Settings updated successfully"
                }
            except CosmosResourceNotFoundError:
                logging.info(f"[util__module] get_setting: No settings found for user {client_principal['id']}")
            except Exception as e:
                logging.error(
                    f"Failed to create settings document for user {client_principal['id']}. Error: {str(e)}"
                )
    else:
        logging.info(f"[util__module] set_settings: user_id not provided.")

def get_client_principal():
    """Util to extract the Client Principal Headers"""
    client_principal_id = request.headers.get("X-MS-CLIENT-PRINCIPAL-ID")
    client_principal_name = request.headers.get("X-MS-CLIENT-PRINCIPAL-NAME")

    if not client_principal_id or not client_principal_name:
        return None, jsonify({
            "error": "Missing required parameters, client_principal_id or client_principal_name"
        }), 400

    return {"id": client_principal_id, "name": client_principal_name}, None, None

def get_setting(client_principal):
    if not client_principal["id"]:
        return {}

    logging.info("User ID found. Getting settings for user: " + client_principal["id"])

    setting = {}
    credential = DefaultAzureCredential()
    db_client = CosmosClient(AZURE_DB_URI, credential, consistency_level="Session")
    db = db_client.get_database_client(database=AZURE_DB_NAME)
    container = db.get_container_client("settings")
    try:
        query = "SELECT c.temperature, c.frequencyPenalty, c.presencePenalty FROM c WHERE c.user_id = @user_id"
        parameters = [{"name": "@user_id", "value": client_principal["id"]}]
        result = list(
            container.query_items(
                query=query, parameters=parameters, enable_cross_partition_query=True
            )
        )
        if result:
            setting = result[0]
    except Exception as e:
        logging.info(
            f"[util__module] get_setting: no settings found for user {client_principal['id']} (keyvalue store with '{client_principal['id']}' id does not exist)."
        )
    return setting
>>>>>>> e4c60fdf
<|MERGE_RESOLUTION|>--- conflicted
+++ resolved
@@ -7,7 +7,7 @@
 from typing import Tuple, Dict, Any
 from azure.identity import DefaultAzureCredential
 from azure.cosmos import CosmosClient
-<<<<<<< HEAD
+
 
 
 AZURE_DB_ID = os.environ.get("AZURE_DB_ID")
@@ -19,13 +19,7 @@
 if not AZURE_DB_NAME:
     raise ValueError("AZURE_DB_NAME is not set in environment variables")
 
-=======
-from azure.cosmos.exceptions import CosmosResourceNotFoundError
-
-
-AZURE_DB_ID = os.environ.get("AZURE_DB_ID")
-AZURE_DB_NAME = os.environ.get("AZURE_DB_NAME")
->>>>>>> e4c60fdf
+
 AZURE_DB_URI = f"https://{AZURE_DB_ID}.documents.azure.com:443/"
 
 # Response Formatting: Type hint for JSON responses
@@ -534,7 +528,7 @@
         raise
 
 
-<<<<<<< HEAD
+
 def set_feedback(
     client_principal,
     conversation_id,
@@ -590,7 +584,7 @@
     except Exception as e:
         logging.info(f"[util__module] set_feedback: something went wrong. {str(e)}")
     return feedback
-=======
+
 def set_settings(client_principal, temperature, frequency_penalty, presence_penalty):
 
     new_setting = {}
@@ -727,4 +721,3 @@
             f"[util__module] get_setting: no settings found for user {client_principal['id']} (keyvalue store with '{client_principal['id']}' id does not exist)."
         )
     return setting
->>>>>>> e4c60fdf
