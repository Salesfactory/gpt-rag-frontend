import os
import logging
from flask import current_app, request, jsonify
from functools import wraps
from utils import (
    get_azure_key_vault_secret,
    get_organization_id_from_request,
    get_organization_id_and_user_id_from_request,
    create_error_response,
    create_error_response_with_body,
    get_organization_tier_and_subscription,
)
from shared.cosmo_db import (
    get_user_organizations,
    get_organization_usage,
    get_subscription_tier_by_id,
<<<<<<< HEAD
    initalize_user_limits,
=======
>>>>>>> ed102d4b
)

ORG_FILES_PREFIX = "organization_files"
BLOB_CONTAINER_NAME = "documents"


def validate_token():
    """
    Decorator for Flask routes that requires a valid token in the Authorization header.
    """

    secret = get_azure_key_vault_secret("webbackend-token")

    def decorator(f):
        @wraps(f)
        def decorated_function(*args, **kwargs):
            auth_header = request.headers.get("Authorization")

            if not secret:
                return jsonify({"error": "Secret not found in key vault"}), 401

            if not auth_header:
                return jsonify({"error": "Missing token"}), 401

            tokens = auth_header.split()

            if len(tokens) != 2:
                return jsonify({"error": "Invalid token"}), 401

            if tokens[0] != "Bearer":
                return jsonify({"error": "Invalid token"}), 401

            auth_token = tokens[1]  # Bearer token

            if auth_token != secret:
                return jsonify({"error": "Invalid token"}), 401

            return f(*args, **kwargs)

        return decorated_function

    return decorator


def check_organization_limits():
    """
    Decorator factory that ensures an organization context is available, fetches
    the organization's usage and limits, and injects a summary into the decorated
    function's kwargs.
    Behavior when organization_id is missing:
    1. Attempts to extract organization_id from JSON body if request is JSON.
    2. If still missing, retrieves user's organizations using client principal ID
       from headers and selects the first organization.
    """

    def decorator(f):
        @wraps(f)
        def decorated_function(*args, **kwargs):
            try:
                organization_id = kwargs.get("organization_id")

                if not organization_id:
                    organization_id = get_organization_id_from_request(request)
                    if not organization_id:
                        return create_error_response(
                            "Missing required parameters, organization_id", 400
                        )

                # Get authenticated user's ID
                client_principal_id = request.headers.get("X-MS-CLIENT-PRINCIPAL-ID")
                if not client_principal_id:
                    return create_error_response("Unauthorized", 401)

                # Verify user belongs to this organization
                user_orgs = get_user_organizations(client_principal_id)
                user_org_ids = [org["id"] for org in user_orgs]

                if organization_id not in user_org_ids:
                    logging.warning(
                        f"User {client_principal_id} attempted to access org {organization_id}"
                    )
                    return create_error_response(
                        "Unauthorized access to organization", 403
                    )

                org_usage = get_organization_usage(organization_id)
                print(org_usage)
                org_limits = get_subscription_tier_by_id(org_usage["policy"]["tierId"])
                print(org_limits)

                usage = {
                    "limits": org_limits["quotas"],
                    "current_usage": org_usage["balance"],
                    "is_credits_exceeded": org_usage["balance"]["currentUsed"]
                    > org_limits["quotas"]["totalCreditsAllocated"],
                    "is_allowed_to_upload_files": org_limits["policy"][
                        "allowFileUploads"
                    ],
                }

                kwargs["organization_usage"] = usage

                return f(*args, **kwargs)
            except Exception as e:
                logging.exception("An error occurred in check_organization_limits")
                return create_error_response("Internal server error", 500)

        return decorated_function

    return decorator


def require_conversation_limits():
    """
    Decorator factory that ensures an organization context is available, fetches
    the organization's usage and limits, and checks if the organization has exceeded
    its conversation limits.
    Behavior when organization_id is missing:
    1. Attempts to extract organization_id from JSON body if request is JSON.
    2. If still missing, retrieves user's organizations using client principal ID
       from headers and selects the first organization.
    """

    def decorator(f):
        @wraps(f)
        def decorated_function(*args, **kwargs):
            try:
                organization_id = kwargs.get("organization_id")

                if not organization_id:
                    organization_id = get_organization_id_from_request(request)
                    if not organization_id:
                        return create_error_response(
                            "Missing required parameters, organization_id", 400
                        )

                # Get authenticated user's ID
                client_principal_id = request.headers.get("X-MS-CLIENT-PRINCIPAL-ID")
                if not client_principal_id:
                    return create_error_response("Unauthorized", 401)

                # Verify user belongs to this organization
                user_orgs = get_user_organizations(client_principal_id)
                user_org_ids = [org["id"] for org in user_orgs]

                if organization_id not in user_org_ids:
                    logging.warning(
                        f"User {client_principal_id} attempted to access org {organization_id}"
                    )
                    return create_error_response(
                        "Unauthorized access to organization", 403
                    )

                org_usage = get_organization_usage(organization_id)
                org_limits = get_subscription_tier_by_id(org_usage["policy"]["tierId"])
                if (
                    org_usage["balance"]["currentUsed"]
                    > org_limits["quotas"]["totalCreditsAllocated"]
                ):
                    return create_error_response(
                        "Organization has exceeded its conversation limits", 403
                    )

                return f(*args, **kwargs)
            except Exception as e:
                logging.exception("An error occurred in require_conversation_limits")
                return create_error_response("Internal server error", 500)

        return decorated_function

    return decorator


def require_user_conversation_limits():
    """
    Decorator factory that ensures an organization context is available, fetches
    the organization's usage and limits, and checks if the user has exceeded
    their conversation limits.
    Behavior when organization_id is missing:
    1. Attempts to extract organization_id from JSON body if request is JSON.
    2. If still missing, retrieves user's organizations using client principal ID
       from headers and selects the first organization.
    """

    def decorator(f):
        @wraps(f)
        def decorated_function(*args, **kwargs):
            try:
                organization_id, user_id = get_organization_id_and_user_id_from_request(
                    request
                )
                if not organization_id or not user_id:
                    return create_error_response(
                        "Missing required parameters, organization_id or user_id", 400
                    )

                # Get authenticated user's ID
                client_principal_id = request.headers.get("X-MS-CLIENT-PRINCIPAL-ID")
                if not client_principal_id:
                    return create_error_response("Unauthorized", 401)

                # Verify user belongs to this organization
                user_orgs = get_user_organizations(client_principal_id)
                user_org_ids = [org["id"] for org in user_orgs]

                if organization_id not in user_org_ids:
                    logging.warning(
                        f"User {client_principal_id} attempted to access org {organization_id}"
                    )
                    return create_error_response(
                        "Unauthorized access to organization", 403
                    )

                org_usage = get_organization_usage(organization_id)
                org_limits = get_subscription_tier_by_id(org_usage["policy"]["tierId"])

                allowed_users = org_usage["policy"].get("allowedUserIds", [])
                user_limits = next(
                    (user for user in allowed_users if user["userId"] == user_id), None
                )
                if not user_limits:
<<<<<<< HEAD
                    user_limits = initalize_user_limits(
                        organization_id,
                        user_id,
                        (
                            org_limits["quotas"]["totalCreditsAllocated"]
                            / org_limits["policy"]["maxSeats"]
                        ),
=======
                    return create_error_response(
                        "User is not authorized for this organization", 403
>>>>>>> ed102d4b
                    )
                if user_limits["currentUsed"] >= user_limits["totalAllocated"]:
                    next_period_start = org_usage["currentPeriodEnds"]
                    return create_error_response_with_body(
                        "User has exceeded their conversation limits",
                        403,
                        {"nextPeriodStart": next_period_start},
                    )
                if (
                    org_usage["balance"]["currentUsed"]
                    >= org_limits["quotas"]["totalCreditsAllocated"]
                ):
                    return create_error_response(
                        "Organization has exceeded its conversation limits", 403
                    )

                kwargs["user_limits"] = {
                    "user_limit": user_limits["totalAllocated"],
                    "user_used": user_limits["currentUsed"],
                }
<<<<<<< HEAD
=======

                return f(*args, **kwargs)

            except Exception as e:
                logging.exception(
                    "An error occurred in require_user_conversation_limits"
                )
                return create_error_response("Internal server error", 500)

        return decorated_function

    return decorator


def check_organization_upload_limits():
    """
    Decorator factory that ensures an organization context is available, fetches
    the organization's usage and limits, and checks if the organization is allowed
    to upload files.
    Behavior when organization_id is missing:
    1. Attempts to extract organization_id from JSON body if request is JSON.
    2. If still missing, retrieves user's organizations using client principal ID
       from headers and selects the first organization.
    """

    def decorator(f):
        @wraps(f)
        def decorated_function(*args, **kwargs):
            try:
                organization_id = kwargs.get("organization_id")

                if not organization_id:
                    organization_id = get_organization_id_from_request(request)
                    if not organization_id:
                        return create_error_response(
                            "Missing required parameters, organization_id", 400
                        )

                # Get authenticated user's ID
                client_principal_id = request.headers.get("X-MS-CLIENT-PRINCIPAL-ID")
                if not client_principal_id:
                    return create_error_response("Unauthorized", 401)

                # Verify user belongs to this organization
                user_orgs = get_user_organizations(client_principal_id)
                user_org_ids = [org["id"] for org in user_orgs]

                if organization_id not in user_org_ids:
                    logging.warning(
                        f"User {client_principal_id} attempted to access org {organization_id}"
                    )
                    return create_error_response(
                        "Unauthorized access to organization", 403
                    )

                org_limits, org_usage = get_organization_tier_and_subscription(
                    organization_id
                )

                if org_limits["policy"]["allowFileUploads"] == False:
                    return create_error_response(
                        "Organization is not allowed to upload files", 403
                    )

                storage_capacity = org_limits["quotas"]["totalStorageAllocated"]
                used_storage_gib = org_usage["balance"]["currentUsedStorage"]

                if storage_capacity <= 0:
                    return create_error_response(
                        "Organization has no storage capacity allocated", 403
                    )
                free_storage_gib = storage_capacity - used_storage_gib
                percentage_used = (used_storage_gib / storage_capacity) * 100

                kwargs["upload_limits"] = {
                    "storageCapacity": storage_capacity,
                    "is_allowed_to_upload_files": org_limits["policy"][
                        "allowFileUploads"
                    ],
                    "usedStorage": used_storage_gib,
                    "freeStorage": free_storage_gib,
                    "percentageUsed": percentage_used,
                    "pagesUsed": org_usage["balance"]["currentPagesUsed"],
                    "spreadsheetsUsed": org_usage["balance"]["spreadsheetsUsed"],
                    "spreadsheetLimit": org_limits["quotas"]["totalSpreadsheets"],
                    "pagesLimit": org_limits["quotas"]["totalPagesAllocated"],
                }
>>>>>>> ed102d4b

                return f(*args, **kwargs)
            except Exception as e:
                logging.exception(
                    "An error occurred in check_organization_upload_limits"
                )
                return create_error_response("Internal server error", 500)

        return decorated_function

    return decorator


def require_organization_storage_limits():
    """
    Decorator factory that ensures an organization context is available, fetches
    the organization's usage and limits, and checks if the organization is allowed
    to upload files.
    Behavior when organization_id is missing:
    1. Attempts to extract organization_id from JSON body if request is JSON.
    2. If still missing, retrieves user's organizations using client principal ID
       from headers and selects the first organization.
    """

    def decorator(f):
        @wraps(f)
        def decorated_function(*args, **kwargs):
            try:
                organization_id = kwargs.get("organization_id", None)

                if not organization_id:
                    organization_id = get_organization_id_from_request(request)
                    if not organization_id:
                        return create_error_response(
                            "Missing required parameters, organization_id", 400
                        )

                # Get authenticated user's ID
                client_principal_id = request.headers.get("X-MS-CLIENT-PRINCIPAL-ID")
                if not client_principal_id:
                    return create_error_response("Unauthorized", 401)

                # Verify user belongs to this organization
                user_orgs = get_user_organizations(client_principal_id)
                user_org_ids = [org["id"] for org in user_orgs]

                if organization_id not in user_org_ids:
                    logging.warning(
                        f"User {client_principal_id} attempted to access org {organization_id}"
                    )
                    return create_error_response(
                        "Unauthorized access to organization", 403
                    )

                org_limits, org_usage = get_organization_tier_and_subscription(
                    organization_id
                )

                if not org_limits["policy"]["allowFileUploads"]:
                    return create_error_response(
                        "Organization is not allowed to upload files", 403
                    )

                storage_capacity = org_limits["quotas"]["totalStorageAllocated"]
                used_storage_gib = org_usage["balance"]["currentUsedStorage"]

                if storage_capacity <= used_storage_gib:
                    return create_error_response(
                        "Organization has exceeded its storage capacity", 403
                    )
                
                if storage_capacity <= 0:
                    return create_error_response(
                        "Organization has no storage capacity allocated", 403
                    )
                
                free_storage_gib = storage_capacity - used_storage_gib
                percentage_used = (used_storage_gib / storage_capacity) * 100

                kwargs["upload_limits"] = {
                    "storageCapacity": storage_capacity,
                    "is_allowed_to_upload_files": org_limits["policy"]["allowFileUploads"],
                    "usedStorage": used_storage_gib,
                    "freeStorage": free_storage_gib,
                    "percentageUsed": percentage_used,
                    "pagesUsed": org_usage["balance"]["currentPagesUsed"],
                    "spreadsheetsUsed": org_usage["balance"]["spreadsheetsUsed"],
                    "spreadsheetLimit": org_limits["quotas"]["totalSpreadsheets"],
                    "pagesLimit": org_limits["quotas"]["totalPagesAllocated"],
                }

                return f(*args, **kwargs)
            except Exception as e:
                logging.exception(
<<<<<<< HEAD
                    "An error occurred in require_user_conversation_limits"
                )
                return create_error_response("Internal server error", 500)

        return decorated_function

    return decorator


def check_organization_upload_limits():
    """
    Decorator factory that ensures an organization context is available, fetches
    the organization's usage and limits, and checks if the organization is allowed
    to upload files.
    Behavior when organization_id is missing:
    1. Attempts to extract organization_id from JSON body if request is JSON.
    2. If still missing, retrieves user's organizations using client principal ID
       from headers and selects the first organization.
    """

    def decorator(f):
        @wraps(f)
        def decorated_function(*args, **kwargs):
            try:
                organization_id = kwargs.get("organization_id")

                if not organization_id:
                    organization_id = get_organization_id_from_request(request)
                    if not organization_id:
                        return create_error_response(
                            "Missing required parameters, organization_id", 400
                        )

                # Get authenticated user's ID
                client_principal_id = request.headers.get("X-MS-CLIENT-PRINCIPAL-ID")
                if not client_principal_id:
                    return create_error_response("Unauthorized", 401)

                # Verify user belongs to this organization
                user_orgs = get_user_organizations(client_principal_id)
                user_org_ids = [org["id"] for org in user_orgs]

                if organization_id not in user_org_ids:
                    logging.warning(
                        f"User {client_principal_id} attempted to access org {organization_id}"
                    )
                    return create_error_response(
                        "Unauthorized access to organization", 403
                    )

                org_limits, org_usage = get_organization_tier_and_subscription(
                    organization_id
                )

                if org_limits["policy"]["allowFileUploads"] == False:
                    return create_error_response(
                        "Organization is not allowed to upload files", 403
                    )

                storage_capacity = org_limits["quotas"]["totalStorageAllocated"]
                used_storage_gib = org_usage["balance"]["currentUsedStorage"]

                if storage_capacity <= 0:
                    return create_error_response(
                        "Organization has no storage capacity allocated", 403
                    )
                free_storage_gib = storage_capacity - used_storage_gib
                percentage_used = (used_storage_gib / storage_capacity) * 100

                kwargs["upload_limits"] = {
                    "storageCapacity": storage_capacity,
                    "is_allowed_to_upload_files": org_limits["policy"][
                        "allowFileUploads"
                    ],
                    "usedStorage": used_storage_gib,
                    "freeStorage": free_storage_gib,
                    "percentageUsed": percentage_used,
                    "pagesUsed": org_usage["balance"]["currentPagesUsed"],
                    "spreadsheetsUsed": org_usage["balance"]["spreadsheetsUsed"],
                    "spreadsheetLimit": org_limits["quotas"]["totalSpreadsheets"],
                    "pagesLimit": org_limits["quotas"]["totalPagesAllocated"],
                }

                return f(*args, **kwargs)
            except Exception as e:
                logging.exception(
                    "An error occurred in check_organization_upload_limits"
                )
                return create_error_response("Internal server error", 500)

        return decorated_function

    return decorator


def require_organization_storage_limits():
    """
    Decorator factory that ensures an organization context is available, fetches
    the organization's usage and limits, and checks if the organization is allowed
    to upload files.
    Behavior when organization_id is missing:
    1. Attempts to extract organization_id from JSON body if request is JSON.
    2. If still missing, retrieves user's organizations using client principal ID
       from headers and selects the first organization.
    """

    def decorator(f):
        @wraps(f)
        def decorated_function(*args, **kwargs):
            try:
                organization_id = kwargs.get("organization_id", None)

                if not organization_id:
                    organization_id = get_organization_id_from_request(request)
                    if not organization_id:
                        return create_error_response(
                            "Missing required parameters, organization_id", 400
                        )

                # Get authenticated user's ID
                client_principal_id = request.headers.get("X-MS-CLIENT-PRINCIPAL-ID")
                if not client_principal_id:
                    return create_error_response("Unauthorized", 401)

                # Verify user belongs to this organization
                user_orgs = get_user_organizations(client_principal_id)
                user_org_ids = [org["id"] for org in user_orgs]

                if organization_id not in user_org_ids:
                    logging.warning(
                        f"User {client_principal_id} attempted to access org {organization_id}"
                    )
                    return create_error_response(
                        "Unauthorized access to organization", 403
                    )

                org_limits, org_usage = get_organization_tier_and_subscription(
                    organization_id
                )

                if not org_limits["policy"]["allowFileUploads"]:
                    return create_error_response(
                        "Organization is not allowed to upload files", 403
                    )

                storage_capacity = org_limits["quotas"]["totalStorageAllocated"]
                used_storage_gib = org_usage["balance"]["currentUsedStorage"]

                if storage_capacity <= used_storage_gib:
                    return create_error_response(
                        "Organization has exceeded its storage capacity", 403
                    )

                if storage_capacity <= 0:
                    return create_error_response(
                        "Organization has no storage capacity allocated", 403
                    )

                free_storage_gib = storage_capacity - used_storage_gib
                percentage_used = (used_storage_gib / storage_capacity) * 100

                kwargs["upload_limits"] = {
                    "storageCapacity": storage_capacity,
                    "is_allowed_to_upload_files": org_limits["policy"][
                        "allowFileUploads"
                    ],
                    "usedStorage": used_storage_gib,
                    "freeStorage": free_storage_gib,
                    "percentageUsed": percentage_used,
                    "pagesUsed": org_usage["balance"]["currentPagesUsed"],
                    "spreadsheetsUsed": org_usage["balance"]["spreadsheetsUsed"],
                    "spreadsheetLimit": org_limits["quotas"]["totalSpreadsheets"],
                    "pagesLimit": org_limits["quotas"]["totalPagesAllocated"],
                }

                return f(*args, **kwargs)
            except Exception as e:
                logging.exception(
=======
>>>>>>> ed102d4b
                    "An error occurred in require_organization_upload_limits"
                )
                return create_error_response("Internal server error", 500)

        return decorated_function

    return decorator<|MERGE_RESOLUTION|>--- conflicted
+++ resolved
@@ -14,10 +14,7 @@
     get_user_organizations,
     get_organization_usage,
     get_subscription_tier_by_id,
-<<<<<<< HEAD
     initalize_user_limits,
-=======
->>>>>>> ed102d4b
 )
 
 ORG_FILES_PREFIX = "organization_files"
@@ -239,7 +236,6 @@
                     (user for user in allowed_users if user["userId"] == user_id), None
                 )
                 if not user_limits:
-<<<<<<< HEAD
                     user_limits = initalize_user_limits(
                         organization_id,
                         user_id,
@@ -247,10 +243,6 @@
                             org_limits["quotas"]["totalCreditsAllocated"]
                             / org_limits["policy"]["maxSeats"]
                         ),
-=======
-                    return create_error_response(
-                        "User is not authorized for this organization", 403
->>>>>>> ed102d4b
                     )
                 if user_limits["currentUsed"] >= user_limits["totalAllocated"]:
                     next_period_start = org_usage["currentPeriodEnds"]
@@ -271,8 +263,6 @@
                     "user_limit": user_limits["totalAllocated"],
                     "user_used": user_limits["currentUsed"],
                 }
-<<<<<<< HEAD
-=======
 
                 return f(*args, **kwargs)
 
@@ -360,7 +350,6 @@
                     "spreadsheetLimit": org_limits["quotas"]["totalSpreadsheets"],
                     "pagesLimit": org_limits["quotas"]["totalPagesAllocated"],
                 }
->>>>>>> ed102d4b
 
                 return f(*args, **kwargs)
             except Exception as e:
@@ -431,93 +420,6 @@
                     return create_error_response(
                         "Organization has exceeded its storage capacity", 403
                     )
-                
-                if storage_capacity <= 0:
-                    return create_error_response(
-                        "Organization has no storage capacity allocated", 403
-                    )
-                
-                free_storage_gib = storage_capacity - used_storage_gib
-                percentage_used = (used_storage_gib / storage_capacity) * 100
-
-                kwargs["upload_limits"] = {
-                    "storageCapacity": storage_capacity,
-                    "is_allowed_to_upload_files": org_limits["policy"]["allowFileUploads"],
-                    "usedStorage": used_storage_gib,
-                    "freeStorage": free_storage_gib,
-                    "percentageUsed": percentage_used,
-                    "pagesUsed": org_usage["balance"]["currentPagesUsed"],
-                    "spreadsheetsUsed": org_usage["balance"]["spreadsheetsUsed"],
-                    "spreadsheetLimit": org_limits["quotas"]["totalSpreadsheets"],
-                    "pagesLimit": org_limits["quotas"]["totalPagesAllocated"],
-                }
-
-                return f(*args, **kwargs)
-            except Exception as e:
-                logging.exception(
-<<<<<<< HEAD
-                    "An error occurred in require_user_conversation_limits"
-                )
-                return create_error_response("Internal server error", 500)
-
-        return decorated_function
-
-    return decorator
-
-
-def check_organization_upload_limits():
-    """
-    Decorator factory that ensures an organization context is available, fetches
-    the organization's usage and limits, and checks if the organization is allowed
-    to upload files.
-    Behavior when organization_id is missing:
-    1. Attempts to extract organization_id from JSON body if request is JSON.
-    2. If still missing, retrieves user's organizations using client principal ID
-       from headers and selects the first organization.
-    """
-
-    def decorator(f):
-        @wraps(f)
-        def decorated_function(*args, **kwargs):
-            try:
-                organization_id = kwargs.get("organization_id")
-
-                if not organization_id:
-                    organization_id = get_organization_id_from_request(request)
-                    if not organization_id:
-                        return create_error_response(
-                            "Missing required parameters, organization_id", 400
-                        )
-
-                # Get authenticated user's ID
-                client_principal_id = request.headers.get("X-MS-CLIENT-PRINCIPAL-ID")
-                if not client_principal_id:
-                    return create_error_response("Unauthorized", 401)
-
-                # Verify user belongs to this organization
-                user_orgs = get_user_organizations(client_principal_id)
-                user_org_ids = [org["id"] for org in user_orgs]
-
-                if organization_id not in user_org_ids:
-                    logging.warning(
-                        f"User {client_principal_id} attempted to access org {organization_id}"
-                    )
-                    return create_error_response(
-                        "Unauthorized access to organization", 403
-                    )
-
-                org_limits, org_usage = get_organization_tier_and_subscription(
-                    organization_id
-                )
-
-                if org_limits["policy"]["allowFileUploads"] == False:
-                    return create_error_response(
-                        "Organization is not allowed to upload files", 403
-                    )
-
-                storage_capacity = org_limits["quotas"]["totalStorageAllocated"]
-                used_storage_gib = org_usage["balance"]["currentUsedStorage"]
-
                 if storage_capacity <= 0:
                     return create_error_response(
                         "Organization has no storage capacity allocated", 403
@@ -542,104 +444,10 @@
                 return f(*args, **kwargs)
             except Exception as e:
                 logging.exception(
-                    "An error occurred in check_organization_upload_limits"
+                    "An error occurred in require_organization_upload_limits"
                 )
                 return create_error_response("Internal server error", 500)
 
         return decorated_function
 
-    return decorator
-
-
-def require_organization_storage_limits():
-    """
-    Decorator factory that ensures an organization context is available, fetches
-    the organization's usage and limits, and checks if the organization is allowed
-    to upload files.
-    Behavior when organization_id is missing:
-    1. Attempts to extract organization_id from JSON body if request is JSON.
-    2. If still missing, retrieves user's organizations using client principal ID
-       from headers and selects the first organization.
-    """
-
-    def decorator(f):
-        @wraps(f)
-        def decorated_function(*args, **kwargs):
-            try:
-                organization_id = kwargs.get("organization_id", None)
-
-                if not organization_id:
-                    organization_id = get_organization_id_from_request(request)
-                    if not organization_id:
-                        return create_error_response(
-                            "Missing required parameters, organization_id", 400
-                        )
-
-                # Get authenticated user's ID
-                client_principal_id = request.headers.get("X-MS-CLIENT-PRINCIPAL-ID")
-                if not client_principal_id:
-                    return create_error_response("Unauthorized", 401)
-
-                # Verify user belongs to this organization
-                user_orgs = get_user_organizations(client_principal_id)
-                user_org_ids = [org["id"] for org in user_orgs]
-
-                if organization_id not in user_org_ids:
-                    logging.warning(
-                        f"User {client_principal_id} attempted to access org {organization_id}"
-                    )
-                    return create_error_response(
-                        "Unauthorized access to organization", 403
-                    )
-
-                org_limits, org_usage = get_organization_tier_and_subscription(
-                    organization_id
-                )
-
-                if not org_limits["policy"]["allowFileUploads"]:
-                    return create_error_response(
-                        "Organization is not allowed to upload files", 403
-                    )
-
-                storage_capacity = org_limits["quotas"]["totalStorageAllocated"]
-                used_storage_gib = org_usage["balance"]["currentUsedStorage"]
-
-                if storage_capacity <= used_storage_gib:
-                    return create_error_response(
-                        "Organization has exceeded its storage capacity", 403
-                    )
-
-                if storage_capacity <= 0:
-                    return create_error_response(
-                        "Organization has no storage capacity allocated", 403
-                    )
-
-                free_storage_gib = storage_capacity - used_storage_gib
-                percentage_used = (used_storage_gib / storage_capacity) * 100
-
-                kwargs["upload_limits"] = {
-                    "storageCapacity": storage_capacity,
-                    "is_allowed_to_upload_files": org_limits["policy"][
-                        "allowFileUploads"
-                    ],
-                    "usedStorage": used_storage_gib,
-                    "freeStorage": free_storage_gib,
-                    "percentageUsed": percentage_used,
-                    "pagesUsed": org_usage["balance"]["currentPagesUsed"],
-                    "spreadsheetsUsed": org_usage["balance"]["spreadsheetsUsed"],
-                    "spreadsheetLimit": org_limits["quotas"]["totalSpreadsheets"],
-                    "pagesLimit": org_limits["quotas"]["totalPagesAllocated"],
-                }
-
-                return f(*args, **kwargs)
-            except Exception as e:
-                logging.exception(
-=======
->>>>>>> ed102d4b
-                    "An error occurred in require_organization_upload_limits"
-                )
-                return create_error_response("Internal server error", 500)
-
-        return decorated_function
-
     return decorator