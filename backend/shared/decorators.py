import os
import logging
from flask import current_app, request, jsonify
from functools import wraps
from utils import (
    get_azure_key_vault_secret,
    get_organization_id_from_request,
    get_organization_id_and_user_id_from_request,
    create_error_response,
    create_error_response_with_body,
<<<<<<< HEAD
    ERROR_CODE_UNAUTHORIZED_ORG,
    ERROR_CODE_USER_LIMIT_EXCEEDED,
    ERROR_CODE_ORG_LIMIT_EXCEEDED,
=======
    get_organization_tier_and_subscription,
>>>>>>> 3f5fe685
)
from shared.cosmo_db import (
    get_user_organizations,
    get_organization_usage,
    get_subscription_tier_by_id,
    initalize_user_limits,
)

ORG_FILES_PREFIX = "organization_files"
BLOB_CONTAINER_NAME = "documents"


def validate_token():
    """
    Decorator for Flask routes that requires a valid token in the Authorization header.
    """

    secret = get_azure_key_vault_secret("webbackend-token")

    def decorator(f):
        @wraps(f)
        def decorated_function(*args, **kwargs):
            auth_header = request.headers.get("Authorization")

            if not secret:
                return jsonify({"error": "Secret not found in key vault"}), 401

            if not auth_header:
                return jsonify({"error": "Missing token"}), 401

            tokens = auth_header.split()

            if len(tokens) != 2:
                return jsonify({"error": "Invalid token"}), 401

            if tokens[0] != "Bearer":
                return jsonify({"error": "Invalid token"}), 401

            auth_token = tokens[1]  # Bearer token

            if auth_token != secret:
                return jsonify({"error": "Invalid token"}), 401

            return f(*args, **kwargs)

        return decorated_function

    return decorator


def check_organization_limits():
    """
    Decorator factory that ensures an organization context is available, fetches
    the organization's usage and limits, and injects a summary into the decorated
    function's kwargs.
    Behavior when organization_id is missing:
    1. Attempts to extract organization_id from JSON body if request is JSON.
    2. If still missing, retrieves user's organizations using client principal ID
       from headers and selects the first organization.
    """

    def decorator(f):
        @wraps(f)
        def decorated_function(*args, **kwargs):
            try:
                organization_id = kwargs.get("organization_id")

                if not organization_id:
                    organization_id = get_organization_id_from_request(request)
                    if not organization_id:
                        return create_error_response(
                            "Missing required parameters, organization_id", 400
                        )

                # Get authenticated user's ID
                client_principal_id = request.headers.get("X-MS-CLIENT-PRINCIPAL-ID")
                if not client_principal_id:
                    return create_error_response("Unauthorized", 401)

                # Verify user belongs to this organization
                user_orgs = get_user_organizations(client_principal_id)
                user_org_ids = [org["id"] for org in user_orgs]

                if organization_id not in user_org_ids:
                    logging.warning(
                        f"User {client_principal_id} attempted to access org {organization_id}"
                    )
                    return create_error_response(
                        "Unauthorized access to organization",
                        403,
                        ERROR_CODE_UNAUTHORIZED_ORG
                    )

                org_usage = get_organization_usage(organization_id)
                print(org_usage)
                org_limits = get_subscription_tier_by_id(org_usage["policy"]["tierId"])
                print(org_limits)

                usage = {
                    "limits": org_limits["quotas"],
                    "current_usage": org_usage["balance"],
                    "is_credits_exceeded": org_usage["balance"]["currentUsed"]
                    > org_limits["quotas"]["totalCreditsAllocated"],
                    "is_allowed_to_upload_files": org_limits["policy"][
                        "allowFileUploads"
                    ],
                }

                kwargs["organization_usage"] = usage

                return f(*args, **kwargs)
            except Exception as e:
                logging.exception("An error occurred in check_organization_limits")
                return create_error_response("Internal server error", 500)

        return decorated_function

    return decorator


def require_conversation_limits():
    """
    Decorator factory that ensures an organization context is available, fetches
    the organization's usage and limits, and checks if the organization has exceeded
    its conversation limits.
    Behavior when organization_id is missing:
    1. Attempts to extract organization_id from JSON body if request is JSON.
    2. If still missing, retrieves user's organizations using client principal ID
       from headers and selects the first organization.
    """

    def decorator(f):
        @wraps(f)
        def decorated_function(*args, **kwargs):
            try:
                organization_id = kwargs.get("organization_id")

                if not organization_id:
                    organization_id = get_organization_id_from_request(request)
                    if not organization_id:
                        return create_error_response(
                            "Missing required parameters, organization_id", 400
                        )

                # Get authenticated user's ID
                client_principal_id = request.headers.get("X-MS-CLIENT-PRINCIPAL-ID")
                if not client_principal_id:
                    return create_error_response("Unauthorized", 401)

                # Verify user belongs to this organization
                user_orgs = get_user_organizations(client_principal_id)
                user_org_ids = [org["id"] for org in user_orgs]

                if organization_id not in user_org_ids:
                    logging.warning(
                        f"User {client_principal_id} attempted to access org {organization_id}"
                    )
                    return create_error_response(
                        "Unauthorized access to organization",
                        403,
                        ERROR_CODE_UNAUTHORIZED_ORG
                    )

                org_usage = get_organization_usage(organization_id)
                org_limits = get_subscription_tier_by_id(org_usage["policy"]["tierId"])
                if (
                    org_usage["balance"]["currentUsed"]
                    > org_limits["quotas"]["totalCreditsAllocated"]
                ):
                    return create_error_response(
                        "Organization has exceeded its conversation limits",
                        403,
                        ERROR_CODE_ORG_LIMIT_EXCEEDED
                    )

                return f(*args, **kwargs)
            except Exception as e:
                logging.exception("An error occurred in require_conversation_limits")
                return create_error_response("Internal server error", 500)

        return decorated_function

    return decorator


def require_user_conversation_limits():
    """
    Decorator factory that ensures an organization context is available, fetches
    the organization's usage and limits, and checks if the user has exceeded
    their conversation limits.
    Behavior when organization_id is missing:
    1. Attempts to extract organization_id from JSON body if request is JSON.
    2. If still missing, retrieves user's organizations using client principal ID
       from headers and selects the first organization.
    """

    def decorator(f):
        @wraps(f)
        def decorated_function(*args, **kwargs):
            try:
                organization_id, user_id = get_organization_id_and_user_id_from_request(
                    request
                )
                if not organization_id or not user_id:
                    return create_error_response(
                        "Missing required parameters, organization_id or user_id", 400
                    )

                # Get authenticated user's ID
                client_principal_id = request.headers.get("X-MS-CLIENT-PRINCIPAL-ID")
                if not client_principal_id:
                    return create_error_response("Unauthorized", 401)

                # Verify user belongs to this organization
                user_orgs = get_user_organizations(client_principal_id)
                user_org_ids = [org["id"] for org in user_orgs]

                if organization_id not in user_org_ids:
                    logging.warning(
                        f"User {client_principal_id} attempted to access org {organization_id}"
                    )
                    return create_error_response(
                        "Unauthorized access to organization",
                        403,
                        ERROR_CODE_UNAUTHORIZED_ORG
                    )

                org_usage = get_organization_usage(organization_id)
                org_limits = get_subscription_tier_by_id(org_usage["policy"]["tierId"])

                allowed_users = org_usage["policy"].get("allowedUserIds", [])
                user_limits = next(
                    (user for user in allowed_users if user["userId"] == user_id), None
                )
                if not user_limits:
                    user_limits = initalize_user_limits(
                        organization_id,
                        user_id,
                        (
                            org_limits["quotas"]["totalCreditsAllocated"]
                            / org_limits["policy"]["maxSeats"]
                        ),
                    )
                if user_limits["currentUsed"] >= user_limits["totalAllocated"]:
                    next_period_start = org_usage["currentPeriodEnds"]
                    return create_error_response_with_body(
                        "User has exceeded their conversation limits",
                        403,
                        {"nextPeriodStart": next_period_start},
                        ERROR_CODE_USER_LIMIT_EXCEEDED
                    )
                if (
                    org_usage["balance"]["currentUsed"]
                    >= org_limits["quotas"]["totalCreditsAllocated"]
                ):
                    return create_error_response(
                        "Organization has exceeded its conversation limits",
                        403,
                        ERROR_CODE_ORG_LIMIT_EXCEEDED
                    )

                kwargs["user_limits"] = {
                    "user_limit": user_limits["totalAllocated"],
                    "user_used": user_limits["currentUsed"],
                }

                return f(*args, **kwargs)

            except Exception as e:
                logging.exception(
                    "An error occurred in require_user_conversation_limits"
                )
                return create_error_response("Internal server error", 500)

        return decorated_function

    return decorator


def check_organization_upload_limits():
    """
    Decorator factory that ensures an organization context is available, fetches
    the organization's usage and limits, and checks if the organization is allowed
    to upload files.
    Behavior when organization_id is missing:
    1. Attempts to extract organization_id from JSON body if request is JSON.
    2. If still missing, retrieves user's organizations using client principal ID
       from headers and selects the first organization.
    """

    def decorator(f):
        @wraps(f)
        def decorated_function(*args, **kwargs):
            try:
                organization_id = kwargs.get("organization_id")

                if not organization_id:
                    organization_id = get_organization_id_from_request(request)
                    if not organization_id:
                        return create_error_response(
                            "Missing required parameters, organization_id", 400
                        )

                # Get authenticated user's ID
                client_principal_id = request.headers.get("X-MS-CLIENT-PRINCIPAL-ID")
                if not client_principal_id:
                    return create_error_response("Unauthorized", 401)

                # Verify user belongs to this organization
                user_orgs = get_user_organizations(client_principal_id)
                user_org_ids = [org["id"] for org in user_orgs]

                if organization_id not in user_org_ids:
                    logging.warning(
                        f"User {client_principal_id} attempted to access org {organization_id}"
                    )
                    return create_error_response(
                        "Unauthorized access to organization", 403
                    )

                org_limits, org_usage = get_organization_tier_and_subscription(
                    organization_id
                )

                if org_limits["policy"]["allowFileUploads"] == False:
                    return create_error_response(
                        "Organization is not allowed to upload files", 403
                    )

                storage_capacity = org_limits["quotas"]["totalStorageAllocated"]
                used_storage_gib = org_usage["balance"]["currentUsedStorage"]

                if storage_capacity <= 0:
                    return create_error_response(
                        "Organization has no storage capacity allocated", 403
                    )
                free_storage_gib = storage_capacity - used_storage_gib
                percentage_used = (used_storage_gib / storage_capacity) * 100

                kwargs["upload_limits"] = {
                    "storageCapacity": storage_capacity,
                    "is_allowed_to_upload_files": org_limits["policy"][
                        "allowFileUploads"
                    ],
                    "usedStorage": used_storage_gib,
                    "freeStorage": free_storage_gib,
                    "percentageUsed": percentage_used,
                    "pagesUsed": org_usage["balance"]["currentPagesUsed"],
                    "spreadsheetsUsed": org_usage["balance"]["spreadsheetsUsed"],
                    "spreadsheetLimit": org_limits["quotas"]["totalSpreadsheets"],
                    "pagesLimit": org_limits["quotas"]["totalPagesAllocated"],
                }

                return f(*args, **kwargs)
            except Exception as e:
                logging.exception(
                    "An error occurred in check_organization_upload_limits"
                )
                return create_error_response("Internal server error", 500)

        return decorated_function

    return decorator


def require_organization_storage_limits():
    """
    Decorator factory that ensures an organization context is available, fetches
    the organization's usage and limits, and checks if the organization is allowed
    to upload files.
    Behavior when organization_id is missing:
    1. Attempts to extract organization_id from JSON body if request is JSON.
    2. If still missing, retrieves user's organizations using client principal ID
       from headers and selects the first organization.
    """

    def decorator(f):
        @wraps(f)
        def decorated_function(*args, **kwargs):
            try:
                organization_id = kwargs.get("organization_id", None)

                if not organization_id:
                    organization_id = get_organization_id_from_request(request)
                    if not organization_id:
                        return create_error_response(
                            "Missing required parameters, organization_id", 400
                        )

                # Get authenticated user's ID
                client_principal_id = request.headers.get("X-MS-CLIENT-PRINCIPAL-ID")
                if not client_principal_id:
                    return create_error_response("Unauthorized", 401)

                # Verify user belongs to this organization
                user_orgs = get_user_organizations(client_principal_id)
                user_org_ids = [org["id"] for org in user_orgs]

                if organization_id not in user_org_ids:
                    logging.warning(
                        f"User {client_principal_id} attempted to access org {organization_id}"
                    )
                    return create_error_response(
                        "Unauthorized access to organization", 403
                    )

                org_limits, org_usage = get_organization_tier_and_subscription(
                    organization_id
                )

                if not org_limits["policy"]["allowFileUploads"]:
                    return create_error_response(
                        "Organization is not allowed to upload files", 403
                    )

                storage_capacity = org_limits["quotas"]["totalStorageAllocated"]
                used_storage_gib = org_usage["balance"]["currentUsedStorage"]

                if storage_capacity <= used_storage_gib:
                    return create_error_response(
                        "Organization has exceeded its storage capacity", 403
                    )
                if storage_capacity <= 0:
                    return create_error_response(
                        "Organization has no storage capacity allocated", 403
                    )
                free_storage_gib = storage_capacity - used_storage_gib
                percentage_used = (used_storage_gib / storage_capacity) * 100

                kwargs["upload_limits"] = {
                    "storageCapacity": storage_capacity,
                    "is_allowed_to_upload_files": org_limits["policy"][
                        "allowFileUploads"
                    ],
                    "usedStorage": used_storage_gib,
                    "freeStorage": free_storage_gib,
                    "percentageUsed": percentage_used,
                    "pagesUsed": org_usage["balance"]["currentPagesUsed"],
                    "spreadsheetsUsed": org_usage["balance"]["spreadsheetsUsed"],
                    "spreadsheetLimit": org_limits["quotas"]["totalSpreadsheets"],
                    "pagesLimit": org_limits["quotas"]["totalPagesAllocated"],
                }

                return f(*args, **kwargs)
            except Exception as e:
                logging.exception(
                    "An error occurred in require_organization_upload_limits"
                )
                return create_error_response("Internal server error", 500)

        return decorated_function

    return decorator<|MERGE_RESOLUTION|>--- conflicted
+++ resolved
@@ -8,13 +8,10 @@
     get_organization_id_and_user_id_from_request,
     create_error_response,
     create_error_response_with_body,
-<<<<<<< HEAD
     ERROR_CODE_UNAUTHORIZED_ORG,
     ERROR_CODE_USER_LIMIT_EXCEEDED,
     ERROR_CODE_ORG_LIMIT_EXCEEDED,
-=======
     get_organization_tier_and_subscription,
->>>>>>> 3f5fe685
 )
 from shared.cosmo_db import (
     get_user_organizations,
