--- conflicted
+++ resolved
@@ -1522,7 +1522,6 @@
         logging.error(f"Error retrieving organization usage for organization '{organization_id}': {e}")
         return None
     
-<<<<<<< HEAD
 def get_subscription_tiers():
     """
     Retrieves all subscription tiers from the subscriptionTiers container.
@@ -1537,5 +1536,3 @@
     except Exception as e:
         logging.error(f"Error retrieving subscription tiers: {e}")
         return []
-=======
->>>>>>> 2136143c
