--- conflicted
+++ resolved
@@ -382,7 +382,7 @@
     except Exception as e:
         logging.error(f"Unexpected error while updating user data with id '{user_id}': {e}")
         raise e
-<<<<<<< HEAD
+
     
 def get_organization_subscription(organizationId):
     """
@@ -411,9 +411,8 @@
 
     except Exception as e:
         logging.error(f"Unexpected error retrieving organization with id '{organizationId}': {e}")
-=======
-
-
+         raise
+          
 def get_company_list():
     """
     Retrieve all companies from the CosmosDB 'companyAnalysis' container.
@@ -446,5 +445,4 @@
     
     except Exception as e:
         logging.error(f"Unexpected error retrieving Companies: {e}")
->>>>>>> e4c60fdf
         raise