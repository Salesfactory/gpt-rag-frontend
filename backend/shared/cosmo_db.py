--- conflicted
+++ resolved
@@ -382,7 +382,6 @@
     except Exception as e:
         logging.error(f"Unexpected error while updating user data with id '{user_id}': {e}")
         raise e
-<<<<<<< HEAD
     
 
 def create_organization(user_id, organization_name):
@@ -419,7 +418,6 @@
         raise az_err
 
     return result  
-=======
 
 
 def get_company_list():
@@ -455,4 +453,3 @@
     except Exception as e:
         logging.error(f"Unexpected error retrieving Companies: {e}")
         raise
->>>>>>> e4c60fdf
