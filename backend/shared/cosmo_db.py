import os
from azure.cosmos import CosmosClient
from azure.identity import DefaultAzureCredential
from azure.cosmos.exceptions import (
    CosmosResourceNotFoundError,
    AzureError,
    CosmosHttpResponseError,
)
import uuid
import logging
import time
from datetime import datetime, timezone, timedelta
from werkzeug.exceptions import NotFound
from shared import clients


def get_cosmos_container(container_name: str):
    """
    Returns a cached Cosmos DB container handle via backend.shared.clients.
    """
    if not container_name:
        raise ValueError("Container name must be provided.")

    try:
        container = clients.get_cosmos_container(container_name)  # <- delegated
        logging.info(
            "Connection to Cosmos DB container '%s' established successfully.",
            container_name,
        )
        return container

    except AzureError as az_err:
        logging.error(
            "AzureError encountered while connecting to Cosmos DB container '%s': %s",
            container_name,
            az_err,
        )
        raise

    except Exception as e:
        logging.error(
            "Unexpected error while connecting to Cosmos DB container '%s': %s",
            container_name,
            e,
        )
        raise


def create_report(data):
    """
    Creates a new document in the container.
    """
    try:
        container = get_cosmos_container("reports")
        data["id"] = str(uuid.uuid4())
        data["createAt"] = datetime.now(timezone.utc).isoformat()
        data["updatedAt"] = datetime.now(timezone.utc).isoformat()
        container.upsert_item(data)
        logging.info(f"Document created: {data}")
        return data
    except Exception as e:
        logging.error(f"Error inserting data into Cosmos DB: {e}")
        raise


def get_report(report_id):
    """
    Retrieves a specific document (report) from the Cosmos DB container using its `id` as partition key.

    Parameters:
        report_id (str): The ID of the report to retrieve.

    Returns:
        dict: The report document retrieved from the database.

    Raises:
    Exception: For any other unexpected error that occurs during retrieval.
    CosmosResourceNotFoundError: If the report with the specified ID does not exist in the database.
    """
    container = get_cosmos_container("reports")

    try:
        report = container.read_item(item=report_id, partition_key=report_id)
        logging.info(f"Report successfully retrieved: {report}")
        return report

    except CosmosResourceNotFoundError:
        logging.warning(f"Report with id '{report_id}' not found in Cosmos DB.")
        raise NotFound

    except Exception as e:
        logging.error(f"Unexpected error retrieving report with id '{report_id}'")
        raise


def get_filtered_reports(report_type=None):
    """
    Retrieves documents from the Cosmos DB container using the `type` attribute or returns all reports.

    Parameters:
        report_type (str, optional): The type of reports to retrieve. If None, retrieves all reports.

    Returns:
        list: A list of report documents.

    Raises:
        CosmosResourceNotFoundError: If no reports with the specified type are found (when filtered).
        Exception: For any other unexpected error that occurs during retrieval.
    """
    container = get_cosmos_container("reports")
    if report_type:
        query = "SELECT * FROM c WHERE c.type = @type"
        parameters = [{"name": "@type", "value": report_type}]
    else:
        query = "SELECT * FROM c"
        parameters = []

    try:
        items = list(
            container.query_items(
                query=query, parameters=parameters, enable_cross_partition_query=True
            )
        )

        if not items:
            logging.warning(f"No reports found.")
            raise NotFound

        logging.info(
            f"Reports successfully retrieved for type '{report_type}': {items}"
        )
        return items

    except CosmosResourceNotFoundError:
        logging.warning(f"No reports found with type '{report_type}'.")
        raise NotFound

    except Exception as e:
        logging.error(
            f"Unexpected error retrieving reports with type '{report_type}': {e}"
        )
        raise


def update_report(report_id, updated_data):
    """
    Updates an existing document using its `id` as the partition key.

    Handles database errors and raises exceptions as needed.
    """
    container = get_cosmos_container("reports")

    try:
        current_report = get_report(report_id)

    except CosmosResourceNotFoundError:
        logging.warning(f"Report with id '{report_id}' not found in Cosmos DB.")
        raise NotFound

    except Exception as e:
        logging.error(f"Unexpected error while retrieving report with id '{report_id}'")
        raise

    try:
        current_report.update(updated_data)

        current_report["id"] = report_id

        # Perform the upsert operation
        container.upsert_item(current_report)
        logging.info(f"Report updated successfully: {current_report}")
        return current_report

    except CosmosResourceNotFoundError:
        logging.error(
            f"Failed to upsert item: Report ID '{report_id}' not found during upsert."
        )
        raise NotFound(
            f"Cannot upsert report because it does not exist with id '{report_id}'"
        )

    except AzureError as az_err:
        logging.error(f"AzureError while performing upsert: {az_err}")
        raise Exception("Error with Azure Cosmos DB operation.") from az_err

    except Exception as e:
        logging.error(
            f"Unexpected error while updating report with id '{report_id}': {e}"
        )
        raise


def delete_report(report_id):
    """
    Deletes a specific document using its `id` as partition key.
    """
    container = get_cosmos_container("reports")

    try:
        container.delete_item(item=report_id, partition_key=report_id)
        logging.info(f"Report with id {report_id} deleted successfully.")
        return {"message": f"Report with id {report_id} deleted successfully."}

    except CosmosResourceNotFoundError:
        logging.warning(f"Report with id '{report_id}' not found in Cosmos DB.")
        raise NotFound

    except Exception as e:
        logging.error(f"Error deleting report with id {report_id}: {e}")
        raise


def get_user_container(user_id):
    """
    Retrieves a specific document (user_id) from the Cosmos DB container using its `id` as partition key.

    Parameters:
        user_id (str): The ID of the user to retrieve.

    Returns:
        dict: The user document retrieved from the database.

    Raises:
    Exception: For any other unexpected error that occurs during retrieval.
    CosmosResourceNotFoundError: If the user with the specified ID does not exist in the database.
    """
    container = get_cosmos_container("users")

    try:
        user = container.read_item(item=user_id, partition_key=user_id)
        logging.info(f"User successfully retrieved: {user}")
        return user

    except CosmosResourceNotFoundError:
        logging.warning(f"Report with id '{user_id}' not found in Cosmos DB.")
        raise NotFound

    except Exception as e:
        logging.error(f"Unexpected error retrieving report with id '{user_id}'")
        raise


def get_invitation(invited_user_email):
    if not invited_user_email:
        return {"error": "User ID not found."}

    logging.info("[get_invitation] Getting invitation for user: " + invited_user_email)

    container = get_cosmos_container("invitations")
    try:
        query = "SELECT * FROM c WHERE c.invited_user_email = @invited_user_email AND c.active = true"
        parameters = [{"name": "@invited_user_email", "value": invited_user_email}]
        result = list(
            container.query_items(
                query=query, parameters=parameters, enable_cross_partition_query=True
            )
        )
        if result:
            logging.info(
                f"[get_invitation] active invitation found for user {invited_user_email}"
            )
            invitation = result[0]
            container.replace_item(item=invitation["id"], body=invitation)
            logging.info(
                f"[get_invitation] Successfully updated invitation status for user {invited_user_email}"
            )
            return invitation
        else:
            logging.info(
                f"[get_invitation] no active invitation found for user {invited_user_email}"
            )
            return None
    except Exception as e:
        logging.error(f"[get_invitation] something went wrong. {str(e)}")


def set_user(client_principal):
    user = {}
    user_id = client_principal.get("id")
    email = client_principal.get("email")
    user_email = email.lower() if email else None

    if not user_id or not user_email:
        logging.error("[set_user] Missing required user information.")
        return {"error": "Missing required user information."}, 400

    container = get_cosmos_container("users")
    is_new_user = False

    try:
        user = container.read_item(item=user_id, partition_key=user_id)
        logging.info(f"[get_user] user_id {user_id} found.")
    except CosmosHttpResponseError:
        logging.info(f"[get_user] User {user_id} not found. Creating new user.")
        is_new_user = True

        logging.info("[get_user] Checking user invitations for new user registration")
        user_invitation = get_invitation(user_email)

        user = container.create_item(
            body={
                "id": user_id,
                "data": {
                    "name": client_principal.get("name"),
                    "email": user_email,
                    "role": user_invitation["role"] if user_invitation else "admin",
                    "organizationId": (
                        user_invitation["organization_id"] if user_invitation else None
                    ),
                },
            }
        )
        if user_invitation:
            try:
                invitation_id = user_invitation["id"]
                user_invitation["invited_user_id"] = client_principal["id"]

                container_inv = get_cosmos_container("invitations")
                updated_invitation = container_inv.replace_item(
                    item=invitation_id, body=user_invitation
                )
                logging.info(
                    f"[get_user] Invitation {invitation_id} updated successfully with user_id {client_principal['id']}"
                )
            except Exception as e:
                logging.error(
                    f"[get_user] Failed to update invitation with user_id: {e}"
                )
        else:
            logging.info(
                f"[get_user] No invitation found for user {client_principal['id']}"
            )
    except Exception as e:
        logging.error(f"[get_user] Error creating the user: {e}")
        return {"is_new_user": None, "user_data": None}

    return {"is_new_user": is_new_user, "user_data": user["data"]}


def update_user(user_id, updated_data):
    """
    Updates an existing document using its `id` as the partition key.

    Handles database errors and raises exceptions as needed.
    """
    container = get_cosmos_container("users")

    try:
        current_user = get_user_container(user_id)

    except CosmosResourceNotFoundError:
        logging.warning(f"User with id '{user_id}' not found in Cosmos DB.")
        raise NotFound

    except Exception as e:
        logging.error(f"Unexpected error while retrieving user with id '{user_id}'")
        raise Exception

    try:
        current_user.update(updated_data)

        current_user["id"] = user_id

        # Perform the upsert operation
        container.upsert_item(current_user)
        logging.info(f"Report updated successfully: {current_user}")
        return current_user

    except CosmosResourceNotFoundError:
        logging.error(
            f"Failed to upsert item: Report ID '{user_id}' not found during upsert."
        )
        raise NotFound(
            f"Cannot upsert report because it does not exist with id '{user_id}'"
        )

    except AzureError as az_err:
        logging.error(f"AzureError while performing upsert: {az_err}")
        raise Exception("Error with Azure Cosmos DB operation.") from az_err

    except Exception as e:
        logging.error(
            f"Unexpected error while updating report with id '{user_id}': {e}"
        )
        raise

def patch_organization_data(org_id, patch_data):
    """
    Updates or adds 'brandInformation', 'industryInformation', 'Industry_description' 'segmentSynonyms' to the organization.
    """
    container = get_cosmos_container("organizations")

    try:
        org = container.read_item(item=org_id, partition_key=org_id)
    except CosmosResourceNotFoundError:
        logging.warning(f"Organization with id '{org_id}' not found.")
        raise NotFound(f"Organization not found")

    allowed_fields = {
        "industry_description",
        "brandInformation",
        "industryInformation",
        "segmentSynonyms",
        "additionalInstructions"
    }

    for key in allowed_fields:
        if key in patch_data:
            org[key] = patch_data[key]

    container.upsert_item(org)
    logging.info(f"Organization {org_id} updated successfully.")
    return org

def get_organization_data(org_id):
    """
    Retrieves organization data by its ID.
    """
    container = get_cosmos_container("organizations")

    try:
        org = container.read_item(item=org_id, partition_key=org_id)
    except CosmosResourceNotFoundError:
        logging.warning(f"Organization with id '{org_id}' not found.")
        raise NotFound(f"Organization not found")

    return org



def update_invitation_role(invited_user_id, organization_id, new_role):
    """
    Updates the 'role' field in the invitations container for a given invited_user_id and organization_id.
    """
    container = get_cosmos_container("invitations")
    query = """
        SELECT * FROM c
        WHERE c.invited_user_id = @invited_user_id AND c.organization_id = @organization_id
    """
    parameters = [
        {"name": "@invited_user_id", "value": invited_user_id},
        {"name": "@organization_id", "value": organization_id},
    ]
    items = list(
        container.query_items(
            query=query, parameters=parameters, enable_cross_partition_query=True
        )
    )
    if not items:
        logging.warning(
            f"No invitation found for user {invited_user_id} in org {organization_id}"
        )
        return None
    invitation = items[0]
    invitation["role"] = new_role
    container.replace_item(item=invitation["id"], body=invitation)
    logging.info(f"Invitation {invitation['id']} updated with new role: {new_role}")
    return invitation


def patch_user_data(user_id, patch_data):
    """
    Updates the 'name', 'email' and role fields in the 'data' object of an existing user.

    Handles database errors and raises exceptions as needed.
    """
    container = get_cosmos_container("users")

    try:

        current_user = get_user_container(user_id)

        if current_user is None:
            logging.warning(f"User with id '{user_id}' not found in Cosmos DB.")
            raise NotFound(f"User not found")

        allowed_keys = {"name", "email", "role"}
        user_data = current_user.get("data", {})

        for key in patch_data:
            if key in allowed_keys:
                user_data[key] = patch_data[key]

        for key in allowed_keys:
            if not user_data.get(key):
                logging.error(f"Field '{key}' cannot be empty.")
                raise ValueError(f"Field '{key}' cannot be empty.")

        current_user["data"] = user_data
        current_user["id"] = user_id

        container.upsert_item(current_user)
        logging.info(f"User data updated successfully: {current_user}")

        organization_id = patch_data.get("organizationId") or user_data.get(
            "organizationId"
        )
        new_role = patch_data.get("role")
        if organization_id and new_role:
            update_invitation_role(user_id, organization_id, new_role)

        return current_user

    except CosmosResourceNotFoundError as nf:
        logging.error(f"User with id '{user_id}' not found during upsert.")
        raise nf

    except AzureError as az_err:
        logging.error(f"AzureError while performing upsert: {az_err}")
        raise az_err

    except ValueError as ve:
        logging.error(str(ve))
        raise ve

    except Exception as e:
        logging.error(
            f"Unexpected error while updating user data with id '{user_id}': {e}"
        )
        raise e


def get_audit_logs(organization_id):
    """Get the 10 most recent audit logs in a cosmosDB container"""
    container = get_cosmos_container("auditLogs")
    try:
        items = list(
            container.query_items(
                query="""
                SELECT TOP 10 * FROM c 
                WHERE c.organization_id = @organization_id 
                ORDER BY c._ts DESC
            """,
                parameters=[{"name": "@organization_id", "value": organization_id}],
                partition_key=organization_id
            )
        )

        if not items:
            logging.warning(f"No audit logs found.")
            return []

        logging.info(f"Audit logs successfully retrieved: {items}")
        return items
    except CosmosResourceNotFoundError:
        logging.warning(f"No audit logs found.")
        raise NotFound
    except CosmosHttpResponseError as ch_err:
        logging.error(f"HTTP error while retrieving audit logs: {ch_err}")
        raise Exception("Error with Cosmos DB HTTP operation.")
    except Exception as e:
        logging.error(f"Unexpected error retrieving audit logs: {e}")
        raise


def get_organization_subscription(organizationId):
    """
    Retrieves a specific document (organizationId) from the Cosmos DB container using its `id` as partition key.

    Parameters:
        organizationId (str): The ID of the organization to retrieve.

    Returns:
        dict: The organization document retrieved from the database.

    Raises:
    Exception: For any other unexpected error that occurs during retrieval.
    CosmosResourceNotFoundError: If the organization with the specified ID does not exist in the database.
    """
    if not organizationId:
        logging.error(f"Organization ID not provided.")
        raise ValueError("Organization ID is required.")
    container = get_cosmos_container("organizations")

    try:
        organization = container.read_item(
            item=organizationId, partition_key=organizationId
        )
        return organization

    except CosmosResourceNotFoundError:
        logging.warning(
            f"Organization with id '{organizationId}' not found in Cosmos DB."
        )
        raise NotFound

    except CosmosHttpResponseError as ch_err:
        logging.error(
            f"CosmosHttpError encountered while retrieving organization with id '{organizationId}': {ch_err}"
        )
        raise Exception(
            f"Error retrieving organization with id '{organizationId}': {ch_err}"
        ) from ch_err

    except Exception as e:
        logging.error(
            f"Unexpected error retrieving organization with id '{organizationId}': {e}"
        )
        raise


def get_user_organizations(user_id):
    """
    Retrieves simplified organization information for a specific user ID.

    Parameters:
        user_id (str): The ID of the user to find organizations for.

    Returns:
        list: A list of simplified organization documents associated with the user.

    Raises:
        NotFound: If no organizations are found for the user.
        Exception: For any other unexpected error that occurs during retrieval.
    """
    if not user_id or not user_id.strip():
        logging.error("User ID not provided.")
        raise ValueError("User ID is required.")

    organizations_container = get_cosmos_container("organizations")
    invitations_container = get_cosmos_container("invitations")

    try:
        # Search for active invitations for the user
        query = "SELECT * FROM c WHERE c.invited_user_id = @user_id AND c.active = true"
        parameters = [{"name": "@user_id", "value": user_id}]
        invitations = list(
            invitations_container.query_items(
                query=query, parameters=parameters, enable_cross_partition_query=True
            )
        )

        invited_org_ids = set(
            inv["organization_id"] for inv in invitations if "organization_id" in inv
        )

        # Search for organizations where the user is the owner
        owner_query = "SELECT * FROM c WHERE c.owner = @user_id"
        owner_parameters = [{"name": "@user_id", "value": user_id}]
        owned_organizations = list(
            organizations_container.query_items(
                query=owner_query,
                parameters=owner_parameters,
                enable_cross_partition_query=True,
            )
        )

        # Save IDs of organizations already included
        returned_org_ids = set()

        # Recover organizations by invitations
        organizations = []
        for org_id in invited_org_ids:
            if org_id in returned_org_ids:
                continue
            try:
                org = organizations_container.read_item(
                    item=org_id, partition_key=org_id
                )
                simplified_org = {
                    "id": org.get("id", ""),
                    "name": org.get("name", ""),
                    "owner": org.get("owner", ""),
                    "sessionId": org.get("sessionId", ""),
                    "subscriptionExpirationDate": org.get(
                        "subscriptionExpirationDate", ""
                    ),
                    "subscriptionId": org.get("subscriptionId", ""),
                    "subscriptionStatus": org.get("subscriptionStatus", []),
                }
                organizations.append(simplified_org)
                returned_org_ids.add(org_id)
            except CosmosResourceNotFoundError:
                logging.warning(f"Organization with ID '{org_id}' not found.")
            except Exception as e:
                logging.error(f"Error retrieving organization with ID '{org_id}': {e}")

        # Add organizations where the user is owner
        for org in owned_organizations:
            org_id = org.get("id", "")
            if org_id in returned_org_ids:
                continue  # Avoid duplicates
            simplified_org = {
                "id": org.get("id", ""),
                "name": org.get("name", ""),
                "owner": org.get("owner", ""),
                "sessionId": org.get("sessionId", ""),
                "subscriptionExpirationDate": org.get("subscriptionExpirationDate", ""),
                "subscriptionId": org.get("subscriptionId", ""),
                "subscriptionStatus": org.get("subscriptionStatus", []),
            }
            organizations.append(simplified_org)
            returned_org_ids.add(org_id)

        logging.info(
            f"Successfully retrieved {len(organizations)} organizations for user ID '{user_id}'."
        )
        return organizations

    except Exception as e:
        logging.error(
            f"Unexpected error retrieving organizations for user ID '{user_id}': {e}"
        )
        raise


def get_invitation_role(user_id, organization_id):
    """
    Gets the role of a user in an organization based on the active invitation.

    Parameters:
        user_id (str): The ID of the user for which you want to get the role.
        organization_id (str): The ID of the organization.

    Returns:
        str: The user's role in the organization if the invitation is active.

    Raises:
        NotFound: If no active invitation is found for the user and organization.
    """
    invitations_container = get_cosmos_container("invitations")
    organizations_container = get_cosmos_container("organizations")

    # Check ownership
    org_query = "SELECT * FROM c WHERE c.id = @organization_id"
    org_params = [{"name": "@organization_id", "value": organization_id}]
    org_result = list(
        organizations_container.query_items(
            query=org_query, parameters=org_params, enable_cross_partition_query=True
        )
    )

    if org_result and org_result[0].get("owner") == user_id:
        return "admin"

    # Query to find the active invitation
    query = """
        SELECT * FROM c 
        WHERE c.invited_user_id = @user_id 
        AND c.organization_id = @organization_id 
        AND c.active = true
    """
    parameters = [
        {"name": "@user_id", "value": user_id},
        {"name": "@organization_id", "value": organization_id},
    ]

    invitations = list(
        invitations_container.query_items(
            query=query, parameters=parameters, enable_cross_partition_query=True
        )
    )

    if invitations:
        return invitations[0].get("role")

    raise ValueError("No role found: user is not owner nor has active invitation")


def create_invitation(invited_user_email, organization_id, role, nickname):
    """
    Creates a new Invitation in the container.
    """
    if not invited_user_email:
        return {"error": "User email is required."}

    if not organization_id:
        return {"error": "Organization ID is required."}

    if not role:
        return {"error": "Role is required."}
    container = get_cosmos_container("invitations")
    invitation = {}

    user_id = None

    try:
        user_container = get_cosmos_container("users")
        user = user_container.query_items(
            query="SELECT TOP 1 * FROM c WHERE c.data.email = @invited_user_email",
            parameters=[{"name": "@invited_user_email", "value": invited_user_email}],
            enable_cross_partition_query=True,
        )
        for u in user:
            user_id = u["id"]
            if u["data"].get("organizationId") is None:
                u["data"]["organizationId"] = organization_id
                u["data"]["role"] = role
                user_container.replace_item(item=u["id"], body=u)
                logging.info(
                    f"[create_invitation] Updated user {invited_user_email} organizationId to {organization_id}"
                )

        token = str(uuid.uuid4())
        expiry_time = datetime.now(timezone.utc) + timedelta(
            days=7
        )  # Token valid for 7 days
        token_expiry = int(expiry_time.timestamp())

        invitation = {
            "id": str(uuid.uuid4()),
            "invited_user_email": invited_user_email,
            "nickname": nickname,
            "organization_id": organization_id,
            "role": role,
            "active": False,
            "invited_user_id": user_id,
            "token": token,
            "token_used": False,
            "token_expiry": token_expiry,
        }
        result = container.create_item(body=invitation)
    except Exception as e:
        logging.info(f"create_invitation: something went wrong. {str(e)}")
        raise e
    except ValueError as ve:
        logging.error(str(ve))
        raise ve


def get_invitation_by_email_and_org(invited_user_email, organizationId):
    """
    Get the most recent, non-expired, unused invitation for a given email and organization.
    """
    if not invited_user_email or not organizationId:
        return None

    try:
        container = get_cosmos_container("invitations")

        current_ts = int(time.time())

        query = """
            SELECT * FROM c
            WHERE c.invited_user_email = @invited_user_email
              AND c.organization_id = @organization_id
              AND c.token_used = false
              AND c.token_expiry > @current_ts
            ORDER BY c._ts DESC
        """
        parameters = [
            {"name": "@invited_user_email", "value": invited_user_email},
            {"name": "@organization_id", "value": organizationId},
            {"name": "@current_ts", "value": current_ts},
        ]

        result = list(
            container.query_items(
                query=query, parameters=parameters, enable_cross_partition_query=True
            )
        )

        return result[0] if result else None

    except Exception as e:
        logging.error(f"Error in get_invitation_by_email_and_org: {e}")
        return None


def create_organization(user_id, organization_name, storage_capacity):
    """
    Creates a new organization in the container.
    """
    try:
        if not user_id:
            raise ValueError("User ID cannot be empty.")
        if not organization_name:
            raise ValueError("Organization name cannot be empty.")
        container = get_cosmos_container("organizations")
        result = container.create_item(
            body={
                "id": str(uuid.uuid4()),
                "name": organization_name,
                "owner": user_id,
                "sessionId": None,
                "subscriptionStatus": "inactive",
                "subscriptionExpirationDate": None,
                "storageCapacity": storage_capacity,
            }
        )
        if not result:
            logging.warning(
                f"Organization with name '{organization_name}' not created in Cosmos DB."
            )
            raise RuntimeError(f"Organization not created")
    except Exception as e:
        logging.error(f"Error inserting data into Cosmos DB: {e}")
        raise e
    except RuntimeError as re:
        logging.error(
            f"Organization with name '{organization_name}' not created in Cosmos DB."
        )
        raise re
    try:
        user = get_user_container(user_id)
        user["data"]["organizationId"] = result["id"]
        update_user(user_id, user)
    except Exception as e:
        logging.error(f"Error inserting data into Cosmos DB: {e}")
        raise
    except CosmosResourceNotFoundError as nf:
        logging.error(f"User with id '{user_id}' not found during upsert.")
        raise NotFound(f"User not found")
    except AzureError as az_err:
        logging.error(f"AzureError while performing upsert: {az_err}")
        raise az_err

    return result


def create_new_brand(brand_name, brand_description, organization_id):
    """
    Creates a new brand entry in the Cosmos DB 'brands' container.

    Args:
        brand_name (str): The name of the brand to create.
        brand_description (str): A description of the brand.
        organization_id (str): The ID of the organization to which the brand belongs.

    Returns:
        dict: The created brand item as returned by Cosmos DB.

    Raises:
        ValueError: If any of the required parameters are empty.
        RuntimeError: If the brand was not created in Cosmos DB.
        Exception: For errors related to Cosmos DB operations.
    """
    container = get_cosmos_container("brands")
    try:
        if not brand_name or not organization_id:
            raise ValueError("Brand name and organization ID cannot be empty.")
        if brand_description is None:
            brand_description = ""
        result = container.create_item(
            body={
                "id": str(uuid.uuid4()),
                "name": brand_name,
                "description": brand_description,
                "organization_id": organization_id,
                "createdAt": datetime.now(timezone.utc).isoformat(),
                "updatedAt": datetime.now(timezone.utc).isoformat(),
            }
        )
        logging.info(f"Brand created successfully: {result}")
        if not result:
            logging.warning(f"Brand with name '{brand_name}' not created in Cosmos DB.")
            raise RuntimeError(f"Brand not created")
        return result
    except CosmosHttpResponseError as e:
        logging.error(f"CosmosDB HTTP error while creating brand: {e}")
        raise Exception("Error with Cosmos DB HTTP operation.") from e
    except Exception as e:
        logging.error(f"Error inserting data into Cosmos DB: {e}")
        raise e


def get_brands_by_organization(organization_id):
    """
    Retrieves all brands associated with a specific organization ID.

    Parameters:
        organization_id (str): The ID of the organization to filter brands by.

    Returns:
        list: A list of brand documents associated with the specified organization.

    Raises:
        NotFound: If no brands are found for the specified organization.
        Exception: For any unexpected errors during retrieval.
    """
    container = get_cosmos_container("brands")

    try:
        query = "SELECT * FROM c WHERE c.organization_id = @organization_id"
        parameters = [{"name": "@organization_id", "value": organization_id}]
        items = list(
            container.query_items(
                query=query, parameters=parameters, partition_key=organization_id, enable_cross_partition_query=True
            )
        )

        if not items:
            logging.warning(f"No brands found for organization ID '{organization_id}'.")
            return []

        logging.info(
            f"Brands successfully retrieved for organization ID '{organization_id}': {items}"
        )
        return items

    except CosmosResourceNotFoundError:
        logging.warning(f"No brands found for organization ID '{organization_id}'.")
        return []

    except Exception as e:
        logging.error(
            f"Unexpected error retrieving brands for organization ID '{organization_id}': {e}"
        )
        return []


def update_brand_by_id(brand_id, brand_name, brand_description, organization_id):
    """
    Updates an existing brand document using its `id` as the partition key.

    Handles database errors and raises exceptions as needed.
    """
    container = get_cosmos_container("brands")

    try:
        current_brand = container.read_item(item=brand_id, partition_key=organization_id)

    except CosmosResourceNotFoundError:
        logging.warning(f"Brand with id '{brand_id}' not found in Cosmos DB.")
        raise NotFound

    except Exception as e:
        logging.error(
            f"Unexpected error while retrieving brand with id '{brand_id}': {e}"
        )
        raise Exception(
            f"Unexpected error while retrieving brand with id '{brand_id}': {e}"
        ) from e

    try:
        current_brand.update(
            {
                "name": brand_name,
                "description": brand_description,
            }
        )

        current_brand["id"] = brand_id
        current_brand["updatedAt"] = datetime.now(timezone.utc).isoformat()

        # Perform the upsert operation
        container.upsert_item(current_brand)
        logging.info(f"Brand updated successfully: {current_brand}")
        return current_brand

    except CosmosResourceNotFoundError:
        logging.error(
            f"Failed to upsert item: Brand ID '{brand_id}' not found during upsert."
        )
        raise NotFound(
            f"Cannot upsert brand because it does not exist with id '{brand_id}'"
        )

    except AzureError as az_err:
        logging.error(f"AzureError while performing upsert: {az_err}")
        raise Exception("Error with Azure Cosmos DB operation.") from az_err

    except ValueError as ve:
        logging.error(str(ve))
        raise ve


def create_prod(name, description, category, brand_id, organization_id):
    """
    Creates a new product entry in the Cosmos DB 'productsContainer'.

    Args:
        name (str): The name of the product.
        description (str): A description of the product.
        category (str): The category of the product.
        brand_id (str): The ID of the brand associated with the product.
        organization_id (str): The ID of the organization creating the product.

    Returns:
        dict: The created product entry as a dictionary.

    Raises:
        ValueError: If `name`, `description`, or `brand_id` is empty.
        RuntimeError: If the product creation fails.
        CosmosHttpResponseError: If there is an HTTP error with Cosmos DB.
        Exception: For any other errors during the operation.
    """
    container = get_cosmos_container("products")

    try:
        if description is None:
            description = ""
        if not name or not brand_id:
            raise ValueError("Product name and brand ID cannot be empty.")

        result = container.create_item(
            body={
                "id": str(uuid.uuid4()),
                "name": name,
                "description": description,
                "brand_id": brand_id,
                "createdAt": datetime.now(timezone.utc).isoformat(),
                "updatedAt": datetime.now(timezone.utc).isoformat(),
                "organization_id": organization_id,
                "category": category,
            }
        )

        logging.info(f"Product created successfully: {result}")
        if not result:
            logging.warning(f"Product with name '{name}' not created in Cosmos DB.")
            raise RuntimeError(f"Product not created")
        return result
    except CosmosHttpResponseError as e:
        logging.error(f"CosmosDB HTTP error while creating product: {e}")
        raise Exception("Error with Cosmos DB HTTP operation.") from e
    except Exception as e:
        logging.error(f"Error inserting data into Cosmos DB: {e}")
        raise e


def delete_prod_by_id(product_id, organization_id):
    """
    Deletes a product from the container given the product_id
    """
    container = get_cosmos_container("products")

    try:
        if not product_id:
            raise ValueError("product_id cannot be empty.")

        container.delete_item(item=product_id, partition_key=organization_id)
        return {"message": f"Product with id {product_id} deleted successfully."}

    except CosmosHttpResponseError as e:
        logging.error(f"CosmosDB HTTP error while deleting product: {e}")
        raise Exception("Error with Cosmos DB HTTP operation.") from e
    except Exception as e:
        logging.error(f"Error deleting data from Cosmos DB: {e}")
        raise e


def update_prod_by_id(product_id, name, category, brand_id, description, organization_id):
    """
    Updates a product in the Cosmos DB container by its ID.
    Parameters:
        product_id (str): The unique identifier of the product to update. Must not be empty.
        name (str): The new name of the product.
        category (str): The new category of the product.
        brand_id (str): The ID of the brand associated with the product.
        description (str): The new description of the product.
    Returns:
        dict: The updated product object.
    Raises:
        ValueError: If `product_id` is empty.
        NotFound: If the product with the given ID does not exist in the database.
        Exception: For unexpected errors during the update process.
        AzureError: If there is an error with Azure Cosmos DB operations.
    """
    container = get_cosmos_container("products")
    if not product_id:
        raise ValueError("product_id cannot be empty.")

    try:
        current_product = container.read_item(item=product_id, partition_key=organization_id)
    except CosmosResourceNotFoundError as e:
        logging.warning(f"Product with id '{product_id}' not found in Cosmos DB.")
        raise NotFound
    except Exception as e:
        logging.error(
            f"Unexpected error while retrieving product with id '{product_id}': {e}"
        )
        raise Exception(
            f"Unexpected error while retrieving product with id '{product_id}': {e}"
        ) from e

    try:
        current_product.update(
            {
                "name": name,
                "category": category,
                "brand_id": brand_id,
                "description": description,
            }
        )

        current_product["id"] = product_id
        current_product["updatedAt"] = datetime.now(timezone.utc).isoformat()

        container.upsert_item(current_product)
        logging.info(f"Product updated successfully: {current_product}")
        return current_product
    except CosmosResourceNotFoundError:
        logging.error(
            f"Failed to upsert item: Product ID '{product_id}' not found during upsert."
        )
        raise NotFound(
            f"Cannot upsert product because it does not exist with id '{product_id}'"
        )
    except AzureError as az_err:
        logging.error(f"AzureError while performing upsert: {az_err}")
        raise Exception("Error with Azure Cosmos DB operation.") from az_err
    except ValueError as ve:
        logging.error(str(ve))
        raise ve
    except Exception as e:
        logging.error(
            f"Unexpected error while updating product with id '{product_id}': {e}"
        )
        raise e


def get_prods_by_organization(organization_id):
    """
    Retrieves all products associated with a specific organization ID.

    Parameters:
        organization_id (str): The ID of the organization to filter products by.

    Returns:
        list: A list of product documents associated with the specified organization.
    """
    container = get_cosmos_container("products")

    try:
        query = "SELECT * FROM c WHERE c.organization_id = @organization_id"
        parameters = [{"name": "@organization_id", "value": organization_id}]
        items = list(
            container.query_items(
                query=query, partition_key=organization_id, parameters=parameters, enable_cross_partition_query=True
            )
        )

        if not items:
            logging.warning(
                f"No products found for organization ID '{organization_id}'."
            )
            return []

        logging.info(
            f"Products successfully retrieved for organization ID '{organization_id}': {items}"
        )
        return items

    except CosmosResourceNotFoundError:
        logging.warning(f"No products found for organization ID '{organization_id}'.")
        return []

    except Exception as e:
        logging.error(
            f"Unexpected error retrieving products for organization ID '{organization_id}': {e}"
        )
        return []


def create_competitor(name, description, organization_id):
    """
    Creates a new competitor entry in the Cosmos DB 'competitorsContainer'.

    Args:
        name (str): The name of the competitor.
        description (str): A description of the competitor.
        organization_id (str): The ID of the organization to which the competitor belongs.

    Returns:
        dict: The result of the item creation operation from Cosmos DB.

    Raises:
        ValueError: If any of the required fields are missing.
        Exception: If there is an error with the Cosmos DB operation.
    """
    container = get_cosmos_container("competitors")

    if description is None:
        description = ""
    if not name or not organization_id:
        raise ValueError(
            "Competitor name and organization ID cannot be empty."
        )
    try:
        result = container.create_item(
            body={
                "id": str(uuid.uuid4()),
                "name": name,
                "description": description,
                "organization_id": organization_id,
                "createdAt": datetime.now(timezone.utc).isoformat(),
                "updatedAt": datetime.now(timezone.utc).isoformat(),
            }
        )
        logging.info(f"Competitor created successfully: {result}")
        return result
    except CosmosHttpResponseError as e:
        logging.error(f"CosmosDB HTTP error while creating competitor: {e}")
        raise Exception("Error with Cosmos DB HTTP operation.") from e
    except Exception as e:
        logging.error(f"Error inserting data into Cosmos DB: {e}")
        raise e


def delete_competitor_by_id(competitor_id, organization_id):
    """
    Deletes a competitor from the container given the competitor_id
    """
    container = get_cosmos_container("competitors")

    try:
        if not competitor_id:
            raise ValueError("competitor_id cannot be empty.")

        container.delete_item(item=competitor_id, partition_key=organization_id)
        logging.info(f"Competitor with id {competitor_id} deleted successfully.")
        
        return {"message": f"Competitor with id {competitor_id} deleted successfully."}

    except CosmosHttpResponseError as e:
        logging.error(f"CosmosDB HTTP error while deleting competitor: {e}")
        raise Exception("Error with Cosmos DB HTTP operation.") from e
    except Exception as e:
        logging.error(f"Error deleting data from Cosmos DB: {e}")
        raise e


def get_competitors_by_organization(organization_id):
    """
    Get all competitors for a specific organization.
    """
    container = get_cosmos_container("competitors")

    competitors = list(
        container.query_items(
            query="SELECT * FROM c WHERE c.organization_id = @organization_id",
            parameters=[{"name": "@organization_id", "value": organization_id}],
            enable_cross_partition_query=True,
        )
    )

    return competitors


def update_competitor_by_id(competitor_id, name, description, organization_id):
    """
    Updates an existing competitor document using its `id` as the partition key.

    Handles database errors and raises exceptions as needed.
    """
    container = get_cosmos_container("competitors")

    if not competitor_id:
        raise ValueError("competitor_id cannot be empty.")

    try:
        current_competitor = container.read_item(
            item=competitor_id, partition_key=organization_id
        )
    except CosmosResourceNotFoundError:
        logging.warning(f"Competitor with id '{competitor_id}' not found in Cosmos DB.")
        raise NotFound
    except Exception as e:
        logging.error(
            f"Unexpected error while retrieving competitor with id '{competitor_id}': {e}"
        )
        raise Exception(
            f"Unexpected error while retrieving competitor with id '{competitor_id}': {e}"
        ) from e

    try:
        current_competitor.update(
            {"name": name, "description": description}
        )

        current_competitor["id"] = competitor_id
        current_competitor["updatedAt"] = datetime.now(timezone.utc).isoformat()

        container.upsert_item(current_competitor)

        logging.info(f"Competitor updated successfully: {current_competitor}")
        return current_competitor
    except CosmosResourceNotFoundError:
        logging.error(
            f"Failed to upsert item: Competitor ID '{competitor_id}' not found during upsert."
        )
        raise NotFound(
            f"Cannot upsert competitor because it does not exist with id '{competitor_id}'"
        )
    except AzureError as az_err:
        logging.error(f"AzureError while performing upsert: {az_err}")
        raise Exception("Error with Azure Cosmos DB operation.") from az_err
    except ValueError as ve:
        logging.error(str(ve))
        raise ve


def get_items_to_delete_by_brand(brand_id, organization_id):
    """
    Retrieves all products only if they exist for a specific brand.
    """
    container = get_cosmos_container("products")

    products = list(
        container.query_items(
            query="SELECT * FROM c WHERE c.brand_id = @brand_id",
            parameters=[{"name": "@brand_id", "value": brand_id}],
            partition_key=organization_id,
            enable_cross_partition_query=True,
        )
    )

    return {
        "products": products,
    }


def delete_brand_by_id(brand_id, organization_id):
    """
    Deletes a specific brand document using its `id` as partition key, and all associated products.
    """
    container = get_cosmos_container("brands")

    try:
        items_to_delete = get_items_to_delete_by_brand(brand_id, organization_id)

        if items_to_delete["products"]:
            logging.info(f"Found {len(items_to_delete['products'])} products for brand {brand_id} to delete.")
            products_container = get_cosmos_container("products")
            # Delete products associated with the brand
            for product in items_to_delete["products"]:
                products_container.delete_item(
                    item=product["id"], partition_key=product["organization_id"]
                )
                logging.info(f"Product with id {product['id']} deleted successfully.")
        else:
            logging.info(
                f"No products associated with brand {brand_id}."
            )

        # Always delete the brand itself, after handling its products
        container.delete_item(item=brand_id, partition_key=organization_id)
        logging.info(f"Brand with id {brand_id} deleted successfully.")
        return {
            "message": f"Brand with id {brand_id} and associated items deleted successfully."
        }

    except CosmosResourceNotFoundError:
        logging.warning(f"Brand with id '{brand_id}' not found in Cosmos DB.")
        raise NotFound

    except Exception as e:
        logging.error(f"Error deleting brand with id {brand_id}: {e}")
        raise

def get_subscription_tier_by_id(tier_id):
    """
    Retrieves a subscription tier by its ID from the subscriptionTiers container.
    Parameters:
        tier_id (str): The ID of the subscription tier.
    Returns:
        dict: The subscription tier document.
    Raises:
        NotFound: If the subscription tier is not found.
        Exception: For any other unexpected error.
    """
    container = get_cosmos_container("subscriptionsTiers")

    try:
        tier = container.read_item(item=tier_id, partition_key=tier_id)
<<<<<<< HEAD
=======
        logging.info(f"Subscription tier successfully retrieved: {tier_id}")
>>>>>>> 1bdab319
        return tier

    except CosmosResourceNotFoundError:
        logging.warning(f"Subscription tier with id '{tier_id}' not found in Cosmos DB.")
        raise NotFound(f"Subscription tier not found")

    except Exception as e:
        logging.error(f"Unexpected error retrieving subscription tier with id '{tier_id}': {e}")
        raise

def upsert_organization_usage(usage_data):
    """
    Creates or updates organization usage data in the organizationsUsage container.
    Parameters:
        usage_data (dict): The usage data to upsert.
    Returns:
        dict: The upserted document.
    Raises:
        Exception: For any error during the operation.
    """
    container = get_cosmos_container("organizationsUsage")

    try:
        result = container.upsert_item(usage_data)
        logging.info(f"Organization usage upserted successfully")
        return result

    except Exception as e:
        logging.error(f"Error upserting organization usage: {e}")
        raise

def get_organization_usage(organization_id):
    """
    Retrieves organization usage data by organization ID.
    Parameters:
        organization_id (str): The organization ID.
    Returns:
        dict or None: The organization usage document if found, None otherwise.
    """
    container = get_cosmos_container("organizationsUsage")

    try:
        query = "SELECT * FROM c WHERE c.organizationId = @organizationId AND c.type = @type"
        parameters = [
            {"name": "@organizationId", "value": organization_id},
            {"name": "@type", "value": "wallet"}
        ]

        items = list(
            container.query_items(
                partition_key=organization_id,
                query=query,
                parameters=parameters
            )
        )

        if items:
            logging.info(f"Organization usage found for organization '{organization_id}'")
            return items[0]
        else:
            logging.info(f"No organization usage found for organization '{organization_id}'")
            return None

    except Exception as e:
        logging.error(f"Error retrieving organization usage for organization '{organization_id}': {e}")
        return None
    
def get_subscription_tiers():
    """
    Retrieves all subscription tiers from the subscriptionTiers container.
    """
    try:
        container = get_cosmos_container("subscriptionsTiers")
        tiers = list(container.query_items(query="SELECT * FROM c WHERE c.type = 'tier'", enable_cross_partition_query=True))
        return tiers
    except CosmosResourceNotFoundError:
        logging.warning(f"No subscription tiers found in Cosmos DB.")
        return []
    except Exception as e:
        logging.error(f"Error retrieving subscription tiers: {e}")
        return []

def create_new_subscription_logs(userId, organizationId, userName, organizationName, action):
    """
    Logs events related to a new subscription to the audit container.

    Parameters:
    - userId (str): user ID.
    - organizationId (str): organization ID.
    - userName (str): user Name.
    - organizationName (str): organization Name
    - action (str): action performed
    """
    container = get_cosmos_container("auditLogs")

    try:
        audit_log_entry = {
            "id": str(uuid.uuid4()),
            "modified_by_name": userName,
            "modified_by": userId,
            "organizationName": organizationName,
            "organization_id": organizationId,
            "action": action,
            "changeTime": int(datetime.now(timezone.utc).timestamp()),
        }

        container.create_item(body=audit_log_entry)
        logging.info(f"[handle_new_subscription_logs] Audit log created for organization: {organizationId}")
    except Exception as e:
        logging.error(f"[handle_new_subscription_logs] Error creating audit log: {str(e)}")
        raise Exception(f"Failed to create audit log: {e}")
    
def update_storage_used(organization_id, storage_used):
    """
    Updates the storage used for a specific organization.

    Parameters:
        organization_id (str): The ID of the organization to update.
        storage_used (int): The new storage used value.
    """
    container = get_cosmos_container("organizationsUsage")
    try:
        organizations_usage = get_organization_usage(organization_id)
        if organizations_usage:
            organizations_usage["balance"]["currentUsedStorage"] = storage_used
            container.upsert_item(organizations_usage)
            logging.info(f"Updated storage used for organization '{organization_id}' to {storage_used}.")
        else:
            logging.warning(f"No usage record found for organization '{organization_id}'. Cannot update storage used.")
    except Exception as e:
        logging.error(f"Error updating storage used for organization '{organization_id}': {e}")
        raise<|MERGE_RESOLUTION|>--- conflicted
+++ resolved
@@ -1454,10 +1454,7 @@
 
     try:
         tier = container.read_item(item=tier_id, partition_key=tier_id)
-<<<<<<< HEAD
-=======
         logging.info(f"Subscription tier successfully retrieved: {tier_id}")
->>>>>>> 1bdab319
         return tier
 
     except CosmosResourceNotFoundError:
