--- conflicted
+++ resolved
@@ -1151,7 +1151,6 @@
         raise Exception("Error with Cosmos DB HTTP operation.") from e
     except Exception as e:
         logging.error(f"Error inserting data into Cosmos DB: {e}")
-<<<<<<< HEAD
         raise e
     
 def delete_prod_by_id(product_id):
@@ -1259,7 +1258,4 @@
 
     except Exception as e:
         logging.error(f"Unexpected error retrieving products for organization ID '{organization_id}': {e}")
-        raise Exception("Error with Azure Cosmos DB operation.") from e
-=======
-        raise e
->>>>>>> 0b85fe38
+        raise Exception("Error with Azure Cosmos DB operation.") from e