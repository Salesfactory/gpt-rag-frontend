import os
from azure.cosmos import CosmosClient
from azure.identity import DefaultAzureCredential
from azure.cosmos.exceptions import CosmosResourceNotFoundError, AzureError, CosmosHttpResponseError
import uuid
import logging
from datetime import datetime, timezone
from werkzeug.exceptions import NotFound

AZURE_DB_ID = os.environ.get("AZURE_DB_ID")
AZURE_DB_NAME = os.environ.get("AZURE_DB_NAME")
AZURE_DB_URI = f"https://{AZURE_DB_ID}.documents.azure.com:443/"


def get_cosmos_container(container_name):
    """
    Establishes the connection to the Cosmos DB container specified by `container_name`.
    """
    credential = DefaultAzureCredential()
    client = CosmosClient(AZURE_DB_URI, credential, consistency_level="Session")
    db = client.get_database_client(database=AZURE_DB_NAME)
    container = db.get_container_client(container_name)

    try:
        logging.info(
            f"Connection to Cosmos DB container '{container_name}' established successfully."
        )
        return container

    except AzureError as az_err:
        logging.error(
            f"AzureError encountered while connecting to Cosmos DB container '{container_name}': {az_err}"
        )
        raise Exception(f"Azure connection error: {az_err}") from az_err

    except Exception as e:
        logging.error(
            f"Unexpected error while connecting to Cosmos DB container '{container_name}': {e}"
        )
        raise Exception(f"Unexpected connection error: {e}") from e


def create_report(data):
    """
    Creates a new document in the container.
    """
    try:
        container = get_cosmos_container("reports")
        data["id"] = str(uuid.uuid4())
        data["createAt"] = datetime.now(timezone.utc).isoformat()
        data["updatedAt"] = datetime.now(timezone.utc).isoformat()
        container.upsert_item(data)
        logging.info(f"Document created: {data}")
        return data
    except Exception as e:
        logging.error(f"Error inserting data into Cosmos DB: {e}")
        raise


def get_report(report_id):
    """
    Retrieves a specific document (report) from the Cosmos DB container using its `id` as partition key.

    Parameters:
        report_id (str): The ID of the report to retrieve.

    Returns:
        dict: The report document retrieved from the database.

    Raises:
    Exception: For any other unexpected error that occurs during retrieval.
    CosmosResourceNotFoundError: If the report with the specified ID does not exist in the database.
    """
    container = get_cosmos_container("reports")

    try:
        report = container.read_item(item=report_id, partition_key=report_id)
        logging.info(f"Report successfully retrieved: {report}")
        return report

    except CosmosResourceNotFoundError:
        logging.warning(f"Report with id '{report_id}' not found in Cosmos DB.")
        raise NotFound

    except Exception as e:
        logging.error(f"Unexpected error retrieving report with id '{report_id}'")
        raise


def get_filtered_reports(report_type=None):
    """
    Retrieves documents from the Cosmos DB container using the `type` attribute or returns all reports.

    Parameters:
        report_type (str, optional): The type of reports to retrieve. If None, retrieves all reports.

    Returns:
        list: A list of report documents.

    Raises:
        CosmosResourceNotFoundError: If no reports with the specified type are found (when filtered).
        Exception: For any other unexpected error that occurs during retrieval.
    """
    container = get_cosmos_container("reports")
    if report_type:
        query = "SELECT * FROM c WHERE c.type = @type"
        parameters = [{"name": "@type", "value": report_type}]
    else:
        query = "SELECT * FROM c"
        parameters = []

    try:
        items = list(
            container.query_items(
                query=query, parameters=parameters, enable_cross_partition_query=True
            )
        )

        if not items:
            logging.warning(f"No reports found.")
            raise NotFound

        logging.info(
            f"Reports successfully retrieved for type '{report_type}': {items}"
        )
        return items

    except CosmosResourceNotFoundError:
        logging.warning(f"No reports found with type '{report_type}'.")
        raise NotFound

    except Exception as e:
        logging.error(
            f"Unexpected error retrieving reports with type '{report_type}': {e}"
        )
        raise


def update_report(report_id, updated_data):
    """
    Updates an existing document using its `id` as the partition key.

    Handles database errors and raises exceptions as needed.
    """
    container = get_cosmos_container("reports")

    try:
        current_report = get_report(report_id)

    except CosmosResourceNotFoundError:
        logging.warning(f"Report with id '{report_id}' not found in Cosmos DB.")
        raise NotFound

    except Exception as e:
        logging.error(f"Unexpected error while retrieving report with id '{report_id}'")
        raise

    try:
        current_report.update(updated_data)

        current_report["id"] = report_id

        # Perform the upsert operation
        container.upsert_item(current_report)
        logging.info(f"Report updated successfully: {current_report}")
        return current_report

    except CosmosResourceNotFoundError:
        logging.error(
            f"Failed to upsert item: Report ID '{report_id}' not found during upsert."
        )
        raise NotFound(
            f"Cannot upsert report because it does not exist with id '{report_id}'"
        )

    except AzureError as az_err:
        logging.error(f"AzureError while performing upsert: {az_err}")
        raise Exception("Error with Azure Cosmos DB operation.") from az_err

    except Exception as e:
        logging.error(
            f"Unexpected error while updating report with id '{report_id}': {e}"
        )
        raise


def delete_report(report_id):
    """
    Deletes a specific document using its `id` as partition key.
    """
    container = get_cosmos_container("reports")

    try:
        container.delete_item(item=report_id, partition_key=report_id)
        logging.info(f"Report with id {report_id} deleted successfully.")
        return {"message": f"Report with id {report_id} deleted successfully."}

    except CosmosResourceNotFoundError:
        logging.warning(f"Report with id '{report_id}' not found in Cosmos DB.")
        raise NotFound

    except Exception as e:
        logging.error(f"Error deleting report with id {report_id}: {e}")
        raise


# Template management


def create_template(data):
    """
    Creates a new document in the container.
    """
    try:
        container = get_cosmos_container("templates")
        data["id"] = str(uuid.uuid4())
        data["createAt"] = datetime.now(timezone.utc).isoformat()
        data["updatedAt"] = datetime.now(timezone.utc).isoformat()
        container.upsert_item(data)
        logging.info(f"Document created: {data}")
        return data
    except Exception as e:
        logging.error(f"Error inserting data into Cosmos DB: {e}")
        raise


def delete_template(template_id):
    """
    Deletes a specific document using its `id` as partition key.
    """
    container = get_cosmos_container("templates")

    try:
        container.delete_item(item=template_id, partition_key=template_id)
        logging.info(f"Template with id {template_id} deleted successfully.")
        return {"message": f"Template with id {template_id} deleted successfully."}

    except CosmosResourceNotFoundError:
        logging.warning(f"Template with id '{template_id}' not found in Cosmos DB.")
        raise NotFound

    except Exception as e:
        logging.error(f"Error deleting template with id {template_id}: {e}")
        raise


def get_templates():
    """Get all the templates in a cosmosDB container"""
    container = get_cosmos_container("templates")
    try:
        items = list(
            container.query_items(
                query="SELECT * FROM c", enable_cross_partition_query=True
            )
        )

        if not items:
            logging.warning(f"No templates found.")
            raise NotFound

        logging.info(f"Templates successfully retrieved: {items}")
        print(items)
        return items

    except CosmosResourceNotFoundError:
        logging.warning(f"No templates found.")
        raise NotFound

    except Exception as e:
        logging.error(f"Unexpected error retrieving templates: {e}")
        raise


def get_template_by_ID(template_id):
    """Get a template by its ID"""
    container = get_cosmos_container("templates")
    try:
        template = container.read_item(item=template_id, partition_key=template_id)
        logging.info(f"Template successfully retrieved: {template}")
        return template

    except CosmosResourceNotFoundError:
        logging.warning(f"Template with id '{template_id}' not found in Cosmos DB.")
        raise NotFound

    except Exception as e:
        logging.error(
            f"Unexpected error retrieving template with id '{template_id}': {e}"
        )


def get_user_container(user_id):
    """
    Retrieves a specific document (user_id) from the Cosmos DB container using its `id` as partition key.

    Parameters:
        user_id (str): The ID of the user to retrieve.

    Returns:
        dict: The user document retrieved from the database.

    Raises:
    Exception: For any other unexpected error that occurs during retrieval.
    CosmosResourceNotFoundError: If the user with the specified ID does not exist in the database.
    """
    container = get_cosmos_container("users")

    try:
        user = container.read_item(item=user_id, partition_key=user_id)
        logging.info(f"User successfully retrieved: {user}")
        return user

    except CosmosResourceNotFoundError:
        logging.warning(f"Report with id '{user_id}' not found in Cosmos DB.")
        raise NotFound

    except Exception as e:
        logging.error(f"Unexpected error retrieving report with id '{user_id}'")
        raise

def get_invitation(invited_user_email):
    if not invited_user_email:
        return {"error": "User ID not found."}

    logging.info("[get_invitation] Getting invitation for user: " + invited_user_email)

    container = get_cosmos_container("invitations")
    try:
        query = "SELECT * FROM c WHERE c.invited_user_email = @invited_user_email AND c.active = true"
        parameters = [{"name": "@invited_user_email", "value": invited_user_email}]
        result = list(
            container.query_items(
                query=query, parameters=parameters, enable_cross_partition_query=True
            )
        )
        if result:
            logging.info(
                f"[get_invitation] active invitation found for user {invited_user_email}"
            )
            invitation = result[0]
            invitation["active"] = False
            container.replace_item(item=invitation["id"], body=invitation)
            logging.info(
                f"[get_invitation] Successfully updated invitation status for user {invited_user_email}"
            )
            return invitation
        else:
            logging.info(
                f"[get_invitation] no active invitation found for user {invited_user_email}"
            )
            return None
    except Exception as e:
        logging.error(f"[get_invitation] something went wrong. {str(e)}")


def set_user(client_principal):
    user = {}
    user_id = client_principal.get("id")
    user_email = client_principal.get("email")

    if not user_id or not user_email:
        logging.error("[set_user] Missing required user information.")
        return {"error": "Missing required user information."}, 400

    container = get_cosmos_container("users")
    is_new_user = False

    try:
        user = container.read_item(item=user_id, partition_key=user_id)
        logging.info(f"[get_user] user_id {user_id} found.")
    except CosmosHttpResponseError:
        logging.info(f"[get_user] User {user_id} not found. Creating new user.")
        is_new_user = True

        logging.info("[get_user] Checking user invitations for new user registration")
        user_invitation = get_invitation(user_email)

        user = container.create_item(
            body={
                "id": user_id,
                "data": {
                    "name": client_principal.get("name"),
                    "email": user_email,
                    "role": user_invitation["role"] if user_invitation else "admin",
                    "organizationId": (
                        user_invitation["organization_id"] if user_invitation else None
                    ),
                },
            }
        )
    except Exception as e:
        logging.error(f"[get_user] Error creating the user: {e}")
        return {"is_new_user": None, "user_data": None}

    return {"is_new_user": is_new_user, "user_data": user["data"]}

def update_user(user_id, updated_data):
    """
    Updates an existing document using its `id` as the partition key.

    Handles database errors and raises exceptions as needed.
    """
    container = get_cosmos_container("users")

    try:
        current_user = get_user_container(user_id)

    except CosmosResourceNotFoundError:
        logging.warning(f"User with id '{user_id}' not found in Cosmos DB.")
        raise NotFound

    except Exception as e:
        logging.error(f"Unexpected error while retrieving user with id '{user_id}'")
        raise Exception

    try:
        current_user.update(updated_data)

        current_user["id"] = user_id

        # Perform the upsert operation
        container.upsert_item(current_user)
        logging.info(f"Report updated successfully: {current_user}")
        return current_user

    except CosmosResourceNotFoundError:
        logging.error(
            f"Failed to upsert item: Report ID '{user_id}' not found during upsert."
        )
        raise NotFound(
            f"Cannot upsert report because it does not exist with id '{user_id}'"
        )

    except AzureError as az_err:
        logging.error(f"AzureError while performing upsert: {az_err}")
        raise Exception("Error with Azure Cosmos DB operation.") from az_err

    except Exception as e:
        logging.error(
            f"Unexpected error while updating report with id '{user_id}': {e}"
        )
        raise


def patch_user_data(user_id, patch_data):
    """
    Updates the 'name', 'email' and role fields in the 'data' object of an existing user.

    Handles database errors and raises exceptions as needed.
    """
    container = get_cosmos_container("users")

    try:

        current_user = get_user_container(user_id)

        if current_user is None:
            logging.warning(f"User with id '{user_id}' not found in Cosmos DB.")
            raise NotFound(f"User not found")

        allowed_keys = {"name", "email", "role"}
        user_data = current_user.get("data", {})

        for key in patch_data:
            if key in allowed_keys:
                user_data[key] = patch_data[key]

        for key in allowed_keys:
            if not user_data.get(key):
                logging.error(f"Field '{key}' cannot be empty.")
                raise ValueError(f"Field '{key}' cannot be empty.")

        current_user["data"] = user_data
        current_user["id"] = user_id

        container.upsert_item(current_user)
        logging.info(f"User data updated successfully: {current_user}")
        return current_user

    except CosmosResourceNotFoundError as nf:
        logging.error(f"User with id '{user_id}' not found during upsert.")
        raise nf

    except AzureError as az_err:
        logging.error(f"AzureError while performing upsert: {az_err}")
        raise az_err

    except ValueError as ve:
        logging.error(str(ve))
        raise ve

    except Exception as e:
        logging.error(
            f"Unexpected error while updating user data with id '{user_id}': {e}"
        )
        raise e

    
def get_organization_subscription(organizationId):
    """
    Retrieves a specific document (organizationId) from the Cosmos DB container using its `id` as partition key.

    Parameters:
        organizationId (str): The ID of the organization to retrieve.

    Returns:
        dict: The organization document retrieved from the database.

    Raises:
    Exception: For any other unexpected error that occurs during retrieval.
    CosmosResourceNotFoundError: If the organization with the specified ID does not exist in the database.
    """
    if not organizationId:
        logging.error(f"Organization ID not provided.")
        raise ValueError("Organization ID is required.")
    container = get_cosmos_container("organizations")
    
    try:
        organization = container.read_item(item=organizationId, partition_key=organizationId)
        logging.info(f"Organization successfully retrieved: {organization}")
        return organization

<<<<<<< HEAD
    except CosmosResourceNotFoundError:
        logging.warning(f"Organization with id '{organizationId}' not found in Cosmos DB.")
        raise NotFound
    
    except CosmosHttpResponseError as ch_err:
        logging.error(f"CosmosHttpError encountered while retrieving organization with id '{organizationId}': {ch_err}")
        raise Exception(f"Error retrieving organization with id '{organizationId}': {ch_err}") from ch_err

    except Exception as e:
        logging.error(f"Unexpected error retrieving organization with id '{organizationId}': {e}")
        raise
          
=======
def create_invitation(invited_user_email, organization_id, role):
    """
    Creates a new Invitation in the container.
    """
    if not invited_user_email:
        return {"error": "User email is required."}

    if not organization_id:
        return {"error": "Organization ID is required."}

    if not role:
        return {"error": "Role is required."}
    container = get_cosmos_container("invitations")
    invitation = {}
    try:
        user_container = get_cosmos_container("users")
        user = user_container.query_items(
            query="SELECT TOP 1 * FROM c WHERE c.data.email = @invited_user_email",
            parameters=[{"name": "@invited_user_email", "value": invited_user_email}],
            enable_cross_partition_query=True,
        )
        for u in user:
            if u["data"].get("organizationId") is None:
                u["data"]["organizationId"] = organization_id
                u["data"]["role"] = role
                user_container.replace_item(item=u["id"], body=u)
                logging.info(
                    f"[create_invitation] Updated user {invited_user_email} organizationId to {organization_id}"
                )

        invitation = {
            "id": str(uuid.uuid4()),
            "invited_user_email": invited_user_email,
            "organization_id": organization_id,
            "role": role,
            "active": True,
        }
        result = container.create_item(body=invitation)
    except Exception as e:
        logging.info(
            f"create_invitation: something went wrong. {str(e)}"
        )
        raise e
    except ValueError as ve:
        logging.error(str(ve))
        raise ve

    

def create_organization(user_id, organization_name):
    """
    Creates a new organization in the container.
    """
    try:
        if not user_id:
            raise ValueError("User ID cannot be empty.")
        if not organization_name:
            raise ValueError("Organization name cannot be empty.")
        container = get_cosmos_container("organizations")
        result = container.create_item(
        body={
            "id": str(uuid.uuid4()),
            "name": organization_name,
            "owner": user_id,
            "sessionId": None,
            "subscriptionStatus": "inactive",
            "subscriptionExpirationDate": None,
        }
    )
        if not result:
            logging.warning(f"Organization with name '{organization_name}' not created in Cosmos DB.")
            raise RuntimeError(f"Organization not created")
    except Exception as e:
        logging.error(f"Error inserting data into Cosmos DB: {e}")
        raise e
    except RuntimeError as re:
        logging.error(f"Organization with name '{organization_name}' not created in Cosmos DB.")
        raise re
    try:
        user = get_user_container(user_id)
        user["data"]["organizationId"] = result["id"]
        update_user(user_id, user)
    except Exception as e:
        logging.error(f"Error inserting data into Cosmos DB: {e}")
        raise
    except CosmosResourceNotFoundError as nf:
        logging.error(f"User with id '{user_id}' not found during upsert.")
        raise NotFound(f"User not found")
    except AzureError as az_err:
        logging.error(f"AzureError while performing upsert: {az_err}")
        raise az_err

    return result

    return invitation

>>>>>>> c34aa5b5
def get_company_list():
    """
    Retrieve all companies from the CosmosDB 'companyAnalysis' container.

    Returns:
        list: A list of company records from the database.

    Raises:
        NotFound: If no companies are found in the container.
        Exception: For any unexpected errors during retrieval.
    """

    container = get_cosmos_container("companyAnalysis")

    try:
        items = list(
            container.query_items(
                query="SELECT c.id, c.name, c.ticker, c.is_active, c.created_at, c.lastRun FROM c",
                enable_cross_partition_query=True,
            )
        )

        if not items:
            logging.warning(f"No companies found in the 'companyAnalysis' container.")
            return []

        return items

    except CosmosResourceNotFoundError:
        logging.warning(f"CosmosDB container not found or inaccessible.")
        raise NotFound

    except Exception as e:
        logging.error(f"Unexpected error retrieving Companies: {e}")
        raise<|MERGE_RESOLUTION|>--- conflicted
+++ resolved
@@ -520,7 +520,6 @@
         logging.info(f"Organization successfully retrieved: {organization}")
         return organization
 
-<<<<<<< HEAD
     except CosmosResourceNotFoundError:
         logging.warning(f"Organization with id '{organizationId}' not found in Cosmos DB.")
         raise NotFound
@@ -533,7 +532,6 @@
         logging.error(f"Unexpected error retrieving organization with id '{organizationId}': {e}")
         raise
           
-=======
 def create_invitation(invited_user_email, organization_id, role):
     """
     Creates a new Invitation in the container.
@@ -630,7 +628,6 @@
 
     return invitation
 
->>>>>>> c34aa5b5
 def get_company_list():
     """
     Retrieve all companies from the CosmosDB 'companyAnalysis' container.
