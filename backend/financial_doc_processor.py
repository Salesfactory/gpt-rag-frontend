# document_processor.py

import os
import logging
import base64
import uuid
import shutil
from pathlib import Path
from collections import defaultdict
import markdown2
from typing import Dict, List, Any
from datetime import datetime, timezone, timedelta

import pandas as pd
import fitz
from dotenv import load_dotenv
from azure.storage.blob import BlobServiceClient, ContentSettings
from reportlab.pdfgen import canvas
from reportlab.lib.pagesizes import letter
from reportlab.pdfbase import pdfmetrics
from reportlab.pdfbase.ttfonts import TTFont
from reportlab.platypus import SimpleDocTemplate, Paragraph
from reportlab.lib.styles import getSampleStyleSheet
from urllib.parse import urlparse, unquote

from utils import convert_html_to_pdf, get_azure_key_vault_secret
from app_config import BLOB_CONTAINER_NAME, PDF_PATH

# Load environment variables
load_dotenv()


# Retrieve the connection string for Azure Blob Storage from secrets
try:
    BLOB_CONNECTION_STRING = get_azure_key_vault_secret("storageConnectionString")
    if not BLOB_CONNECTION_STRING:
        raise ValueError(
            "The connection string for Azure Blob Storage (BLOB_CONNECTION_STRING): '{BLOB_CONNECTION_STRING}' is not set. Please ensure it is correctly configured."
        )

    logging.info("Successfully retrieved Blob connection string.")
    # Validate that the connection string is available

except Exception as e:
    logging.error("Error retrieving the connection string for Azure Blob Storage.")
    logging.debug(f"Detailed error: {e}")  # Log detailed errors at the debug level
    raise

# Retrieve the Blob container name from environment variables
BLOB_CONTAINER_NAME = os.getenv("BLOB_CONTAINER_NAME")
if not BLOB_CONTAINER_NAME:
    raise ValueError(
        "The Blob container name (BLOB_CONTAINER_NAME) is not set. Please ensure it is correctly configured."
    )

#Retrieve the Financial Agent Container name from environment variables
FINANCIAL_AGENT_CONTAINER = os.getenv("FINANCIAL_AGENT_CONTAINER")
if not FINANCIAL_AGENT_CONTAINER:
    raise ValueError(
        "The Financial Agent Container name (FINANCIAL_AGENT_CONTAINER) is not set. Please ensure it is correctly configured."
    )

# Initialize the Blob service client
try:
    blob_service_client = BlobServiceClient.from_connection_string(
        BLOB_CONNECTION_STRING
    )
    container_client = blob_service_client.get_container_client(BLOB_CONTAINER_NAME)
    if not container_client.exists():
        logging.warning(f"Blob container '{BLOB_CONTAINER_NAME}' does not exist.")
        # Uncomment below to create the container dynamically:
        # container_client.create_container()
    
    financial_container_client = blob_service_client.get_container_client(FINANCIAL_AGENT_CONTAINER)
    if not financial_container_client.exists():
        logging.warning(f"Blob container '{FINANCIAL_AGENT_CONTAINER}' does not exist.")

except Exception as e:
    logging.error(f"Failed to initialize Blob service client or access container: {e}")
    raise


# configure logging
logging.basicConfig(
    level=logging.INFO, format="%(asctime)s - %(name)s - %(levelname)s - %(message)s"
)
logger = logging.getLogger(__name__)


def get_downloaded_files(equity_id: str, filing_type: str):
    filings_dir = os.path.join(os.getcwd(), "sec-edgar-filings", equity_id, filing_type)
    # reformat the directory path to be a valid path

    if not os.path.exists(filings_dir):
        logger.warning(f"The directory {filings_dir} does not exist")
        return None
    # Walk through all subdirectories
    for root, dirs, files in os.walk(filings_dir):
        # Find the primary-document.html file
        for file in files:
            # Look specifically for primary-document.html
            if file == "primary-document.html":
                return os.path.join(root, file)
    logger.warning(f"No primary-document.html file found for {equity_id} {filing_type}")
    return None


def collect_filing_documents(
    EQUITY_IDS: List[str], FILING_TYPES: List[str], get_downloaded_files: callable
) -> Dict[str, Dict[str, str]]:
    """
    Collect filing documents for multiple equities and filing types and convert to PDF.
    """
    if not EQUITY_IDS:
        raise ValueError("EQUITY_IDS list cannot be empty")
    if not FILING_TYPES:
        raise ValueError("FILING_TYPES list cannot be empty")

    document_paths: Dict[str, Dict[str, str]] = defaultdict(dict)

    try:
        for equity in EQUITY_IDS:
            logger.info(f"Processing equity: {equity}")

            for filing_type in FILING_TYPES:
                try:
                    logger.debug(f"Fetching {filing_type} for {equity}")
                    html_path = get_downloaded_files(equity, filing_type)

                    if html_path:
                        # Convert HTML path to PDF path
                        pdf_path = Path(html_path).with_suffix(".pdf")

                        # Convert HTML to PDF
                        success = convert_html_to_pdf(
                            input_path=html_path, output_path=pdf_path
                        )

                        if success:
                            document_paths[equity][filing_type] = str(pdf_path)
                            logger.debug(
                                f"Converted and stored PDF for {equity} {filing_type}: {pdf_path}"
                            )
                        else:
                            logger.warning(
                                f"Failed to convert {filing_type} for {equity}"
                            )
                    else:
                        logger.warning(f"No {filing_type} document found for {equity}")

                except Exception as e:
                    logger.error(
                        f"Error processing {filing_type} for {equity}: {str(e)}"
                    )
                    continue

            if not document_paths[equity]:
                logger.warning(f"No documents found for equity: {equity}")

    except Exception as e:
        logger.error(f"Unexpected error during document collection: {str(e)}")
        raise

    return dict(document_paths)


def validate_document_paths(document_paths: Dict[str, Dict[str, str]]) -> bool:
    """
    Validate the collected document paths.

    Args:
        document_paths (Dict[str, Dict[str, str]]): Collected document paths

    Returns:
        bool: True if validation passes, False otherwise
    """

    try:
        # Check if any documents were collected
        if not document_paths:
            logger.error("No documents were collected")
            return False

        # Validate each path exists OR path does not end with .pdf
        for equity, filings in document_paths.items():
            if not filings:
                logger.warning(f"No filings found for equity {equity}")
                continue

            for filing_type, path in filings.items():
                logger.info(f"Checking PDF requirements for {equity} {filing_type} ")
                if not str(path).lower().endswith(".pdf"):
                    logger.error(
                        f"file for {equity} {filing_type} is not a PDF: {path}"
                    )
                logger.info(f"PDF found for {equity}")

                if not Path(path).exists():
                    logger.error(f"File not found for {equity} {filing_type}: {path}")
                    return False
        return True

    except Exception as e:
        logger.error(f"Error during validation: {str(e)}")
        return False


# Create directory if it does not exist
def ensure_directory_exists(directory_path):
    path = Path(directory_path)
    if not path.exists():
        path.mkdir(parents=True, exist_ok=True)
        print(f"Directory created: {directory_path}")
    else:
        print(f"Directory already exists: {directory_path}")


# Convert pages from PDF to images
def extract_pdf_pages_to_images(pdf_path, image_dir):
    # Validate image_out directory exists
    doc_id = str(uuid.uuid4())
    image_out_dir = os.path.join(image_dir, doc_id)
    ensure_directory_exists(image_out_dir)

    # Open the PDF file and iterate pages
    print("Extracting images from PDF...")
    try:
        pdf_document = fitz.open(pdf_path)
    except Exception as e:
        logger.error(f"Error opening PDF: {str(e)}")
        return None

    # get the file name without extension
    file_name = os.path.splitext(os.path.basename(pdf_path))[0]

    for page_number in range(len(pdf_document)):
        page = pdf_document.load_page(page_number)
        image = page.get_pixmap()
        image_out_file = os.path.join(
            image_out_dir, f"{file_name}_{page_number + 1}.png"
        )
        image.save(image_out_file)

    pdf_document.close()
    return doc_id


# save the summary to pdf to upload to blob later
def save_str_to_pdf(text: str, output_path: str) -> None:
    """
    Save a given text string to a PDF file with full Unicode support using ReportLab.

    Args:
        text (str): The text content to be saved in the PDF.
        output_path (str): The file path where the PDF will be saved.

    Raises:
        Exception: If there is an error during the PDF creation or saving process.
    """
    try:
        # Create the PDF document
        doc = SimpleDocTemplate(
            output_path,
            pagesize=letter,
            rightMargin=72,
            leftMargin=72,
            topMargin=72,
            bottomMargin=72,
        )

        # Create the story (content)
        styles = getSampleStyleSheet()
        story = []

        # Add the text as a paragraph
        para = Paragraph(text, styles["Normal"])
        story.append(para)

        # Build the PDF
        doc.build(story)

        logger.info(f"PDF saved successfully to {output_path}")

    except Exception as e:
        logger.error(f"Error saving PDF: {str(e)}")
        raise


def remove_directory(directory_path):
    try:
        if os.path.exists(directory_path):
            shutil.rmtree(directory_path)
            print(f"Directory '{directory_path}' has been removed successfully.")
        else:
            print(f"Directory '{directory_path}' does not exist.")
    except Exception as e:
        print(f"An error occurred while removing the directory: {e}")


def reset_local_dirs():
    if os.path.exists("json"):
        remove_directory("json")
    if os.path.exists("images"):
        remove_directory("images")
    if os.path.exists("pdf"):
        remove_directory("pdf")


def create_document_paths(
    output_path: str, equity_name: str, financial_type: str
) -> dict:
    """
    Create a document paths dictionary structure compatible with upload_to_blob function.

    Args:
        output_path (str): Path to the document (e.g., 'pdf/10-K_AAPL_summary.pdf')
        equity_name (str): Name of the equity (e.g., 'AAPL')
        financial_type (str): Type of financial document (e.g., '10-K')

    Returns:
        dict: Nested dictionary structure for upload_to_blob function

    Example:
        >>> path = 'pdf/10-K_AAPL_summary.pdf'
        >>> create_document_paths(path, 'AAPL', '10-K')
        {
            'AAPL': {
                '10-K': 'pdf/10-K_AAPL_summary.pdf'
            }
        }
    """
    return {equity_name: {financial_type: output_path}}


def markdown_to_html(markdown_text: str, output_file: str):
    """Convert markdown to HTML using markdown2"""
    # Define CSS styles
    css_styles = """
            <style>
                @font-face {
                    font-family: 'system-ui';
                    src: local('system-ui'), local('-apple-system'), local('BlinkMacSystemFont'), local('Segoe UI'), local('Roboto'), local('sans-serif');
                }
                
                body {
                    font-family: system-ui, -apple-system, BlinkMacSystemFont, 'Segoe UI', Roboto, sans-serif;
                    line-height: 1.6;
                    max-width: 900px;
                    margin: 0 auto;
                    padding: 20px;
                    font-size: 12pt;
                }
                h1, h2, h3 {
                    font-family: system-ui, -apple-system, BlinkMacSystemFont, 'Segoe UI', Roboto, sans-serif;
                    color: #333;
                }
                table {
                    border-collapse: collapse;
                    width: 100%;
                    margin: 20px 0;
                    font-family: system-ui, -apple-system, BlinkMacSystemFont, 'Segoe UI', Roboto, sans-serif;
                }
                th, td {
                    border: 1px solid #ddd;
                    padding: 8px;
                    text-align: left;
                }
                th {
                    background-color: #f5f5f5;
                }
                * {
                    font-family: system-ui, -apple-system, BlinkMacSystemFont, 'Segoe UI', Roboto, sans-serif !important;
                }
            </style>
            """

    html_content = markdown2.markdown(markdown_text, extras=["tables"])

    # Combine CSS with HTML content
    final_html = f"""
            <!DOCTYPE html>
            <html>
            <head>
                <meta charset="UTF-8">
                {css_styles}
            </head>
            <body>
                {html_content}
            </body>
            </html>
            """

    # Create output directory if it doesn't exist
    Path(output_file).parent.mkdir(parents=True, exist_ok=True)
    with open(output_file, "w", encoding="utf-8") as f:
        f.write(final_html)


class BlobStorageError(Exception):
    """Base exception for blob storage operations"""

    pass


class BlobConnectionError(BlobStorageError):
    """Failed to connect to blob storage"""

    pass


class ContainerNotFoundError(BlobStorageError):
    """Container not found in blob storage"""

    pass


class BlobAuthenticationError(BlobStorageError):
    """Authentication failed for blob storage"""

    pass


class BlobNotFoundError(BlobStorageError):
    """Blob not found in storage"""

    pass


class BlobUploadError(BlobStorageError):
    """Failed to upload blob"""

    pass


class BlobDownloadError(BlobStorageError):
    """Failed to download blob"""

    pass


# class to catch metadata error
class BlobMetadataError(BlobStorageError):
    """Failed to retrieve metadata"""

    pass


class ReportGenerationError(Exception):
    """Base exception for report generation errors"""

    pass


class InvalidReportTypeError(ReportGenerationError):
    """Raised when report type is invalid"""

    pass


class StorageError(ReportGenerationError):
    """Raised when storage operations fail"""

    pass


class BlobStorageManager:
    def __init__(self, blob_base_folder: str = "financial"):
        try:
            self.blob_service_client = BlobServiceClient.from_connection_string(
                BLOB_CONNECTION_STRING
            )
            self.container_client = self.blob_service_client.get_container_client(
                BLOB_CONTAINER_NAME
            )
<<<<<<< HEAD

            self.container_client_financial = self.blob_service_client.get_container_client(
                FINANCIAL_AGENT_CONTAINER
            )
            self.blob_base_folder = "financial"
=======
            self.blob_base_folder = blob_base_folder
>>>>>>> 32276dbd
        except ValueError as e:
            raise BlobConnectionError(f"Invalid connection string: {str(e)}")
        except Exception as e:
            raise BlobConnectionError(f"Failed to initialize blob storage: {str(e)}")

    def get_rpcontent_from_blob_path(self, blob_path: str) -> str:
        """
        Get report content from blob path.

        Args:
            blob_path (str): Path to the blob, e.g. 'Reports/Curation_Reports/Ecommerce/December_2024.html'
        """
        try:
            # Remove any leading/trailing slashes
            clean_path = blob_path.strip("/")

            logger.info(f"Attempting to access blob at path: {clean_path}")

            blob_client = self.container_client_financial.get_blob_client(clean_path)

            if not blob_client.exists():
                logger.error(f"Blob not found: {clean_path}")
                raise BlobDownloadError(f"Blob not found at path: {clean_path}")

            downloaded_blob = blob_client.download_blob()
            return downloaded_blob.content_as_text()

        except Exception as e:
            logger.exception(f"Error accessing blob at {blob_path}")
            raise BlobDownloadError(f"Failed to download blob: {str(e)}")

    # todo: double check this function
    def _get_blob_path_parts_from_url(self, url: str) -> List[str]:
        """
        Get the blob path parts from a given URL.
        """
        parsed_url = urlparse(url)
        return parsed_url.path.lstrip("/").split("/")

    def _fix_space_issue_in_blob_path(self, blob_path: str) -> str:
        """
        Fix the space encoding issues in the blob path by:
        1. Converting %20 back to spaces
        2. Converting other URL-encoded characters back to their original form

        Args:
            blob_path (str): The encoded blob path

        Returns:
            str: The decoded blob path with proper spaces
        """

        # Use urllib.parse.unquote to decode URL-encoded characters
        decoded_path = unquote(blob_path)
        return decoded_path

    def download_blob_from_a_link(self, url: str, filename: str = None):
        """
        Download a document from a given blob URL and save it to the downloads directory.

        Args:
            url (str): The full Azure blob storage URL
            filename (str, optional): Name for the downloaded file. If not provided,
                                    will be extracted from the URL

        Returns:
            None
        """

        try:
            url = self._fix_space_issue_in_blob_path(url)
            parsed_url = urlparse(url)

            # Split the path into parts
            path_parts = parsed_url.path.lstrip("/").split("/")

            # Get blob path
            blob_path = "/".join(path_parts[1:])

            # If filename not provided, use the last part of the blob path
            if not filename:
                filename = os.path.basename(blob_path)

            # Create downloads directory in project root
            downloads_dir = os.path.join(os.getcwd(), "blob_downloads")
            os.makedirs(downloads_dir, exist_ok=True)

            # Construct the full local path
            local_data_path = os.path.join(downloads_dir, filename)

            # Get the blob client
            blob_client = self.container_client_financial.get_blob_client(blob_path)
            metadata = blob_client.get_blob_properties().metadata
            # Download the blob
            with open(local_data_path, "wb") as file:
                download_stream = blob_client.download_blob()
                file.write(download_stream.readall())

            logger.info(f"Successfully downloaded blob to {local_data_path}")
            return True, metadata

        except Exception as e:
            logger.error(f"Failed to download blob: {str(e)}")
            return False, None

    def download_documents(
        self,
        equity_name: str,
        financial_type: str,
        exclude_summary: bool = True,
        local_data_path: str = PDF_PATH,
    ) -> List[str]:
        """
        Download documents from blob storage.

        Args:
            equity_name (str): Name of the equity
            financial_type (str): Type of financial document
            exclude_summary (bool): Whether to exclude summary documents
            local_data_path (str): Local path to save documents

        Returns:
            List[str]: List of downloaded file paths

        Raises:
            BlobAuthenticationError: If authentication fails
            BlobNotFoundError: If no documents are found
            BlobDownloadError: If download fails
            OSError: If local file operations fail
        """
        downloaded_files = []
        try:
            # Create local directory
            try:
                os.makedirs(local_data_path, exist_ok=True)
            except OSError as e:
                raise OSError(f"Failed to create local directory: {str(e)}")

            base_path = f"{self.blob_base_folder}/{financial_type}"

            try:
                # List all blobs
                all_blobs = list(
                    self.container_client.list_blobs(name_starts_with=base_path)
                )
            except Exception as e:
                raise BlobNotFoundError(f"Failed to list blobs: {str(e)}")

            # Filter for exact equity name matches
            import re

            equity_pattern = re.compile(
                f"{re.escape(base_path)}/{re.escape(equity_name)}(_summary)?\.pdf$"
            )

            filtered_blobs = [
                blob
                for blob in all_blobs
                if equity_pattern.match(blob.name)
                and (not exclude_summary or "_summary" not in blob.name)
            ]

            if not filtered_blobs:
                raise BlobNotFoundError(
                    f"No matching documents found for {equity_name}"
                )

            logger.info(
                f"Found {len(filtered_blobs)} matching documents for {equity_name}"
            )

            for blob in filtered_blobs:
                try:
                    logger.info(f"Downloading {blob.name}")
                    blob_client = self.container_client.get_blob_client(blob.name)
                    file_name = f"{financial_type}_{os.path.basename(blob.name)}"
                    local_file_path = os.path.join(local_data_path, file_name)

                    with open(local_file_path, "wb") as file:
                        data = blob_client.download_blob()
                        file.write(data.readall())

                    downloaded_files.append(local_file_path)
                    logger.info(f"Successfully downloaded: {file_name}")
                except OSError as e:
                    logger.error(f"Error downloading {blob.name}: {str(e)}")
                    raise OSError(f"Failed to write file {local_file_path}: {str(e)}")
                except Exception as e:
                    logger.error(f"Error downloading {blob.name}: {str(e)}")
                    raise BlobDownloadError(f"Failed to download {blob.name}: {str(e)}")

        except Exception as e:
            logger.error(f"Error in blob storage operations: {str(e)}")
            raise

        return downloaded_files

    def get_document_metadata(self, remote_file_path: str) -> dict:
        """Retrieve metadata for a specific blob from defined container in env

        Args:
            remote_file_path (str): Path to the blob in blob storage

        Returns:
            dict: Metadata of the blob

        Raises:
            BlobMetadataError: If there is an error retrieving metadata
        Example:
            metadata = doc_processor.get_document_metadata('financial/10-K/AAPL.pdf')
            print(metadata)
        """

        try:
            blob_client = self.container_client_financial.get_blob_client(remote_file_path)
            blob_properties = blob_client.get_blob_properties()
            return blob_properties.metadata
        except Exception as e:
            raise BlobMetadataError(
                f"Error retrieving metadata for {remote_file_path}: {str(e)}"
            )

    # make sure the document_paths is a dict with the structure of create_document_paths
    def upload_to_blob(
        self,
        document_paths: dict = None,
        metadata: dict = None,
        file_path: str = None,
        blob_folder: str = None,
    ) -> Dict:
        """
        Upload files to Azure Blob Storage. Can handle either a document_paths dictionary
        or a single file path.

        Args:
            document_paths (dict, optional): Nested dictionary with equity IDs and their filing types
            file_path (str, optional): Direct path to a file to upload
            blob_folder (str, optional): Custom folder path in blob storage (defaults to self.blob_base_folder)

        Returns:
            dict: Dictionary of upload results
        """
        if not document_paths and not file_path:
            raise ValueError("Either document_paths or file_path must be provided")

        if document_paths and file_path:
            raise ValueError("Cannot provide both document_paths and file_path")
        try:
            blob_sas_token = get_azure_key_vault_secret("blobSasToken")
            if not blob_sas_token:
                raise ValueError(
                    "The SAS token for Azure Blob Storage (blob_sas_token) is not set. Please ensure it is correctly configured."
                )

            logging.info("Successfully retrieved Blob SAS token.")
            # Validate that the SAS token is available

        except Exception as e:
            logging.error("Error retrieving the SAS token for Azure Blob Storage.")
            logging.debug(
                f"Detailed error: {e}"
            )  # Log detailed errors at the debug level
            raise
        # Handle single file upload
        if file_path:
            if not os.path.exists(file_path):
                raise FileNotFoundError(f"File not found: {file_path}")

            try:
                # Use provided blob folder or default to base folder
                base_folder = blob_folder if blob_folder else self.blob_base_folder
                blob_path = f"{base_folder}/{os.path.basename(file_path)}"
                # set the content type based on the file extension
                if blob_path.endswith(".pdf"):
                    content_type = "application/pdf"
                elif blob_path.endswith(".html"):
                    content_type = "text/html"
                elif blob_path.endswith(".txt"):
                    content_type = "text/plain"
                else:
                    content_type = "application/octet-stream"
                with open(file_path, "rb") as data:
                    try:
                        self.container_client_financial.upload_blob(
                            name=blob_path,
                            data=data,
                            overwrite=True,
                            content_settings=ContentSettings(content_type=content_type),
                            metadata=metadata,
                        )
                    except Exception as e:
                        raise BlobUploadError(f"Failed to upload {blob_path}: {str(e)}")

                # get the blob url for the uploaded file
                blob_url = f"{self.blob_service_client.url}{os.getenv('FINANCIAL_AGENT_CONTAINER')}/{blob_path}?{blob_sas_token}"

                result = {
                    "status": "success",
                    "blob_path": blob_path,
                    "blob_url": blob_url,
                    "metadata": metadata,
                }
                logger.info(f"Document has been uploaded to {blob_path}")
                return result

            except Exception as e:
                result = {"status": "failed", "error": str(e)}
                logger.error(f"Failed to upload file {file_path}: {str(e)}")
                return result

        # Handle document_paths dictionary upload (original functionality)
        if not isinstance(document_paths, dict):
            raise ValueError("document_paths must be a dictionary")
        try:
            blob_sas_token = get_azure_key_vault_secret("blobSasToken")
            if not blob_sas_token:
                raise ValueError(
                    "The SAS token for Azure Blob Storage (blob_sas_token) is not set. Please ensure it is correctly configured."
                )

            logging.info("Successfully retrieved Blob SAS token.")
            # Validate that the SAS token is available

        except Exception as e:
            logging.error("Error retrieving the SAS token for Azure Blob Storage.")
            logging.debug(
                f"Detailed error: {e}"
            )  # Log detailed errors at the debug level
            raise
        upload_results = {}
        for equity, filings in document_paths.items():
            upload_results[equity] = {}
            for filing_type, document_path in filings.items():
                try:
                    if not os.path.exists(document_path):
                        raise FileNotFoundError(f"File not found: {document_path}")

                    blob_path = (
                        f"{self.blob_base_folder}/{filing_type}/{equity}_summary.pdf"
                        if "summary" in document_path
                        else f"{self.blob_base_folder}/{filing_type}/{equity}.pdf"
                    )

                    # set the content type based on the file extension
                    if blob_path.endswith(".pdf"):
                        content_type = "application/pdf"
                    elif blob_path.endswith(".html"):
                        content_type = "text/html"
                    elif blob_path.endswith(".txt"):
                        content_type = "text/plain"
                    else:
                        content_type = "application/octet-stream"

                    with open(document_path, "rb") as data:
                        try:
                            self.container_client_financial.upload_blob(
                                name=blob_path,
                                data=data,
                                overwrite=True,
                                content_settings=ContentSettings(
                                    content_type=content_type
                                ),
                                metadata=metadata,
                            )
                        except Exception as e:
                            raise BlobUploadError(
                                f"Failed to upload {blob_path}: {str(e)}"
                            )

                    # get the blob url for the uploaded file
                    blob_url = f"{self.blob_service_client.url}{os.getenv('FINANCIAL_AGENT_CONTAINER')}/{blob_path}?{blob_sas_token}"
                    upload_results[equity][filing_type] = {
                        "status": "success",
                        "blob_path": blob_path,
                        "blob_url": blob_url,
                        "metadata": metadata,
                    }
                    logger.info(f"Document has been uploaded to {blob_path}")
                except Exception as e:
                    upload_results[equity][filing_type] = {
                        "status": "failed",
                        "error": str(e),
                    }
                    logger.error(f"Failed to upload {equity} {filing_type}: {str(e)}")
        return upload_results

    def list_blobs_in_container(
        self,
        container_name: str,
        prefix: str = None,
        include_metadata: str = "no",
        max_results: int = None,
    ) -> List[Dict[str, Any]]:
        """
        List blobs in a container with filtering and metadat

        Args:
            container_name(str): Name of the container to list blobs from
            prefix(str, optional): Filter results to blob with this prefix
            include_metadata(str, optional): Include metadata in results
            max_results (int, optional): Maximum number of results to return

        Returns:
            List[Dict[str, Any]]: List of blobs information dictionaries containing
                - name: Blob name
                - size: size in bytes
                - created_on: Creation timestamp
                - last_modified: Last modified timestamp
                - content_type: MIME type of the blob
                - metadata: Blob metadata if include_metadata is True
                - url: Blob URL

        Raises:
            ValueError: If container_name is empty or max_results is invalid
            ContainerNotFoundError: if container doesn't exist
            BlobAuthenticationError: if authentication fails
        """
        if not container_name or not container_name.strip():
            raise ValueError("Container name is required and cannot be empty")

        if max_results is None and max_results <= 0:
            raise ValueError("max_results must be greater than 0")

        try:
            container_client = self.blob_service_client.get_container_client(
                container_name
            )

            # Verify container exists
            if not container_client.exists():
                raise ContainerNotFoundError(f"Container not found: {container_name}")

            # build list params
            list_params = {
                "name_starts_with": prefix if prefix else None,
                "results_per_page": max_results,
            }

            # list blobs with params
            blob_list = []
            blobs = container_client.list_blobs(
                **{k: v for k, v in list_params.items() if v is not None}
            )

            for blob in blobs:
                blob_info = {
                    "name": blob.name,
                    "size": blob.size,
                    "created_on": blob.creation_time.isoformat(),
                    "last_modified": blob.last_modified.isoformat(),
                    "content_type": blob.content_settings.content_type,
                    "url": f"{self.blob_service_client.url}{container_name}/{blob.name}",
                }
                if include_metadata == "yes":
                    try:
                        blob_client = container_client.get_blob_client(blob.name)
                        properties = blob_client.get_blob_properties()
                        blob_info["metadata"] = properties.metadata
                    except Exception as e:
                        logger.warning(
                            f"Failed to retrieve metadata for {blob.name}: {str(e)}"
                        )
                        blob_info["metadata"] = None

                blob_list.append(blob_info)

                if max_results and len(blob_list) >= max_results:
                    break

            return blob_list

        except Exception as e:
            if "AuthenticationFailed" in str(e):
                raise BlobAuthenticationError(
                    f"Error authenticating with blob storage: {str(e)}"
                )
            logger.error(f"Error listing blobs in container: {str(e)}")
            raise


from sec_edgar_downloader import Downloader
from utils import cleanup_resources


class FinancialDocumentProcessor:
    def __init__(self):
        self.dl = Downloader(
            os.getenv("USER_AGENT_NAME", "SalesFactory"),
            os.getenv("USER_AGENT_EMAIL", "nam.tran@salesfactory.com"),
        )
        self.blob_manager = BlobStorageManager()

    def download_filing(
        self, equity_id: str, filing_type: str, after_date: str = None
    ) -> dict:
        """
        Download a single SEC filing.

        Args:
            equity_id (str): The equity identifier (e.g., 'AAPL')
            filing_type (str): The type of filing (e.g., '10-K')
            after_date (str): Date string in 'YYYY-MM-DD' format

        Returns:
            dict: Status of the download operation
        """
        try:
            if after_date:
                # Validate date format
                try:
                    # Parse the input date
                    parsed_date = datetime.strptime(after_date, "%Y-%m-%d")

                    # Ensure date is in UTC timezone
                    utc_date = parsed_date.replace(tzinfo=timezone.utc)

                    # Convert to string format expected by SEC EDGAR
                    formatted_date = utc_date.strftime("%Y-%m-%d")

                    # today
                    today = datetime.now(timezone.utc)

                    # Add one day
                    tomorrow = today + timedelta(days=1)

                    tomorrow_str = tomorrow.strftime("%Y-%m-%d")

                    logger.info(
                        f"Downloading {filing_type} for {equity_id} after {formatted_date}"
                    )
                    num_downloaded_file = self.dl.get(
                        filing_type,
                        equity_id,
                        limit=1,
                        download_details=True,
                        after=formatted_date,
                        before=tomorrow_str,  # avoid afterdate is greater than before date error
                    )

                    if num_downloaded_file == 0:
                        return {
                            "status": "not_found",
                            "message": f"No {filing_type} found after {formatted_date} for {equity_id}",
                            "code": 404,
                        }
                except ValueError as e:
                    return {
                        "status": "error",
                        "message": f"Error: {str(e)}",
                        "code": 400,
                    }
            else:
                logger.info(f"Downloading most recent {filing_type} for {equity_id}")
                self.dl.get(filing_type, equity_id, limit=1, download_details=True)

            return {
                "status": "success",
                "message": f"Successfully downloaded {filing_type} for {equity_id}",
                "code": 200,
            }
        except Exception as e:
            logger.error(f"Download failed: {str(e)}")
            return {
                "status": "error",
                "message": f"Failed to download {filing_type} for {equity_id}: {str(e)}",
                "code": 500,
            }

    def process_and_upload(self, equity_id: str, filing_type: str) -> dict:
        """Process and upload a single document."""
        try:
            document_paths = collect_filing_documents(
                EQUITY_IDS=[equity_id],
                FILING_TYPES=[filing_type],
                get_downloaded_files=get_downloaded_files,
            )

            if not validate_document_paths(document_paths):
                return {
                    "status": "error",
                    "message": "Document collection validation failed",
                    "code": 400,
                }

            # add metadata to uploaded document
            from datetime import datetime

            metadata = {
                "equity_id": equity_id,
                "filing_type": filing_type,
                "uploaded_date": datetime.now().strftime("%Y-%m-%d"),
                "source": "SEC EDGAR",
                "document_id": str(uuid.uuid4()),
            }

            results = self.blob_manager.upload_to_blob(
                document_paths, metadata=metadata
            )

            equity_result = results.get(equity_id, {})
            filing_result = equity_result.get(filing_type, {})
            upload_successful = filing_result.get("status") == "success"

            if upload_successful:
                if cleanup_resources():
                    logger.info("Successfully cleaned up files")
                else:
                    logger.warning("Failed to clean up files")
            else:
                logger.warning("Skipping cleanup as upload failed")

            return {
                "status": "success" if upload_successful else "error",
                "message": (
                    "Document processed successfully"
                    if upload_successful
                    else "Upload failed"
                ),
                "results": results,
                "code": 200 if upload_successful else 500,
            }
        except Exception as e:
            logger.error(f"Processing failed: {str(e)}")
            return {
                "status": "error",
                "message": f"Processing failed: {str(e)}",
                "code": 500,
            }<|MERGE_RESOLUTION|>--- conflicted
+++ resolved
@@ -472,15 +472,11 @@
             self.container_client = self.blob_service_client.get_container_client(
                 BLOB_CONTAINER_NAME
             )
-<<<<<<< HEAD
 
             self.container_client_financial = self.blob_service_client.get_container_client(
                 FINANCIAL_AGENT_CONTAINER
             )
             self.blob_base_folder = "financial"
-=======
-            self.blob_base_folder = blob_base_folder
->>>>>>> 32276dbd
         except ValueError as e:
             raise BlobConnectionError(f"Invalid connection string: {str(e)}")
         except Exception as e:
