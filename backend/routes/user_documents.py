import os
from flask import Blueprint, current_app, request
import tempfile
import logging
import re
import secrets
import uuid
import time
from utils import create_success_response, create_error_response
<<<<<<< HEAD

from routes.decorators.auth_decorator import auth_required

=======
from routes.decorators.auth_decorator import auth_required
>>>>>>> c8c9ab8a
BLOB_CONTAINER_NAME = "user-documents"
ALLOWED_FILE_EXTENSIONS = [".pdf"]
MAX_FILE_SIZE = 10 * 1024 * 1024  # 10MB 

bp = Blueprint("user_documents", __name__, url_prefix="/api")

logging.basicConfig(level=logging.DEBUG)
logger = logging.getLogger(__name__)


def sanitize_path_component(component):
    """Sanitize path components to prevent directory traversal"""
    if not component:
        return ""
    return re.sub(r'[^a-zA-Z0-9\-_]', '', str(component))


def validate_uuid(uuid_string):
    """Validate UUID format"""
    try:
        uuid.UUID(uuid_string)
        return True
    except (ValueError, TypeError):
        return False


def validate_file(file):
    """Validate uploaded file type and size"""
    if not file.filename:
        return False, "No filename provided"
    
    # extension check     
    if not any(file.filename.lower().endswith(ext) for ext in ALLOWED_FILE_EXTENSIONS):
        allowed = ", ".join(ALLOWED_FILE_EXTENSIONS)
        return False, f"File type not allowed. Only {allowed} files are permitted"
    
    # size check
    if hasattr(file, 'content_length') and file.content_length:
        if file.content_length > MAX_FILE_SIZE:
            return False, f"File too large. Maximum size is {MAX_FILE_SIZE // (1024*1024)}MB"

    return True, "Valid file"


@bp.route("/upload-user-document", methods=["POST"])
@auth_required
def upload_user_document():
    temp_file_path = None
    try:
        if "file" not in request.files:
            logger.error("No file part in the request")
            return create_error_response("No file part in the request", 400)

        file = request.files["file"]

        # Validate file
        is_valid, validation_message = validate_file(file)
        if not is_valid:
            logger.error(f"File validation failed: {validation_message}")
            return create_error_response(validation_message, 400)

        user_id = request.headers.get("X-MS-CLIENT-PRINCIPAL-ID")
        if not user_id:
            logger.error("User ID not provided in headers")
            return create_error_response("User authentication required", 401)

        org_from_header = request.headers.get("X-MS-CLIENT-PRINCIPAL-ORGANIZATION")
        organization_id = request.form.get("organization_id")

        if org_from_header and organization_id and sanitize_path_component(org_from_header) != sanitize_path_component(organization_id):
            logger.error("Organization header does not match provided organization_id")
            return create_error_response("Organization mismatch between header and payload", 403)
        if org_from_header:
            organization_id = org_from_header
        conversation_id = request.form.get("conversation_id")

        if not organization_id:
            logger.error("Organization ID not provided in request")
            return create_error_response("Organization ID is required", 400)

        if not conversation_id:
            logger.error("Conversation ID not provided in request")
            return create_error_response("Conversation ID is required", 400)

        # Validate UUID format for conversation_id
        if not validate_uuid(conversation_id):
            logger.error(f"Invalid conversation ID format: {conversation_id}")
            return create_error_response("Invalid conversation ID format", 400)

        # Sanitize path components to prevent directory traversal
        safe_org_id = sanitize_path_component(organization_id)
        safe_user_id = sanitize_path_component(user_id)
        safe_conversation_id = sanitize_path_component(conversation_id)

        if not safe_org_id or not safe_user_id or not safe_conversation_id:
            logger.error("Invalid characters in path components")
            return create_error_response("Invalid characters in identifiers", 400)

        logger.info(
            f"Uploading file '{file.filename}' for user '{safe_user_id}' in organization '{safe_org_id}' conversation '{safe_conversation_id}'"
        )

        safe_filename = os.path.basename(file.filename) 
        base_name, ext = os.path.splitext(safe_filename)
        timestamp_ms = int(time.time() * 1000)
        timestamped_filename = f"{base_name}_{timestamp_ms}{ext}"

        temp_filename = timestamped_filename
        temp_file_path = os.path.join(tempfile.gettempdir(), temp_filename)
        file.save(temp_file_path)

        blob_folder = f"{safe_org_id}/{safe_user_id}/{safe_conversation_id}"

        # Create metadata with hierarchical information
        metadata = {
            "organization_id": organization_id,
            "user_id": user_id,
            "conversation_id": conversation_id,
            "original_filename": safe_filename,
        }

        # Initialize blob storage manager and upload file
        blob_storage_manager = current_app.config["blob_storage_manager"]

        result = blob_storage_manager.upload_to_blob(
            file_path=temp_file_path,
            blob_folder=blob_folder,
            metadata=metadata,
            container=BLOB_CONTAINER_NAME,
        )

        if result["status"] == "success":
            logger.info(
                f"Successfully uploaded file '{file.filename}' to '{blob_folder}' in container '{BLOB_CONTAINER_NAME}'"
            )
            blob_path = result.get("blob_path", f"{blob_folder}/{timestamped_filename}")
            return create_success_response({
                "blob_url": result.get("blob_url"),
                "blob_name": blob_path,
                "saved_filename": os.path.basename(blob_path),
                "original_filename": safe_filename,
            }, 200)
        else:
            error_msg = f"Error uploading file: {result.get('error', 'Unknown error')}"
            logger.error(error_msg)
            return create_error_response(error_msg, 500)

    except Exception as e:
        logger.exception(f"Unexpected error in upload_user_document: {e}")
        return create_error_response("Internal Server Error", 500)

    finally:
        if temp_file_path and os.path.exists(temp_file_path):
            os.remove(temp_file_path)


@bp.route("/list-user-documents", methods=["GET"])
@auth_required
def list_user_documents():
    try:
        user_id = request.headers.get("X-MS-CLIENT-PRINCIPAL-ID")
        if not user_id:
            logger.error("User ID not provided in headers")
            return create_error_response("User authentication required", 401)

        org_from_header = request.headers.get("X-MS-CLIENT-PRINCIPAL-ORGANIZATION")
        organization_id = request.args.get("organization_id")
        if org_from_header and organization_id and sanitize_path_component(org_from_header) != sanitize_path_component(organization_id):
            logger.error("Organization header does not match provided organization_id")
            return create_error_response("Organization mismatch between header and query", 403)
        if org_from_header:
            organization_id = org_from_header
        conversation_id = request.args.get("conversation_id")

        if not organization_id:
            logger.error("Organization ID not provided in request")
            return create_error_response("organization_id is required", 400)

        if not conversation_id:
            logger.error("Conversation ID not provided in request")
            return create_error_response("conversation_id is required", 400)

        if not validate_uuid(conversation_id):
            logger.error(f"Invalid conversation ID format: {conversation_id}")
            return create_error_response("Invalid conversation ID format", 400)

        # Sanitize path components 
        safe_org_id = sanitize_path_component(organization_id)
        safe_user_id = sanitize_path_component(user_id)
        safe_conversation_id = sanitize_path_component(conversation_id)

        if not safe_org_id or not safe_user_id or not safe_conversation_id:
            logger.error("Invalid characters in path components")
            return create_error_response("Invalid characters in identifiers", 400)

        prefix = f"{safe_org_id}/{safe_user_id}/{safe_conversation_id}/"

        logger.info(f"Listing documents for user '{safe_user_id}' in organization '{safe_org_id}' conversation '{safe_conversation_id}'")

        blob_storage_manager = current_app.config["blob_storage_manager"]

        blobs = blob_storage_manager.list_blobs_in_container(
            container_name=BLOB_CONTAINER_NAME,
            prefix=prefix,
            include_metadata="yes"
        )

        files = []
        for blob in blobs:
            saved_filename = blob["name"].split("/")[-1]
            metadata = blob.get("metadata") or {}
            original_filename = metadata.get("original_filename") or saved_filename
            files.append({
                "blob_name": blob["name"],
                "saved_filename": saved_filename,
                "original_filename": original_filename,
                "size": blob.get("size"),
                "uploaded_at": blob.get("last_modified") or blob.get("created_on")
            })

        logger.info(f"Found {len(files)} files for conversation '{safe_conversation_id}'")
        return create_success_response({"files": files}, 200)

    except Exception as e:
        logger.exception(f"Unexpected error in list_user_documents: {e}")
        return create_error_response("Internal Server Error", 500)


@bp.route("/delete-user-document", methods=["DELETE"])
@auth_required
def delete_user_document():
    try:
        user_id = request.headers.get("X-MS-CLIENT-PRINCIPAL-ID")
        if not user_id:
            logger.error("User ID not provided in headers")
            return create_error_response("User authentication required", 401)

        data = request.get_json()
        if not data:
            logger.error("No JSON data provided in request body")
            return create_error_response("JSON body is required", 400)

        blob_name = data.get("blob_name")
        filename = data.get("filename")
        org_from_header = request.headers.get("X-MS-CLIENT-PRINCIPAL-ORGANIZATION")
        organization_id = data.get("organization_id")
        if org_from_header and organization_id and sanitize_path_component(org_from_header) != sanitize_path_component(organization_id):
            logger.error("Organization header does not match provided organization_id")
            return create_error_response("Organization mismatch between header and payload", 403)
        if org_from_header:
            organization_id = org_from_header
        conversation_id = data.get("conversation_id")

        if not blob_name and not filename:
            logger.error("Neither blob_name nor filename provided in request")
            return create_error_response("blob_name or filename is required", 400)

        if not organization_id:
            logger.error("Organization ID not provided in request")
            return create_error_response("organization_id is required", 400)

        if not conversation_id:
            logger.error("Conversation ID not provided in request")
            return create_error_response("conversation_id is required", 400)

        if not validate_uuid(conversation_id):
            logger.error(f"Invalid conversation ID format: {conversation_id}")
            return create_error_response("Invalid conversation ID format", 400)

        safe_org_id = sanitize_path_component(organization_id)
        safe_user_id = sanitize_path_component(user_id)
        safe_conversation_id = sanitize_path_component(conversation_id)
        safe_filename = os.path.basename(filename) if filename else None

        if not safe_org_id or not safe_user_id or not safe_conversation_id:
            logger.error("Invalid characters in path components")
            return create_error_response("Invalid characters in identifiers", 400)

        prefix = f"{safe_org_id}/{safe_user_id}/{safe_conversation_id}/"
        if blob_name:
            if not re.match(r'^[A-Za-z0-9/_\-.]+$', blob_name):
                logger.error("Invalid characters in blob_name")
                return create_error_response("Invalid characters in blob_name", 400)
            if not blob_name.startswith(prefix):
                logger.error("blob_name does not match provided identifiers")
                return create_error_response("blob_name does not match provided identifiers", 400)
            blob_path = blob_name
            safe_filename = os.path.basename(blob_name)
        else:
            if not safe_filename:
                logger.error("Filename not provided after validation")
                return create_error_response("filename is required", 400)
            blob_path = f"{prefix}{safe_filename}"

        logger.info(f"Deleting file '{safe_filename}' for user '{safe_user_id}' in organization '{safe_org_id}' conversation '{safe_conversation_id}'")

        blob_storage_manager = current_app.config["blob_storage_manager"]

        result = blob_storage_manager.delete_blob(
            blob_name=blob_path,
            container_name=BLOB_CONTAINER_NAME
        )

        if result["status"] == "success":
            logger.info(f"Successfully deleted file '{safe_filename}' from '{blob_path}' in container '{BLOB_CONTAINER_NAME}'")
            return create_success_response({"message": f"File '{safe_filename}' deleted successfully"}, 200)
        else:
            error_msg = f"Error deleting file: {result.get('error', 'Unknown error')}"
            logger.error(error_msg)
            return create_error_response(error_msg, 500)

    except Exception as e:
        logger.exception(f"Unexpected error in delete_user_document: {e}")
        return create_error_response("Internal Server Error", 500)<|MERGE_RESOLUTION|>--- conflicted
+++ resolved
@@ -7,13 +7,7 @@
 import uuid
 import time
 from utils import create_success_response, create_error_response
-<<<<<<< HEAD
-
 from routes.decorators.auth_decorator import auth_required
-
-=======
-from routes.decorators.auth_decorator import auth_required
->>>>>>> c8c9ab8a
 BLOB_CONTAINER_NAME = "user-documents"
 ALLOWED_FILE_EXTENSIONS = [".pdf"]
 MAX_FILE_SIZE = 10 * 1024 * 1024  # 10MB 
