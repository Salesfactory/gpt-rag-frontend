import os
from flask import Blueprint, current_app, request, jsonify
import logging

from http import HTTPStatus

import pandas as pd
from data_summary.file_utils import detect_extension
from data_summary.summarize import create_description
from data_summary.blob_utils import (
    download_blob_to_temp,
    update_blob_metadata,
    build_blob_name,
)
from data_summary.custom_prompts import BUSINESS_DESCRIPTION

from shared.cosmo_db import create_organization, get_organization_data
from shared.decorators import check_organization_limits

from utils import create_success_response, create_error_response, create_organization_usage, get_organization_usage_by_id

from azure.core.exceptions import ResourceNotFoundError, AzureError
from shared.error_handling import (
    MissingRequiredFieldError,
)
from werkzeug.exceptions import NotFound

from routes.decorators.auth_decorator import auth_required

DESCRIPTION_VALID_FILE_EXTENSIONS = [".csv", ".xlsx", ".xls"]
BLOB_CONTAINER_NAME = "documents"
ORG_FILES_PREFIX = "organization_files"

bp = Blueprint("organizations", __name__)

logging.basicConfig(level=logging.DEBUG)
logger = logging.getLogger(__name__)


@bp.route("/api/organizations/<organization_id>/<file_name>/business-describe", methods=["POST"])
@auth_required
def generate_business_description(organization_id, file_name):
    blob_temp_path = None

    if not organization_id or not file_name:
        return create_error_response(
            "organization_id and file_name are required", HTTPStatus.BAD_REQUEST
        )

    try:

        valid_file_extensions = [".csv", ".xlsx", ".xls"]
        file_ext = detect_extension(file_name)

        if file_ext not in valid_file_extensions:
            raise ValueError(
                f"Invalid file type '{file_ext}'. Allowed types are: {', '.join(valid_file_extensions)}."
            )

        llm = current_app.config["llm"]

        blob_name = build_blob_name(organization_id, file_name, ORG_FILES_PREFIX)

        blob_temp_path, blob_metadata = download_blob_to_temp(
            blob_name, BLOB_CONTAINER_NAME
        )

        logger.info(f"Downloaded blob '{blob_name}' to temporary path '{blob_temp_path}'")

        business_description = create_description(
            blob_temp_path, llm, BUSINESS_DESCRIPTION
        )

        blob_metadata["business_description"] = str(business_description)

        updated_metadata = update_blob_metadata(
            blob_name, blob_metadata, BLOB_CONTAINER_NAME
        )

        logger.info(f"Updated blob metadata for '{blob_name}': {updated_metadata}")

        return create_success_response(updated_metadata)

    except ValueError as e:
        return create_error_response(str(e), HTTPStatus.BAD_REQUEST)

    except ValueError as e:
        return create_error_response(str(e), HTTPStatus.BAD_REQUEST)

    except ResourceNotFoundError:
        return create_error_response(
            "The document does not exist", HTTPStatus.NOT_FOUND
        )

    except AzureError as e:
        return create_error_response(
            f"Azure storage error: {str(e)}", HTTPStatus.SERVICE_UNAVAILABLE
        )

    except (OSError, IOError) as e:
        return create_error_response(
            f"File processing error: {str(e)}", HTTPStatus.INTERNAL_SERVER_ERROR
        )

    except pd.errors.ParserError as e:
        return create_error_response(
            f"Error parsing file: {str(e)}", HTTPStatus.BAD_REQUEST
        )

    except Exception as e:
        logger.exception("Unexpected error")
        return create_error_response(
            f"Unexpected error: {str(e)}", HTTPStatus.INTERNAL_SERVER_ERROR
        )

    finally:
        if blob_temp_path and os.path.exists(blob_temp_path):
            os.remove(blob_temp_path)


@bp.route("/api/create-organization-usage", methods=["POST"])
@auth_required
def createOrganizationUsage():
    client_principal_id = request.headers.get("X-MS-CLIENT-PRINCIPAL-ID")
    subscriptionId = request.json.get("subscriptionId", None)
    if not client_principal_id:
        return create_error_response({"error": "Missing required parameters, client_principal_id"}, HTTPStatus.BAD_REQUEST)
    try:
        organizationId = request.json["organizationId"]
        subscriptionTierId = request.json["subscriptionTierId"]
        if not organizationId or not subscriptionTierId:
            return create_error_response({"error": "Missing required parameters, organizationId or subscriptionTierId"}, HTTPStatus.BAD_REQUEST)
        organizationUsage = create_organization_usage(organizationId, subscriptionId, subscriptionTierId, client_principal_id)
        if not organizationUsage:
            return create_error_response({"error": "Failed to create organization usage"}, HTTPStatus.INTERNAL_SERVER_ERROR)
        return create_success_response(organizationUsage)
    except Exception as e:
        return create_error_response(str(e), HTTPStatus.INTERNAL_SERVER_ERROR)

@bp.route("/api/create-organization", methods=["POST"])
@auth_required
def createOrganization():
    default_storage_capacity = 500  # Default storage capacity in GB

    client_principal_id = request.headers.get("X-MS-CLIENT-PRINCIPAL-ID")
    if not client_principal_id:
        return create_error_response({"error": "Missing required parameters, client_principal_id"}, HTTPStatus.BAD_REQUEST)
    try:
        organizationName = request.json["organizationName"]
        if not request.json.get("storageCapacity"):
            storage_capacity = default_storage_capacity
        else:
            storage_capacity = request.json["storageCapacity"]

        response = create_organization(client_principal_id, organizationName, storage_capacity)
        if not response:
            return create_error_response(
                "Failed to create organization", HTTPStatus.INTERNAL_SERVER_ERROR
            )
        return jsonify(response), HTTPStatus.CREATED
    except NotFound as e:
        return create_error_response(
            f"User {client_principal_id} not found", HTTPStatus.NOT_FOUND
        )
    except MissingRequiredFieldError as field:
        return create_error_response(
            f"Missing required parameters, {field}", HTTPStatus.BAD_REQUEST
        )
    except Exception as e:
        return create_error_response(str(e), HTTPStatus.INTERNAL_SERVER_ERROR)


@bp.route("/api/organizations/<organization_id>/storage-usage", methods=["GET"])
@auth_required
def getOrganizationStorageCapacity(organization_id):
    try:
        organization = get_organization_data(organization_id)
        if not organization:
            return create_error_response(
                "Organization not found", HTTPStatus.NOT_FOUND
            )

        storage_capacity = organization.get("storageCapacity", None)
        if storage_capacity is None:
            return create_error_response(
                "Storage capacity not set for this organization", HTTPStatus.NOT_FOUND
            )
        
        blob_storage_manager = current_app.config["blob_storage_manager"]
        prefix = f"{ORG_FILES_PREFIX}/{organization_id}/"
        blobs = blob_storage_manager.list_blobs_in_container(
            container_name=BLOB_CONTAINER_NAME,
            prefix=prefix,
            include_metadata="none",
        )
        total_used_storage_bytes = 0
        for blob in blobs:
            total_used_storage_bytes += blob.get("size")
        
        used_storage_gib = (total_used_storage_bytes / (1024 ** 3)) 
        
        free_storage_gib = storage_capacity - used_storage_gib

        percentage_used = (used_storage_gib / storage_capacity) * 100

        return create_success_response({
            "storageCapacity": storage_capacity,
            "usedStorage": used_storage_gib,
            "freeStorage": free_storage_gib,
            "percentageUsed": percentage_used
        })

    except Exception as e:
        return create_error_response(str(e), HTTPStatus.INTERNAL_SERVER_ERROR)
<<<<<<< HEAD
    
@bp.route("/api/organizations/<organization_id>/get-organization-usage", methods=["GET"])
@auth_required
def getOrganizationUsage(organization_id: str):
    if not organization_id:
        return create_error_response({"error": "Missing required parameters, organization_id"}, HTTPStatus.BAD_REQUEST)
    try:
        organizationUsage = get_organization_usage_by_id(organization_id)
        return create_success_response(organizationUsage)
    except Exception as e:
        return create_error_response(str(e), HTTPStatus.INTERNAL_SERVER_ERROR)
=======

@bp.route("/api/organizations/<organization_id>/usage", methods=["GET"])
@auth_required
@check_organization_limits()
def getOrganizationUsage(organization_id, **kwargs):
    try:
        return create_success_response(kwargs["organization_usage"], HTTPStatus.OK)
    except NotFound:
        return create_error_response("Organization not found", HTTPStatus.NOT_FOUND)
    except Exception as e:
        logging.exception(f"Error fetching organization usage: {e}")
        return create_error_response("Internal server error", HTTPStatus.INTERNAL_SERVER_ERROR)
>>>>>>> 2136143c
<|MERGE_RESOLUTION|>--- conflicted
+++ resolved
@@ -212,7 +212,6 @@
 
     except Exception as e:
         return create_error_response(str(e), HTTPStatus.INTERNAL_SERVER_ERROR)
-<<<<<<< HEAD
     
 @bp.route("/api/organizations/<organization_id>/get-organization-usage", methods=["GET"])
 @auth_required
@@ -224,7 +223,6 @@
         return create_success_response(organizationUsage)
     except Exception as e:
         return create_error_response(str(e), HTTPStatus.INTERNAL_SERVER_ERROR)
-=======
 
 @bp.route("/api/organizations/<organization_id>/usage", methods=["GET"])
 @auth_required
@@ -236,5 +234,4 @@
         return create_error_response("Organization not found", HTTPStatus.NOT_FOUND)
     except Exception as e:
         logging.exception(f"Error fetching organization usage: {e}")
-        return create_error_response("Internal server error", HTTPStatus.INTERNAL_SERVER_ERROR)
->>>>>>> 2136143c
+        return create_error_response("Internal server error", HTTPStatus.INTERNAL_SERVER_ERROR)