--- conflicted
+++ resolved
@@ -125,13 +125,8 @@
 from data_summary.custom_prompts import BUSINESS_DESCRIPTION
 from shared import clients
 
-<<<<<<< HEAD
 from routes.organizations import bp as organizations
-=======
 from gallery.blob_utils import get_gallery_items_by_org
-
-load_dotenv(override=True)
->>>>>>> 1fbea32e
 
 SPEECH_REGION = os.getenv("SPEECH_REGION")
 ORCHESTRATOR_ENDPOINT = os.getenv("ORCHESTRATOR_ENDPOINT")
@@ -5172,8 +5167,6 @@
         return create_error_response("Internal Server Error", 500)
 
 
-<<<<<<< HEAD
-=======
 @app.route("/api/reports/<reportName>", methods=["POST"])
 def post_report_by_name(reportName):
     """
@@ -5234,6 +5227,5 @@
         return create_error_response("Internal Server Error", 500)
 
 
->>>>>>> 1fbea32e
 if __name__ == "__main__":
     app.run(host="0.0.0.0", port=8000, debug=True)
