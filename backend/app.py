from functools import wraps
import os
import re
import logging
import requests
import json
import stripe
from flask import (
    Flask,
    request,
    jsonify,
    Response,
    send_from_directory,
    redirect,
    url_for,
    session,
)

from flask_cors import CORS
from dotenv import load_dotenv
from azure.identity import DefaultAzureCredential
from azure.storage.blob import BlobServiceClient
from urllib.parse import unquote
import uuid

from identity.flask import Auth
from datetime import timedelta, datetime

import smtplib
from email.mime.text import MIMEText
from email.mime.multipart import MIMEMultipart
import app_config
import logging
from functools import wraps
from typing import Dict, Any, Tuple, Optional
from tenacity import retry, wait_fixed, stop_after_attempt
from http import HTTPStatus  # Best Practice: Use standard HTTP status codes
from azure.cosmos.exceptions import CosmosHttpResponseError
import smtplib
from werkzeug.exceptions import BadRequest, Unauthorized, NotFound
from utils import (
    create_error_response,
    create_success_response,
    SubscriptionError,
    InvalidSubscriptionError,
    InvalidFinancialPriceError,
    InvalidParameterError,
    MissingJSONPayloadError,
    MissingRequiredFieldError,
    require_client_principal,
    get_azure_key_vault_secret,
)
import stripe.error

from shared.cosmo_db import (
    create_report,
    get_report,
    get_user_container,
    patch_user_data,
    update_report,
    delete_report,
    get_filtered_reports,
    create_template,
    delete_template,
    get_templates,
    get_template_by_ID,
    update_user,
<<<<<<< HEAD
    set_user,
=======
    create_organization
>>>>>>> c95d92dc
)

load_dotenv(override=True)

SPEECH_REGION = os.getenv("SPEECH_REGION")
ORCHESTRATOR_ENDPOINT = os.getenv("ORCHESTRATOR_ENDPOINT")
ORCHESTRATOR_URI = os.getenv("ORCHESTRATOR_URI", default="")
FEEDBACK_ENDPOINT = ORCHESTRATOR_URI + "/api/feedback"
HISTORY_ENDPOINT = ORCHESTRATOR_URI + "/api/conversations"
CHECK_USER_ENDPOINT = ORCHESTRATOR_URI + "/api/checkUser"
SUBSCRIPTION_ENDPOINT = ORCHESTRATOR_URI + "/api/subscriptions"
INVITATIONS_ENDPOINT = ORCHESTRATOR_URI + "/api/invitations"
STORAGE_ACCOUNT = os.getenv("STORAGE_ACCOUNT")
FINANCIAL_ASSISTANT_ENDPOINT = ORCHESTRATOR_URI + "/api/financial-orc"
PRODUCT_ID_DEFAULT = os.getenv("STRIPE_PRODUCT_ID")

# email
EMAIL_HOST = os.getenv("EMAIL_HOST")
EMAIL_PASS = os.getenv("EMAIL_PASS")
EMAIL_USER = os.getenv("EMAIL_USER")
EMAIL_PORT = os.getenv("EMAIL_PORT")

# stripe
stripe.api_key = os.getenv("STRIPE_API_KEY")
FINANCIAL_ASSISTANT_PRICE_ID = os.getenv("STRIPE_FA_PRICE_ID")

INVITATION_LINK = os.getenv("INVITATION_LINK")

LOGLEVEL = os.environ.get("LOGLEVEL", "INFO").upper()
logging.basicConfig(level=LOGLEVEL)

SPEECH_KEY = get_azure_key_vault_secret("speechKey")

SPEECH_RECOGNITION_LANGUAGE = os.getenv("SPEECH_RECOGNITION_LANGUAGE")
SPEECH_SYNTHESIS_LANGUAGE = os.getenv("SPEECH_SYNTHESIS_LANGUAGE")
SPEECH_SYNTHESIS_VOICE_NAME = os.getenv("SPEECH_SYNTHESIS_VOICE_NAME")
AZURE_CSV_STORAGE_NAME = os.getenv("AZURE_CSV_STORAGE_CONTAINER", "files")


# Retrieve the connection string for Azure Blob Storage from secrets
try:
    AZURE_STORAGE_CONNECTION_STRING = get_azure_key_vault_secret("storageConnectionString")
    if not AZURE_STORAGE_CONNECTION_STRING:
        raise ValueError(
            "The connection string for Azure Blob Storage (AZURE_STORAGE_CONNECTION_STRING):  is not set. Please ensure it is correctly configured."
        )

    logging.info("Successfully retrieved Blob connection string.")
    # Validate that the connection string is available

except Exception as e:
    logging.error("Error retrieving the connection string for Azure Blob Storage.")
    logging.debug(f"Detailed error: {e}")  # Log detailed errors at the debug level
    raise


logging.basicConfig(level=logging.DEBUG)
logger = logging.getLogger(__name__)

app = Flask(__name__)
app.config.from_object(app_config)
CORS(app)


auth = Auth(
    app,
    client_id=os.getenv("AAD_CLIENT_ID"),
    client_credential=os.getenv("AAD_CLIENT_SECRET"),
    redirect_uri=os.getenv("AAD_REDIRECT_URI"),
    b2c_tenant_name=os.getenv("AAD_TENANT_NAME"),
    b2c_signup_signin_user_flow=os.getenv("AAD_POLICY_NAME"),
    b2c_edit_profile_user_flow=os.getenv("EDITPROFILE_USER_FLOW"),
)


def handle_auth_error(func):
    """Decorator to handle authentication errors consistently"""

    @wraps(func)
    def wrapper(*args, **kwargs):
        try:
            return func(*args, **kwargs)
        except Exception as e:
            logger.exception("[auth] Error in user authentication")
            return (
                jsonify(
                    {
                        "error": "Authentication error",
                        "message": str(e),
                        "status": "error",
                    }
                ),
                500,
            )

    return wrapper


class UserService:
    """Service class to handle user-related operations"""

    @staticmethod
    def validate_user_context(
        user_context: Dict[str, Any]
    ) -> Tuple[bool, Optional[str]]:
        """
        Validate the user context from B2C

        Args:
            user_context: The user context from B2C

        Returns:
            Tuple of (is_valid: bool, error_message: Optional[str])
        """
        required_fields = {
            "sub": "User ID",
            "name": "User Name",
            "emails": "Email Address",
        }

        for field, display_name in required_fields.items():
            if field not in user_context:
                return False, f"Missing {display_name}"
            if field == "emails" and not user_context[field]:
                return False, "Email address list is empty"

        return True, None

    @staticmethod
    @retry(wait=wait_fixed(2), stop=stop_after_attempt(3))
    def check_user_authorization(
        client_principal_id: str,
        client_principal_name: str,
        email: str,
        function_key: str,
        check_user_endpoint: str,
        timeout: int = 10,
    ) -> Dict[str, Any]:
        """
        Check user authorization with the orchestrator using POST request

        Args:
            client_principal_id: The user's principal ID from Azure B2C
            client_principal_name: The user's principal name from Azure B2C
            email: The user's email address
            function_key: The function key for authentication
            check_user_endpoint: The endpoint URL for checking user authorization
            timeout: Request timeout in seconds (default: 10)

        Returns:
            Dict containing the authorization response

        Raises:
            requests.RequestException: If the request fails
            ValueError: If the response format is invalid
            TimeoutError: If the request times out
        """
        try:
            # Prepare request payload
            payload = {
                "client_principal_id": client_principal_id,
                "client_principal_name": client_principal_name,
                "id": client_principal_id,
                "name": client_principal_name,
                "email": email,
            }

            # Prepare headers
            headers = {
                "Content-Type": "application/json",
                "x-functions-key": function_key,
            }

            logger.info(
                f"[auth] Checking authorization for user {client_principal_id} "
                f"with email {email} at {datetime.now(timezone.utc).isoformat()}"
            )

            # Make the request using a session for better performance
            with requests.Session() as session:
                response = session.post(
                    check_user_endpoint,
                    headers=headers,
                    data=json.dumps(payload),
                    timeout=timeout,
                )

                # Log the response (truncated for security)
                truncated_response = (
                    response.text[:500] + "..."
                    if len(response.text) > 500
                    else response.text
                )
                logger.info(f"[auth] Authorization response: {truncated_response}")

                # Raise an exception for bad status codes
                response.raise_for_status()
                # Parse response
                try:
                    data = response.json()
                except json.JSONDecodeError as e:
                    logger.error(f"[auth] Failed to parse JSON response: {str(e)}")
                    raise ValueError("Invalid JSON response") from e

                # Validate response format if needed
                if not data:
                    raise ValueError("Empty response received")
                return data

        except requests.Timeout as e:
            logger.error(
                f"[auth] Request timed out after {timeout} seconds for "
                f"user {client_principal_id}: {str(e)}"
            )
            raise TimeoutError(f"Request timed out after {timeout} seconds") from e

        except requests.RequestException as e:
            logger.error(
                f"[auth] Request failed for user {client_principal_id}: {str(e)}"
            )
            raise

        except Exception as e:
            logger.error(
                f"[auth] Unexpected error checking authorization for "
                f"user {client_principal_id}: {str(e)}"
            )
            raise

@app.route("/")
@auth.login_required
def index(*, context):
    """
    Endpoint to get the current user's data from Microsoft Graph API
    """
    logger.debug(f"User context: {context}")
    return send_from_directory("static", "index.html")


# route for other static files


@app.route("/<path:path>")
def static_files(path):
    # Don't require authentication for static assets
    return send_from_directory("static", path)


@app.route("/auth-response")
def auth_response():
    try:
        return auth.complete_log_in(request.args)
    except Exception as e:
        logger.error(f"Authentication error: {str(e)}")
        return redirect(url_for("index"))


@app.route("/api/auth/config")
def get_auth_config():
    """Return Azure AD B2C configuration for frontend"""
    return jsonify(
        {
            "clientId": os.getenv("AAD_CLIENT_ID"),
            "authority": f"https://{os.getenv('AAD_TENANT_NAME')}.b2clogin.com/{os.getenv('AAD_TENANT_NAME')}.onmicrosoft.com/{os.getenv('AAD_POLICY_NAME')}",
            "redirectUri": "http://localhost:8000",
            "scopes": ["openid", "profile"],
        }
    )


# Constants and Configuration


@app.route("/api/auth/user")
@auth.login_required
@handle_auth_error
def get_user(*, context: Dict[str, Any]) -> Tuple[Dict[str, Any], int]:
    """
    Get authenticated user information and profile from authorization service.

    Args:
        context: The authentication context from B2C containing user claims

    Returns:
        Tuple[Dict[str, Any], int]: User profile data and HTTP status code

    Raises:
        ValueError: If required secrets or user data is missing
        RequestException: If authorization service call fails
    """
    try:
        # Validate user context
        is_valid, error_message = UserService.validate_user_context(context["user"])
        if not is_valid:
            logger.error(f"[auth] Invalid user context: {error_message}")
            return (
                jsonify(
                    {
                        "error": "Invalid user context",
                        "message": error_message,
                        "status": "error",
                    }
                ),
                400,
            )

        # Get user ID early to include in logs
        client_principal_id = context["user"].get("sub")
        logger.info(f"[auth] Processing request for user {client_principal_id}")

        # Get function key from Key Vault
        key_secret_name = "orchestrator-host--checkuser"
        function_key = get_azure_key_vault_secret(key_secret_name)
        if not function_key:
            raise ValueError(f"Secret {key_secret_name} not found in Key Vault")

        check_user_endpoint = CHECK_USER_ENDPOINT
        client_principal_name = context["user"]["name"]
        email = context["user"]["emails"][0]
        # Check user authorization
        user_profile = UserService.check_user_authorization(
            client_principal_id,
            client_principal_name,
            email,
            function_key,
            check_user_endpoint,
            timeout=10,
        )

        # Validate user profile response
        if not user_profile:
            logger.error(f"[auth] Invalid user profile response: {user_profile}")
            return (
                jsonify(
                    {
                        "error": "Invalid user profile",
                        "message": "User profile data is missing or invalid",
                        "status": "error",
                    }
                ),
                500,
            )

        # Validate required fields in user profile
        required_profile_fields = ["role", "organizationId"]
        for field in required_profile_fields:
            if field not in user_profile:
                logger.error(f"[auth] Missing required field in user profile: {field}")
                return (
                    jsonify(
                        {
                            "error": "Invalid user profile",
                            "message": f"Missing required field: {field}",
                            "status": "error",
                        }
                    ),
                    500,
                )

        # Log successful profile retrieval
        logger.info(
            f"[auth] Successfully retrieved profile for user {client_principal_id} "
            f"with role {user_profile['role']}"
        )

        # Construct and return response
        return (
            jsonify(
                {
                    "status": "success",
                    "authenticated": True,
                    "user": {
                        "id": context["user"]["sub"],
                        "name": context["user"]["name"],
                        "email": context["user"]["emails"][0],
                        "role": user_profile["role"],
                        "organizationId": user_profile["organizationId"],
                    },
                }
            ),
            200,
        )

    except ValueError as e:
        logger.error(f"[auth] Key Vault error for user {client_principal_id}: {str(e)}")
        return (
            jsonify(
                {
                    "error": "Configuration error",
                    "message": "Failed to retrieve necessary configuration",
                    "status": "error",
                }
            ),
            500,
        )

    except requests.RequestException as e:
        logger.error(
            f"[auth] User authorization check failed for user {client_principal_id}: {str(e)}"
        )
        return (
            jsonify(
                {
                    "error": "Authorization check failed",
                    "message": "Failed to verify user authorization",
                    "status": "error",
                }
            ),
            500,
        )

    except KeyError as e:
        logger.error(
            f"[auth] Missing required data in response for user {client_principal_id}: {str(e)}"
        )
        return (
            jsonify(
                {
                    "error": "Data error",
                    "message": "Missing required user data",
                    "status": "error",
                }
            ),
            500,
        )

    except Exception as e:
        logger.exception(
            f"[auth] Unexpected error in get_user for user {client_principal_id}"
        )
        return (
            jsonify(
                {
                    "error": "Internal server error",
                    "message": "An unexpected error occurred",
                    "status": "error",
                }
            ),
            500,
        )


@app.route("/chatgpt", methods=["POST"])
def chatgpt():
    conversation_id = request.json["conversation_id"]
    question = request.json["query"]
    file_blob_url = request.json["url"]
    agent = request.json["agent"]
    documentName = request.json["documentName"]

    client_principal_id = request.headers.get("X-MS-CLIENT-PRINCIPAL-ID")
    client_principal_name = request.headers.get("X-MS-CLIENT-PRINCIPAL-NAME")
    logging.info("[webbackend] conversation_id: " + conversation_id)
    logging.info("[webbackend] question: " + question)
    logging.info(f"[webbackend] file_blob_url: {file_blob_url}")
    logging.info(f"[webbackend] User principal: {client_principal_id}")
    logging.info(f"[webbackend] User name: {client_principal_name}")
    logging.info(f"[webappend] Agent: {agent}")

    try:
        # keySecretName is the name of the secret in Azure Key Vault which holds the key for the orchestrator function
        # It is set during the infrastructure deployment.
        if agent == "financial":
            keySecretName = "orchestrator-host--financial"
        else:
            keySecretName = "orchestrator-host--functionKey"

        functionKey = get_azure_key_vault_secret(keySecretName)
    except Exception as e:
        logging.exception(
            "[webbackend] exception in /api/orchestrator-host--functionKey"
        )
        return (
            jsonify(
                {
                    "error": f"Check orchestrator's function key was generated in Azure Portal and try again. ({keySecretName} not found in key vault)"
                }
            ),
            500,
        )

    try:
        if agent == "financial":
            orchestrator_url = FINANCIAL_ASSISTANT_ENDPOINT
        else:
            orchestrator_url = ORCHESTRATOR_ENDPOINT

        payload = json.dumps(
            {
                "conversation_id": conversation_id,
                "question": question,
                "url": file_blob_url,
                "client_principal_id": client_principal_id,
                "client_principal_name": client_principal_name,
                "documentName": documentName,
            }
        )
        headers = {"Content-Type": "application/json", "x-functions-key": functionKey}
        response = requests.request(
            "GET", orchestrator_url, headers=headers, data=payload
        )
        logging.info(f"[webbackend] response: {response.text[:500]}...")

        if response.status_code != 200:
            logging.error(f"[webbackend] Error from orchestrator: {response.text}")
            return jsonify({"error": "Error contacting orchestrator"}), 500

        return response.text
    except Exception as e:
        logging.exception("[webbackend] exception in /chatgpt")
        return jsonify({"error": str(e)}), 500


@app.route("/api/chat-history", methods=["GET"])
def getChatHistory():
    client_principal_id = request.headers.get("X-MS-CLIENT-PRINCIPAL-ID")
    try:
        # keySecretName is the name of the secret in Azure Key Vault which holds the key for the orchestrator function
        # It is set during the infrastructure deployment.
        keySecretName = "orchestrator-host--conversations"
        functionKey = get_azure_key_vault_secret(keySecretName)
    except Exception as e:
        logging.exception(
            "[webbackend] exception in /api/orchestrator-host--functionKey"
        )
        return (
            jsonify(
                {
                    "error": f"Check orchestrator's function key was generated in Azure Portal and try again. ({keySecretName} not found in key vault)"
                }
            ),
            500,
        )
    try:
        url = HISTORY_ENDPOINT
        headers = {"Content-Type": "application/json", "x-functions-key": functionKey}
        payload = json.dumps({"user_id": client_principal_id})
        response = requests.request("GET", url, headers=headers, data=payload)
        logging.info(f"[webbackend] response: {response.text[:500]}...")
        return response.text
    except Exception as e:
        logging.exception("[webbackend] exception in /chat-history")
        return jsonify({"error": str(e)}), 500


@app.route("/api/chat-conversation/<chat_id>", methods=["GET"])
def getChatConversation(chat_id):

    if chat_id is None:
        return jsonify({"error": "Missing chatId parameter"}), 400

    client_principal_id = request.headers.get("X-MS-CLIENT-PRINCIPAL-ID")
    try:
        keySecretName = "orchestrator-host--conversations"
        functionKey = get_azure_key_vault_secret(keySecretName)
    except Exception as e:
        return jsonify({"error": f"Error getting function key: {e}"}), 500

    try:
        url = f"{HISTORY_ENDPOINT}/?id={chat_id}"
        headers = {"Content-Type": "application/json", "x-functions-key": functionKey}
        payload = json.dumps({"user_id": client_principal_id})
        response = requests.request("GET", url, headers=headers, data=payload)
        logging.info(f"[webbackend] response: {response.text[:500]}...")

        return response.text, response.status_code
    except Exception as e:
        logging.exception("[webbackend] exception in /get-chat-history")
        return jsonify({"error": str(e)}), 500


@app.route("/api/chat-conversations/<chat_id>", methods=["DELETE"])
def deleteChatConversation(chat_id):
    try:
        client_principal_id = request.headers.get("X-MS-CLIENT-PRINCIPAL-ID")
        keySecretName = "orchestrator-host--conversations"
        functionKey = get_azure_key_vault_secret(keySecretName)

        url = f"{HISTORY_ENDPOINT}/?id={chat_id}"
        headers = {"Content-Type": "application/json", "x-functions-key": functionKey}
        payload = json.dumps({"user_id": client_principal_id})

        response = requests.delete(url, headers=headers, data=payload)
        return response.text, response.status_code
    except Exception as e:
        logging.exception("[webbackend] exception in /delete-chat-conversation")
        return jsonify({"error": str(e)}), 500


# get report by id argument from Container Reports
@app.route("/api/reports/<report_id>", methods=["GET"])
@auth.login_required()
def getReport(*, context, report_id):
    """
    Endpoint to get a report by ID.
    """
    try:
        report = get_report(report_id)
        return jsonify(report), 200
    except NotFound as e:
        logging.warning(f"Report with id {report_id} not found.")
        return jsonify({"error": f"Report with this id {report_id} not found"}), 404
    except Exception as e:
        logging.exception(
            f"An error occurred retrieving the report with id {report_id}"
        )
        return jsonify({"error": "Internal Server Error"}), 500


# create Reports curation and companySummarization container Reports
@app.route("/api/reports", methods=["POST"])
@auth.login_required()
def createReport(*, context):
    """
    Endpoint to create a new report.
    """
    try:
        data = request.get_json()

        if not data:
            return jsonify({"error": "Invalid or missing JSON payload"}), 400

        # Validate the 'name' field
        if "name" not in data:
            return jsonify({"error": "Field 'name' is required"}), 400

        # Validate the 'type' field
        if "type" not in data:
            return jsonify({"error": "Field 'type' is required"}), 400

        if data["type"] not in ["curation", "companySummarization"]:
            return (
                jsonify(
                    {
                        "error": "Invalid 'type'. Must be 'curation' or 'companySummarization'"
                    }
                ),
                400,
            )

        # Validate fields according to type
        if data["type"] == "companySummarization":
            required_fields = ["reportTemplate", "companyTickers"]
            missing_fields = [field for field in required_fields if field not in data]

            if missing_fields:
                return (
                    jsonify(
                        {
                            "error": f"Missing required fields: {', '.join(missing_fields)}"
                        }
                    ),
                    400,
                )

            # Validate 'reportTemplate'
            valid_templates = ["10-K", "10-Q", "8-K", "DEF 14A"]
            if data["reportTemplate"] not in valid_templates:
                return (
                    jsonify(
                        {
                            "error": f"'reportTemplate' must be one of: {', '.join(valid_templates)}"
                        }
                    ),
                    400,
                )

        elif data["type"] == "curation":
            required_fields = ["category"]
            missing_fields = [field for field in required_fields if field not in data]

            if missing_fields:
                return (
                    jsonify(
                        {
                            "error": f"Missing required fields: {', '.join(missing_fields)}"
                        }
                    ),
                    400,
                )

            # Validate 'category'
            valid_categories = ["Ecommerce", "Weekly Economic", "Monthly Economic"]
            if data["category"] not in valid_categories:
                return (
                    jsonify(
                        {
                            "error": f"'category' must be one of: {', '.join(valid_categories)}"
                        }
                    ),
                    400,
                )

        # Validar the 'status' field
        if "status" not in data:
            return jsonify({"error": "Field 'status' is required"}), 400

        valid_statuses = ["active", "archived"]
        if data["status"] not in valid_statuses:
            return (
                jsonify(
                    {"error": f"'status' must be one of: {', '.join(valid_statuses)}"}
                ),
                400,
            )

        # Delegate report creation
        new_report = create_report(data)
        return jsonify(new_report), 201

    except Exception as e:
        logging.exception("Error creating report")
        return (
            jsonify({"error": "An unexpected error occurred. Please try again later."}),
            500,
        )


# update Reports curation and companySummarization container Reports
@app.route("/api/reports/<report_id>", methods=["PUT"])
@auth.login_required()
def updateReport(*, context, report_id):
    """
    Endpoint to update a report by ID.
    """
    try:
        updated_data = request.get_json()

        if updated_data is None:
            return jsonify({"error": "Invalid or missing JSON payload"}), 400

        updated_report = update_report(report_id, updated_data)
        return "", 204

    except NotFound as e:
        logging.warning(f"Tried to update a report that doesn't exist: {report_id}")
        return (
            jsonify(
                {
                    "error": f"Tried to update a report with this id {report_id} that does not exist"
                }
            ),
            404,
        )

    except Exception as e:
        logging.exception(
            f"Error updating report with ID {report_id}"
        )  # Logs the full exception
        return (
            jsonify({"error": "An unexpected error occurred. Please try again later."}),
            500,
        )


# delete report from Container Reports
@app.route("/api/reports/<report_id>", methods=["DELETE"])
@auth.login_required()
def deleteReport(*, context, report_id):
    """
    Endpoint to delete a report by ID.
    """
    try:
        delete_report(report_id)

        return "", 204

    except NotFound as e:
        # If the report does not exist, return 404 Not Found
        logging.warning(f"Report with id {report_id} not found.")
        return jsonify({"error": f"Report with id {report_id} not found."}), 404

    except Exception as e:
        logging.exception(f"Error deleting report with id {report_id}")
        return (
            jsonify({"error": "An unexpected error occurred. Please try again later."}),
            500,
        )


# Get User for email receivers
@app.route("/api/user/<user_id>", methods=["GET"])
@auth.login_required()
def getUserid(*, context, user_id):
    """
    Endpoint to get a user by ID.
    """
    try:
        user = get_user_container(user_id)
        return jsonify(user), 200
    except NotFound as e:
        logging.warning(f"Report with id {user_id} not found.")
        return jsonify({"error": f"Report with this id {user_id} not found"}), 404
    except Exception as e:
        logging.exception(f"An error occurred retrieving the report with id {user_id}")
        return jsonify({"error": "Internal Server Error"}), 500


# Update Users
@app.route("/api/user/<user_id>", methods=["PUT"])
@auth.login_required()
def updateUser(*, context, user_id):
    """
    Endpoint to update a user
    """
    try:
        updated_data = request.get_json()

        if updated_data is None:
            return jsonify({"error": "Invalid or missing JSON payload"}), 400

        updated_data = update_user(user_id, updated_data)
        return "", 204

    except NotFound as e:
        logging.warning(f"Tried to update a user that doesn't exist: {user_id}")
        return (
            jsonify(
                {
                    "error": f"Tried to update a user with this id {user_id} that does not exist"
                }
            ),
            404,
        )

    except Exception as e:
        logging.exception(
            f"Error updating user with ID {user_id}"
        )  # Logs the full exception
        return (
            jsonify({"error": "An unexpected error occurred. Please try again later."}),
            500,
        )


#Update User data info

@app.route("/api/user/<user_id>", methods=["PATCH"])
def patchUserData(user_id):
    """
    Endpoint to update the 'name', role and 'email' fields of a user's 'data'
    """
    try:
        patch_data = request.get_json()

        if patch_data is None or not isinstance(patch_data, dict):
            return jsonify({"error": "Invalid or missing JSON payload"}), 400

        patch_data = patch_user_data(user_id, patch_data)
        return jsonify({"message": "User data updated successfully"}), 200

    except NotFound as nf:
        logging.error(f"User with ID {user_id} not found.")
        return jsonify({"error": str(e)}), 404

    except ValueError as ve:
        logging.error(f"Validation error for user ID {user_id}: {str(ve)}")
        return jsonify({"error": str(ve)}), 400

    except Exception as e:
        logging.exception(f"Error updating user data for user ID {user_id}")
        return jsonify({"error": "An unexpected error occurred. Please try again later."}), 500


@app.route("/api/reports", methods=["GET"])
@auth.login_required()
def getFilteredType(*, context):
    """
    Endpoint to obtain reports by type or retrieve all reports if no type is specified.
    """
    report_type = request.args.get("type")

    try:
        if report_type:
            reports = get_filtered_reports(report_type)
        else:
            reports = get_filtered_reports()

        return jsonify(reports), 200

    except NotFound as e:
        logging.warning(f"No reports found for type '{report_type}'.")
        return jsonify({"error": f"No reports found for type '{report_type}'."}), 404

    except Exception as e:
        logging.exception(f"Error retrieving reports.")
        return jsonify({"error": "Internal Server Error"}), 500


@app.route("/api/reports/summarization/templates", methods=["POST"])
@auth.login_required()
def addSummarizationReport(*, context):
    """
    Endpoint to add a summarization report template.

    This endpoint expects a JSON payload with the following fields:
    - name: The name of the report template. Must be one of ["10-K", "10-Q", "8-K", "DEF 14A"].
    - description: A description of the report template.

    MissingJSONPayloadError: If the JSON payload is missing.
    MissingRequiredFieldError: If the 'name' or 'description' field is missing.
    InvalidParameterError: If the 'name' field is not one of the valid names.

    JSON response with the created report template if successful.
    JSON error response with appropriate HTTP status code if an error occurs.
    """
    try: 
        data = request.get_json()
        if not data:
            raise MissingJSONPayloadError('Missing JSON payload')
        if not "templateType" in data:
            raise MissingRequiredFieldError('templateType')
        if not "description" in data:
            raise MissingRequiredFieldError('description')
        if not "companyTicker" in data:
            raise MissingRequiredFieldError('companyTicker')
        if not "companyName" in data:
            raise MissingRequiredFieldError('companyName')
        if not data["templateType"] in ALLOWED_FILING_TYPES:
            raise InvalidParameterError('templateType', f"Must be one of: {', '.join(ALLOWED_FILING_TYPES)}")
        new_template = {'templateType': data['templateType'], 'description': data['description'], 'companyTicker': data['companyTicker'], 'companyName': data['companyName'], 'status': 'active', 'type': 'summarization'}
        # add to cosmosDB container
        result = create_template(new_template)
        return create_success_response(result)
    except MissingJSONPayloadError as e:
        return create_error_response(
            "Invalid or Missing JSON payload", HTTPStatus.BAD_REQUEST
        )
    except MissingRequiredFieldError as field:
        return create_error_response(
            f"Field '{field}' is required", HTTPStatus.BAD_REQUEST
        )
    except InvalidParameterError as e:
        return create_error_response(str(e), HTTPStatus.BAD_REQUEST)
    except Exception as e:
        logging.exception(e)
        return (
            jsonify({"error": "An unexpected error occurred. Please try again later."}),
            HTTPStatus.INTERNAL_SERVER_ERROR,
        )


@app.route("/api/reports/summarization/templates/<template_id>", methods=["DELETE"])
@auth.login_required()
def removeSummarizationReport(*, context, template_id):
    """
    Endpoint to remove a summarization report template by ID.

    This endpoint expects the following URL parameter:
    - template_id: The ID of the report template to be removed.

    NotFound: If the report template with the specified ID does not exist.
    Exception: For any other unexpected errors.

    JSON response with appropriate HTTP status code:
    - 204 No Content: If the report template is successfully deleted.
    - 404 Not Found: If the report template with the specified ID does not exist.
    - 500 Internal Server Error: If an unexpected error occurs.
    """
    try:
        if not template_id:
            raise MissingRequiredFieldError("template_id")
        # delete from cosmosDB container
        result = delete_template(template_id)
        return create_success_response(result)
    except NotFound as e:
        return create_error_response(
            f"Template with id '{template_id}' not found", HTTPStatus.NOT_FOUND
        )
    except MissingRequiredFieldError as field:
        return create_error_response(
            f"Field '{field}' is required", HTTPStatus.BAD_REQUEST
        )
    except Exception as e:
        return create_error_response(
            "An unexpected error occurred. Please try again later.",
            HTTPStatus.INTERNAL_SERVER_ERROR,
        )


@app.route("/api/reports/summarization/templates/", methods=["GET"])
@auth.login_required()
def getSummarizationReports(*, context):
    try:
        result = get_templates()
        return create_success_response(result)
    except Exception as e:
        return create_error_response(
            "An unexpected error occurred. Please try again later.",
            HTTPStatus.INTERNAL_SERVER_ERROR,
        )


@app.route("/api/reports/summarization/templates/<template_id>", methods=["GET"])
@auth.login_required()
def getSummarizationReport(*, context, template_id):
    try:
        result = get_template_by_ID(template_id)
        return create_success_response(result)
    except NotFound as e:
        return create_error_response(
            f"Template with id '{template_id}' not found", HTTPStatus.NOT_FOUND
        )
    except Exception as e:
        return create_error_response(
            "An unexpected error occurred. Please try again later.",
            HTTPStatus.INTERNAL_SERVER_ERROR,
        )


# methods to provide access to speech services and blob storage account blobs


@app.route("/api/get-speech-token", methods=["GET"])
def getGptSpeechToken():
    try:
        fetch_token_url = (
            f"https://{SPEECH_REGION}.api.cognitive.microsoft.com/sts/v1.0/issueToken"
        )
        headers = {
            "Ocp-Apim-Subscription-Key": SPEECH_KEY,
            "Content-Type": "application/x-www-form-urlencoded",
        }
        response = requests.post(fetch_token_url, headers=headers)
        access_token = str(response.text)
        return json.dumps(
            {
                "token": access_token,
                "region": SPEECH_REGION,
                "speechRecognitionLanguage": SPEECH_RECOGNITION_LANGUAGE,
                "speechSynthesisLanguage": SPEECH_SYNTHESIS_LANGUAGE,
                "speechSynthesisVoiceName": SPEECH_SYNTHESIS_VOICE_NAME,
            }
        )
    except Exception as e:
        logging.exception("[webbackend] exception in /api/get-speech-token")
        return jsonify({"error": str(e)}), 500


@app.route("/api/get-storage-account", methods=["GET"])
def getStorageAccount():
    if STORAGE_ACCOUNT is None or STORAGE_ACCOUNT == "":
        return jsonify({"error": "Add STORAGE_ACCOUNT to frontend app settings"}), 500
    try:
        return json.dumps({"storageaccount": STORAGE_ACCOUNT})
    except Exception as e:
        logging.exception("[webbackend] exception in /api/get-storage-account")
        return jsonify({"error": str(e)}), 500


@app.route("/create-checkout-session", methods=["POST"])
def create_checkout_session():
    price = request.json["priceId"]
    userId = request.json["userId"]
    success_url = request.json["successUrl"]
    cancel_url = request.json["cancelUrl"]
    organizationId = request.json["organizationId"]
    userName = request.json["userName"]
    organizationName = request.json["organizationName"]
    try:
        checkout_session = stripe.checkout.Session.create(
            line_items=[{"price": price, "quantity": 1}],
            mode="subscription",
            client_reference_id=userId,
            metadata={"userId": userId, "organizationId": organizationId, "userName":userName, "organizationName":organizationName},
            success_url=success_url,
            cancel_url=cancel_url,
            automatic_tax={"enabled": True},
            custom_fields=[
                (
                    {
                        "key": "organization_name",
                        "label": {"type": "custom", "custom": "Organization Name"},
                        "type": "text",
                        "text": {"minimum_length": 5, "maximum_length": 100},
                    }
                    if organizationId == ""
                    else {}
                )
            ],
        )
    except Exception as e:
        return str(e)

    return jsonify({"url": checkout_session.url})

@app.route("/get-customer", methods=['POST'])
def get_customer():

    subscription_id = request.json["subscription_id"]

    if not subscription_id:
        logging.warning({"Error": "No subscription_id was provided for this request."})
        return jsonify({"error": "No subscription_id was provided for this request."}), 404

    try:
        subscription = stripe.Subscription.retrieve(subscription_id)
        customer_id = subscription.get("customer")

        if not customer_id:
            logging.warning({"error": "No customer_id found for the provided subscription."})
            return jsonify({"error": "No customer_id found for the provided subscription."}), 404
        
        return jsonify({"customer_id": customer_id}), 200

    except stripe.error.StripeError as e:
        logging.warning({"error": {str(e)}})
        return jsonify({"error": str(e)}), 500
    except Exception as e:
        logging.warning({"error": "Unexpected error: " + {str(e)}})
        return jsonify({"error": "Unexpected error: " + str(e)}), 500

@app.route("/create-customer-portal-session", methods=["POST"])
def create_customer_portal_session():
    customer = request.json.get("customer")
    return_url = request.json.get("return_url")
    subscription_id = request.json.get("subscription_id")

    if not customer or not return_url:
        logging.warning({"error": "Missing 'customer' or 'return_url'"})
        return jsonify({"error": "Missing 'customer' or 'return_url'"}), 400

    if not subscription_id:
        logging.warning({"error": "Missing 'subscription_id'."})
        return jsonify({"error": "Missing 'subscription_id'."}), 400

    try:
       # Clear the metadata of the specific subscription
        stripe.Subscription.modify(subscription_id, metadata={
                "modified_by": request.headers.get("X-MS-CLIENT-PRINCIPAL-ID"),
                "modified_by_name":request.headers.get("X-MS-CLIENT-PRINCIPAL-NAME"),
                "modification_type": "",
            })

        portal_session = stripe.billing_portal.Session.create(
            customer=customer,
            return_url=return_url
        )

    except Exception as e:
        logging.error({"error": f"Unexpected error: {str(e)}"})
        return jsonify({"error": f"Unexpected error: {str(e)}"}), 500

    return jsonify({"url": portal_session.url})

@app.route("/api/stripe", methods=["GET"])
def getStripe():
    try:
        keySecretName = "stripeKey"
        functionKey = get_azure_key_vault_secret(keySecretName)
        return functionKey
    except Exception as e:
        logging.exception("[webbackend] exception in /api/stripe")
        return jsonify({"error": str(e)}), 500


@app.route("/webhook", methods=["POST"])
def webhook():
    stripe.api_key = os.getenv("STRIPE_API_KEY")
    endpoint_secret = os.getenv("STRIPE_SIGNING_SECRET")

    event = None
    payload = request.data

    try:
        event = json.loads(payload)
    except json.decoder.JSONDecodeError as e:
        print("⚠️  Webhook error while parsing basic request." + str(e))
        return jsonify(success=False)
    if endpoint_secret:
        # Only verify the event if there is an endpoint secret defined
        # Otherwise use the basic event deserialized with json
        sig_header = request.headers["STRIPE_SIGNATURE"]
        try:
            event = stripe.Webhook.construct_event(payload, sig_header, endpoint_secret)
        except stripe.error.SignatureVerificationError as e:
            print("⚠️  Webhook signature verification failed. " + str(e))
            return jsonify(success=False)

    # Handle the event
    if event["type"] == "checkout.session.completed":
        print("🔔  Webhook received!", event["type"])
        userId = event["data"]["object"]["client_reference_id"]
        organizationId = event["data"]["object"]["metadata"]["organizationId"]
        sessionId = event["data"]["object"]["id"]
        subscriptionId = event["data"]["object"]["subscription"]
        paymentStatus = event["data"]["object"]["payment_status"]
        organizationName = event["data"]["object"]["custom_fields"][0]["text"]["value"]
        expirationDate = event["data"]["object"]["expires_at"]
        try:
            # keySecretName is the name of the secret in Azure Key Vault which holds the key for the orchestrator function
            # It is set during the infrastructure deployment.
            keySecretName = "orchestrator-host--subscriptions"
            functionKey = get_azure_key_vault_secret(keySecretName)
        except Exception as e:
            logging.exception(
                "[webbackend] exception in /api/orchestrator-host--subscriptions"
            )
            return (
                jsonify(
                    {
                        "error": f"Check orchestrator's function key was generated in Azure Portal and try again. ({keySecretName} not found in key vault)"
                    }
                ),
                500,
            )
        try:
            url = SUBSCRIPTION_ENDPOINT
            payload = json.dumps(
                {
                    "id": userId,
                    "organizationId": organizationId,
                    "sessionId": sessionId,
                    "subscriptionId": subscriptionId,
                    "paymentStatus": paymentStatus,
                    "organizationName": organizationName,
                    "expirationDate": expirationDate,
                }
            )
            headers = {
                "Content-Type": "application/json",
                "x-functions-key": functionKey,
            }
            response = requests.request("POST", url, headers=headers, data=payload)
            logging.info(f"[webbackend] RESPONSE: {response.text[:500]}...")
        except Exception as e:
            logging.exception("[webbackend] exception in /api/checkUser")
            return jsonify({"error": str(e)}), 500
    else:
        # Unexpected event type
        print("Unexpected event type")

    return jsonify(success=True)


@app.route("/api/upload-blob", methods=["POST"])
def uploadBlob():
    if "file" not in request.files:
        print("No file sent")
        return jsonify({"error": "No file sent"}), 400

    valid_file_extensions = [".csv", ".xlsx", ".xls"]

    file = request.files["file"]

    extension = os.path.splitext(file.filename)[1]

    if extension not in valid_file_extensions:
        return jsonify({"error": "Invalid file type"}), 400

    filename = str(uuid.uuid4()) + extension

    try:
        blob_service_client = BlobServiceClient.from_connection_string(
            AZURE_STORAGE_CONNECTION_STRING
        )
        blob_client = blob_service_client.get_blob_client(
            container=AZURE_CSV_STORAGE_NAME, blob=filename
        )
        blob_client.upload_blob(data=file, blob_type="BlockBlob")

        return jsonify({"blob_url": blob_client.url}), 200
    except Exception as e:
        logging.exception("[webbackend] exception in /api/upload-blob")
        return jsonify({"error": str(e)}), 500


@app.route("/api/get-blob", methods=["POST"])
def getBlob():
    logging.exception("------------------ENTRA ------------")
    blob_name = unquote(request.json["blob_name"])
    try:
        client_credential = DefaultAzureCredential()
        blob_service_client = BlobServiceClient(
            f"https://{STORAGE_ACCOUNT}.blob.core.windows.net", client_credential
        )
        blob_client = blob_service_client.get_blob_client(
            container="documents", blob=blob_name
        )
        blob_data = blob_client.download_blob()
        blob_text = blob_data.readall()
        return Response(blob_text, content_type="application/octet-stream")
    except Exception as e:
        logging.exception("[webbackend] exception in /api/get-blob")
        logging.exception(blob_name)
        return jsonify({"error": str(e)}), 500


@app.route("/api/settings", methods=["GET"])
def getSettings():
    client_principal, error_response, status_code = get_client_principal()
    if error_response:
        return error_response, status_code

    try:
        settings = get_setting(client_principal)
        
        return settings
    except Exception as e:
        logging.exception("[webbackend] exception in /api/settings")
        return jsonify({"error": str(e)}), 500


@app.route("/api/settings", methods=["POST"])
def setSettings():
    
    client_principal, error_response, status_code = get_client_principal()
    if error_response:
        return error_response, status_code

    try:
        request_body = request.json
        if not request_body:
            return jsonify({"error": "Invalid request body"}), 400

        temperature = request_body.get("temperature", 0.0)
        frequency_penalty = request_body.get("frequency_penalty", 0.0)
        presence_penalty = request_body.get("presence_penalty", 0.0)

        set_settings(
            client_principal=client_principal,
            temperature=temperature,
            frequency_penalty=frequency_penalty,
            presence_penalty=presence_penalty
        )

        return jsonify({
            "client_principal_id": client_principal["id"],
            "client_principal_name": client_principal["name"],
            "temperature": temperature,
            "frequency_penalty": frequency_penalty,
            "presence_penalty": presence_penalty,
        }), 200
    except Exception as e:
        logging.exception("[webbackend] exception in /api/settings")
        return jsonify({"error": str(e)}), 500


@app.route("/api/feedback", methods=["POST"])
def setFeedback():
    client_principal_id = request.headers.get("X-MS-CLIENT-PRINCIPAL-ID")
    client_principal_name = request.headers.get("X-MS-CLIENT-PRINCIPAL-NAME")

    if not client_principal_id or not client_principal_name:
        return (
            jsonify(
                {
                    "error": "Missing required parameters, client_principal_id or client_principal_name"
                }
            ),
            400,
        )

    conversation_id = request.json["conversation_id"]
    question = request.json["question"]
    answer = request.json["answer"]
    category = request.json["category"]
    feedback = request.json["feedback"]
    rating = request.json["rating"]

    if not conversation_id or not question or not answer or not category:
        return (
            jsonify(
                {
                    "error": "Missing required parameters conversation_id, question, answer or category"
                }
            ),
            400,
        )

    try:
        # keySecretName is the name of the secret in Azure Key Vault which holds the key for the orchestrator function
        # It is set during the infrastructure deployment.
        keySecretName = "orchestrator-host--feedback"
        functionKey = get_azure_key_vault_secret(keySecretName)
    except Exception as e:
        logging.exception("[webbackend] exception in /api/orchestrator-host--feedback")
        return (
            jsonify(
                {
                    "error": f"Check orchestrator's function key was generated in Azure Portal and try again. ({keySecretName} not found in key vault)"
                }
            ),
            500,
        )

    try:
        url = FEEDBACK_ENDPOINT
        payload = json.dumps(
            {
                "client_principal_id": client_principal_id,
                "client_principal_name": client_principal_name,
                "conversation_id": conversation_id,
                "question": question,
                "answer": answer,
                "category": category,
                "feedback": feedback,
                "rating": rating,
            }
        )
        headers = {"Content-Type": "application/json", "x-functions-key": functionKey}
        response = requests.request("POST", url, headers=headers, data=payload)
        logging.info(f"[webbackend] response: {response.text[:500]}...")
        return response.text
    except Exception as e:
        logging.exception("[webbackend] exception in /api/feedback")
        return jsonify({"error": str(e)}), 500


@app.route("/api/getusers", methods=["GET"])
def getUsers():
    client_principal_id = request.headers.get("X-MS-CLIENT-PRINCIPAL-ID")
    client_principal_name = request.headers.get("X-MS-CLIENT-PRINCIPAL-NAME")

    if not client_principal_id or not client_principal_name:
        return (
            jsonify(
                {
                    "error": "Missing required parameters, client_principal_id or client_principal_name"
                }
            ),
            400,
        )

    try:
        # keySecretName is the name of the secret in Azure Key Vault which holds the key for the orchestrator function
        # It is set during the infrastructure deployment.
        keySecretName = "orchestrator-host--checkuser"
        functionKey = get_azure_key_vault_secret(keySecretName)
    except Exception as e:
        logging.exception("[webbackend] exception in /api/orchestrator-host--checkuser")
        return (
            jsonify(
                {
                    "error": f"Check orchestrator's function key was generated in Azure Portal and try again. ({keySecretName} not found in key vault)"
                }
            ),
            500,
        )

    try:
        organizationId = request.args.get("organizationId")
        url = CHECK_USER_ENDPOINT
        headers = {"Content-Type": "application/json", "x-functions-key": functionKey}
        response = requests.request(
            "GET", url, headers=headers, params={"organizationId": organizationId}
        )
        logging.info(f"[webbackend] response: {response.text[:500]}...")
        return response.text
    except Exception as e:
        logging.exception("[webbackend] exception in /api/checkUser")
        return jsonify({"error": str(e)}), 500


@app.route("/api/deleteuser", methods=["DELETE"])
def deleteUser():
    client_principal_id = request.headers.get("X-MS-CLIENT-PRINCIPAL-ID")

    if not client_principal_id:
        return (
            jsonify({"error": "Missing required parameters, client_principal_id"}),
            400,
        )
    try:
        # keySecretName is the name of the secret in Azure Key Vault which holds the key for the orchestrator function
        # It is set during the infrastructure deployment.
        keySecretName = "orchestrator-host--checkuser"
        functionKey = get_azure_key_vault_secret(keySecretName)
    except Exception as e:
        logging.exception("[webbackend] exception in /api/orchestrator-host--checkuser")
        return (
            jsonify(
                {
                    "error": f"Check orchestrator's function key was generated in Azure Portal and try again. ({keySecretName} not found in key vault)"
                }
            ),
            500,
        )
    try:
        userId = request.args.get("userId")
        url = CHECK_USER_ENDPOINT
        headers = {"Content-Type": "application/json", "x-functions-key": functionKey}
        response = requests.request(
            "DELETE", url, headers=headers, params={"id": userId}
        )
        logging.info(f"[webbackend] response: {response.text[:500]}...")
        return response.text
    except Exception as e:
        logging.exception("[webbackend] exception in /api/checkUser")
        return jsonify({"error": str(e)}), 500


@app.route("/logout")
def logout():
    # Clear the user's session
    session.clear()
    # Build the Azure AD B2C logout URL
    logout_url = (
        f"https://{os.getenv('AAD_TENANT_NAME')}.b2clogin.com/{os.getenv('AAD_TENANT_NAME')}.onmicrosoft.com/"
        f"{os.getenv('AAD_POLICY_NAME')}/oauth2/v2.0/logout"
        f"?p={os.getenv('AAD_POLICY_NAME')}"
        f"&post_logout_redirect_uri={os.getenv('AAD_REDIRECT_URI')}"
    )
    return redirect(logout_url)


@app.route("/api/inviteUser", methods=["POST"])
def sendEmail():
    if (
        not request.json
        or "username" not in request.json
        or "email" not in request.json
    ):
        return jsonify({"error": "Missing username or email"}), 400

    username = request.json["username"]
    email = request.json["email"]

    # Validate email format
    if not re.match(r"[^@]+@[^@]+\.[^@]+", email):
        return jsonify({"error": "Invalid email format"}), 400

    try:
        # Email account credentials
        gmail_user = EMAIL_USER
        gmail_password = EMAIL_PASS

        # Email details
        sent_from = gmail_user
        to = [email]
        subject = "SalesFactory Chatbot Invitation"
        body = """
        <html lang="en">
        <head>
        <meta charset="UTF-8">
        <meta name="viewport" content="width=device-width, initial-scale=1.0">
        <title>Welcome to FreddAid - Your Marketing Powerhouse</title>
        <style>
            body {
            font-family: Arial, sans-serif;
            margin: 0;
            padding: 0;
            }
            .container {
            padding: 20px;
            max-width: 600px;
            margin: 0 auto;
            }
            h1, h2 {
            margin: 10px 0;
            }
            p {
            line-height: 1.5;
            }
            a {
            color: #337ab7;
            text-decoration: none;
            }
            .cta-button {
            background-color: #337ab7;
            color: #fff !important;
            padding: 10px 20px;
            border-radius: 5px;
            text-align: center;
            display: inline-block;
            }
            .cta-button:hover {
            background-color: #23527c;
            }
            .cta-button a {
            color: #fff !important;
            }
            .cta-button a:visited {
            color: #fff !important;
            }
            .ii a[href] {
            color: #fff !important;
            }
            .footer {
            text-align: center;
            margin-top: 20px;
            }
        </style>
        </head>
        <body>
        <div class="container">
            <h1>Dear [Recipient's Name],</h1>
            <h2>Congratulations!</h2>
            <p>You now have exclusive access to FreddAid, your new marketing powerhouse. Get ready to transform your approach to marketing and take your strategies to the next level.</p>
            <h2>Ready to Get Started?</h2>
            <p>Click the link below and follow the easy steps to create your FreddAid account:</p>
            <a href="[link to activate account]" class="cta-button">Activate Your FreddAid Account Now</a>
            <p>Unlock FreddAid's full potential and start enjoying unparalleled insights, real-time data, and a high-speed advantage in all your marketing efforts.</p>
            <p>If you need any assistance, our support team is here to help you every step of the way.</p>
            <p>Welcome to the future of marketing. Welcome to FreddAid.</p>
            <p class="footer">Best regards,<br>Juan Hernandez<br>Chief Technology Officer<br>Sales Factory AI<br>juan.hernandez@salesfactory.com</p>
        </div>
        </body>
        </html>
        """.replace(
            "[Recipient's Name]", username
        ).replace(
            "[link to activate account]", INVITATION_LINK
        )

        # Create a multipart message and set headers
        message = MIMEMultipart()
        message["From"] = sent_from
        message["To"] = ", ".join(to)
        message["Subject"] = subject

        # Add body to email
        message.attach(MIMEText(body, "html"))

        # Connect to Gmail's SMTP server
        server = smtplib.SMTP_SSL(EMAIL_HOST, EMAIL_PORT)
        server.ehlo()
        server.login(gmail_user, gmail_password)

        # Send email
        server.sendmail(sent_from, to, message.as_string())
        server.close()

        logging.error("Email sent!")
        return jsonify({"message": "Email sent!"})
    except Exception as e:
        logging.error("Something went wrong...", e)
        return jsonify({"error": str(e)}), 500


@app.route("/api/getInvitations", methods=["GET"])
def getInvitations():
    client_principal_id = request.headers.get("X-MS-CLIENT-PRINCIPAL-ID")
    if not client_principal_id:
        return (
            jsonify({"error": "Missing required parameters, client_principal_id"}),
            400,
        )
    try:
        keySecretName = "orchestrator-host--invitations"
        functionKey = get_azure_key_vault_secret(keySecretName)
    except Exception as e:
        logging.exception(
            "[webbackend] exception in /api/orchestrator-host--subscriptions"
        )
        return (
            jsonify(
                {
                    "error": f"Check orchestrator's function key was generated in Azure Portal and try again. ({keySecretName} not found in key vault)"
                }
            ),
            500,
        )
    try:
        organizationId = request.args.get("organizationId")
        url = INVITATIONS_ENDPOINT
        headers = {"Content-Type": "application/json", "x-functions-key": functionKey}
        response = requests.request(
            "GET", url, headers=headers, params={"organizationId": organizationId}
        )
        logging.info(f"[webbackend] response: {response.text[:500]}...")
        return response.text
    except Exception as e:
        logging.exception("[webbackend] exception in /get-organization")
        return jsonify({"error": str(e)}), 500


@app.route("/api/createInvitation", methods=["POST"])
def createInvitation():
    client_principal_id = request.headers.get("X-MS-CLIENT-PRINCIPAL-ID")
    if not client_principal_id:
        return (
            jsonify({"error": "Missing required parameters, client_principal_id"}),
            400,
        )
    try:
        keySecretName = "orchestrator-host--invitations"
        functionKey = get_azure_key_vault_secret(keySecretName)
    except Exception as e:
        logging.exception(
            "[webbackend] exception in /api/orchestrator-host--subscriptions"
        )
        return (
            jsonify(
                {
                    "error": f"Check orchestrator's function key was generated in Azure Portal and try again. ({keySecretName} not found in key vault)"
                }
            ),
            500,
        )
    try:
        organizationId = request.json["organizationId"]
        invitedUserEmail = request.json["invitedUserEmail"]
        role = request.json["role"]
        url = INVITATIONS_ENDPOINT
        headers = {"Content-Type": "application/json", "x-functions-key": functionKey}
        payload = json.dumps(
            {
                "invited_user_email": invitedUserEmail,
                "organization_id": organizationId,
                "role": role,
            }
        )
        response = requests.request("POST", url, headers=headers, data=payload)
        logging.info(f"[webbackend] response: {response.text[:500]}...")
        return response.text
    except Exception as e:
        logging.exception("[webbackend] exception in /getUser")
        return jsonify({"error": str(e)}), 500


@app.route("/api/checkuser", methods=["POST"])
def checkUser():
    client_principal_id = request.headers.get("X-MS-CLIENT-PRINCIPAL-ID")
    client_principal_name = request.headers.get("X-MS-CLIENT-PRINCIPAL-NAME")
    if not client_principal_id or not client_principal_name:
        return create_error_response("Missing authentication headers", HTTPStatus.UNAUTHORIZED)
    
    if not request.json or "email" not in request.json:
        return create_error_response("Email is required", HTTPStatus.BAD_REQUEST)
    
    email = request.json["email"]

    try:
        response = set_user({
            "id": client_principal_id,
            "email": email,
            "role": "user",
            "name": client_principal_name
        })

        if not response or "user_data" not in response:
            return create_error_response("Failed to set user", HTTPStatus.INTERNAL_SERVER_ERROR)

        return response["user_data"]

    except MissingRequiredFieldError as field:
        return create_error_response(f"Field '{field}' is required", HTTPStatus.BAD_REQUEST)
    
    except CosmosHttpResponseError as cosmos_error:
        logging.error(f"[webbackend] Cosmos DB error in /api/checkUser: {cosmos_error}")
        return create_error_response("Database error in CosmosDB", HTTPStatus.INTERNAL_SERVER_ERROR)

    except Exception as e:
        logging.exception("[webbackend] Unexpected exception in /api/checkUser")
        return jsonify({"error": "An unexpected error occurred"}), 500


@app.route("/api/get-organization-subscription", methods=["GET"])
def getOrganization():
    client_principal_id = request.headers.get("X-MS-CLIENT-PRINCIPAL-ID")
    if not client_principal_id:
        return (
            jsonify({"error": "Missing required parameters, client_principal_id"}),
            400,
        )
    try:
        keySecretName = "orchestrator-host--subscriptions"
        functionKey = get_azure_key_vault_secret(keySecretName)
    except Exception as e:
        logging.exception(
            "[webbackend] exception in /api/orchestrator-host--subscriptions"
        )
        return (
            jsonify(
                {
                    "error": f"Check orchestrator's function key was generated in Azure Portal and try again. ({keySecretName} not found in key vault)"
                }
            ),
            500,
        )
    try:
        organizationId = request.args.get("organizationId")
        url = SUBSCRIPTION_ENDPOINT
        headers = {"Content-Type": "application/json", "x-functions-key": functionKey}
        response = requests.request(
            "GET", url, headers=headers, params={"organizationId": organizationId}
        )
        logging.info(f"[webbackend] response: {response.text[:500]}...")
        return response.text
    except Exception as e:
        logging.exception("[webbackend] exception in /get-organization")
        return jsonify({"error": str(e)}), 500


@app.route("/api/create-organization", methods=["POST"])
def createOrganization():
    client_principal_id = request.headers.get("X-MS-CLIENT-PRINCIPAL-ID")
    if not client_principal_id:
        return (
            jsonify({"error": "Missing required parameters, client_principal_id"}),
            400,
        )
        if not 'organizationName' in request.json:
            return jsonify({"error": "Missing required parameters, organizationName"}), 400
    try:
        organizationName = request.json["organizationName"]
        response = create_organization(client_principal_id, organizationName)
        if not response:
            return create_error_response("Failed to create organization", HTTPStatus.INTERNAL_SERVER_ERROR)
        return jsonify(response), HTTPStatus.CREATED
    except NotFound as e:
        return create_error_response(f'User {client_principal_id} not found', HTTPStatus.NOT_FOUND)
    except MissingRequiredFieldError as field:
        return create_error_response(f'Missing required parameters, {field}', HTTPStatus.BAD_REQUEST)
    except Exception as e:
        return create_error_response(str(e), HTTPStatus.INTERNAL_SERVER_ERROR)


@app.route("/api/getUser", methods=["GET"])
def getUser():
    client_principal_id = request.headers.get("X-MS-CLIENT-PRINCIPAL-ID")
    client_principal_name = request.headers.get("X-MS-CLIENT-PRINCIPAL-NAME")

    if not client_principal_id or not client_principal_name:
        return (
            jsonify(
                {
                    "error": "Missing required parameters, client_principal_id or client_principal_name"
                }
            ),
            400,
        )

    try:
        # keySecretName is the name of the secret in Azure Key Vault which holds the key for the orchestrator function
        # It is set during the infrastructure deployment.
        keySecretName = "orchestrator-host--checkuser"
        functionKey = get_azure_key_vault_secret(keySecretName)
    except Exception as e:
        logging.exception("[webbackend] exception in /api/orchestrator-host--checkuser")
        return (
            jsonify(
                {
                    "error": f"Check orchestrator's function key was generated in Azure Portal and try again. ({keySecretName} not found in key vault)"
                }
            ),
            500,
        )

    try:
        url = CHECK_USER_ENDPOINT
        headers = {"Content-Type": "application/json", "x-functions-key": functionKey}
        response = requests.request(
            "GET", url, headers=headers, params={"id": client_principal_id}
        )
        logging.info(f"[webbackend] response: {response.text[:500]}...")
        return response.text
    except Exception as e:
        logging.exception("[webbackend] exception in /getUser")
        return jsonify({"error": str(e)}), 500


def get_product_prices(product_id):

    if not product_id:
        raise ValueError("Product ID is required to fetch prices")

    try:
        # Fetch all prices associated with a product
        prices = stripe.Price.list(
            product=product_id, active=True  # Optionally filter only active prices
        )
        return prices.data
    except Exception as e:
        logging.error(f"Error fetching prices: {e}")
        raise

@app.route("/api/prices", methods=["GET"])
def get_product_prices_endpoint():
    product_id = request.args.get("product_id", PRODUCT_ID_DEFAULT)

    if not product_id:
        return jsonify({"error": "Missing product_id parameter"}), 400

    try:
        prices = get_product_prices(product_id)
        return jsonify({"prices": prices}), 200
    except ValueError as e:
        return jsonify({"error": str(e)}), 400
    except Exception as e:
        logging.error(f"Failed to retrieve prices: {e}")
        return jsonify({"error": str(e)}), 500


# ADD FINANCIAL ASSITANT A SUBSCRIPTION
@app.route("/api/subscription/<subscriptionId>/financialAssistant", methods=["PUT"])
@require_client_principal  # Security: Enforce authentication
def financial_assistant(subscriptionId):
    """
    Add Financial Assistant to an existing subscription.

    Args:
        subscription_id (str): Unique Stripe Subscription ID
    Returns:
        JsonResponse: Response containing a new updated subscription with the new new Item
        Success format: {
            "data": {
                "message": "Financial Assistant added to subscription successfully.",
                 "subscription": {
                    "application": null, ...
                },
                status: 200
            }
        }

    Raises:
        BadRequest: If the request is invalid. HttpCode: 400
        NotFound: If the subscription is not found. HttpCode: 404
        Unauthorized: If client principal ID is missing. HttpCode: 401
    """
    if not subscriptionId or not isinstance(subscriptionId, str):
        raise BadRequest("Invalid subscription ID")

    # Logging: Info level for normal operations
    logging.info(f"Modifying subscription {subscriptionId} to add Financial Assistant")
    if not FINANCIAL_ASSISTANT_PRICE_ID:
        raise InvalidFinancialPriceError("Financial Assistant price ID not configured")

    try:
        updated_subscription = stripe.Subscription.modify(
            subscriptionId,
            items=[{"price": FINANCIAL_ASSISTANT_PRICE_ID}],
            metadata={
                "modified_by": request.headers.get("X-MS-CLIENT-PRINCIPAL-ID"),
                "modified_by_name":request.headers.get("X-MS-CLIENT-PRINCIPAL-NAME"),
                "modification_type": "add_financial_assistant",
            },
        )
        # Logging: Success confirmation
        logging.info(f"Successfully modified subscription {subscriptionId}")

        # Response Formatting: Clean, structured success response
        return create_success_response(
            {
                "message": "Financial Assistant added to subscription successfully.",
                "subscription": {
                    "id": updated_subscription.id,
                    "status": updated_subscription.status,
                    "current_period_end": updated_subscription.current_period_end,
                },
            }
        )

    # Error Handling: Specific error types with proper status codes
    except InvalidFinancialPriceError as e:
        # Logging: Error level for operation failures
        logging.error(f"Stripe invalid request error: {str(e)}")
        return create_error_response(
            f"An error occurred while processing your request", HTTPStatus.NOT_FOUND
        )
    except stripe.error.InvalidRequestError as e:
        logging.error(f"Stripe API error: {str(e)}")
        return create_error_response("Invalid Subscription ID", HTTPStatus.NOT_FOUND)
    except stripe.error.StripeError as e:
        # Logging: Error level for API failures
        logging.error(f"Stripe API error: {str(e)}")
        return create_error_response(
            "An error occurred while processing your request", HTTPStatus.BAD_REQUEST
        )

    except BadRequest as e:
        # Logging: Warning level for invalid requests
        logging.warning(f"Bad request: {str(e)}")
        return create_error_response(str(e), HTTPStatus.BAD_REQUEST)

    except Exception as e:
        # Logging: Exception level for unexpected errors
        logging.exception(f"Unexpected error: {str(e)}")
        return create_error_response(
            "An unexpected error occurred", HTTPStatus.INTERNAL_SERVER_ERROR
        )


# DELETE FINANCIAL ASSITANT A SUBSCRIPTION
@app.route("/api/subscription/<subscriptionId>/financialAssistant", methods=["DELETE"])
@require_client_principal  # Security: Enforce authentication
def remove_financial_assistant(subscriptionId):
    """
    Remove Financial Assistant from an existing subscription.

    Args:
        subscription_id (str): Unique Stripe Subscription ID
    Returns:
        JsonResponse: Response confirming the removal of the Financial Assistant
        Success format: {
            "data": {
                "message": "Financial Assistant removed from subscription successfully.",
                "subscription": {
                    "id": "<subscription_id>",
                    "status": "<status>",
                    "current_period_end": "<current_period_end>"
                },
                status: 200
            }
        }

    Raises:
        BadRequest: If the request is invalid. HttpCode: 400
        NotFound: If the subscription is not found. HttpCode: 404
        Unauthorized: If client principal ID is missing. HttpCode: 401
    """
    if not subscriptionId or not isinstance(subscriptionId, str):
        raise BadRequest("Invalid subscription ID")

    logging.info(
        f"Modifying subscription {subscriptionId} to remove Financial Assistant"
    )

    try:
        # Get the subscription to find the Financial Assistant item
        subscription = stripe.Subscription.retrieve(subscriptionId)

        # Find the Financial Assistant item
        assistant_item_id = None
        for item in subscription["items"]["data"]:
            if item["price"]["id"] == FINANCIAL_ASSISTANT_PRICE_ID:
                assistant_item_id = item["id"]
                break

        if not assistant_item_id:
            raise NotFound("Financial Assistant item not found in subscription")

        # Modify the subscription to remove the Financial Assistant item
        updated_subscription = stripe.Subscription.modify(
            subscriptionId,
            items=[{"id": assistant_item_id, "deleted": True}],
            metadata={
                "modified_by": request.headers.get("X-MS-CLIENT-PRINCIPAL-ID"),
                "modified_by_name":request.headers.get("X-MS-CLIENT-PRINCIPAL-NAME"),
                "modification_type": "remove_financial_assistant",
            },
        )

        logging.info(
            f"Successfully removed Financial Assistant from subscription {subscriptionId}"
        )

        return create_success_response(
            {
                "message": "Financial Assistant removed from subscription successfully.",
                "subscription": {
                    "id": updated_subscription.id,
                    "status": updated_subscription.status,
                    "current_period_end": updated_subscription.current_period_end,
                },
            }
        )

    except stripe.error.InvalidRequestError as e:
        logging.error(f"Stripe API error: {str(e)}")
        return create_error_response("Invalid Subscription ID", HTTPStatus.NOT_FOUND)
    except stripe.error.StripeError as e:
        logging.error(f"Stripe API error: {str(e)}")
        return create_error_response(
            "An error occurred while processing your request", HTTPStatus.BAD_REQUEST
        )
    except NotFound as e:
        logging.warning(f"Not found: {str(e)}")
        return create_error_response(str(e), HTTPStatus.NOT_FOUND)
    except Exception as e:
        logging.exception(f"Unexpected error: {str(e)}")
        return create_error_response(
            "An unexpected error occurred", HTTPStatus.INTERNAL_SERVER_ERROR
        )


# CHECK STATUS SUBSCRIPTION FA (FINANCIAL ASSITANT)
@app.route("/api/subscription/<subscriptionId>/financialAssistant", methods=["GET"])
@require_client_principal  # Security: Enforce authentication
def get_financial_assistant_status(subscriptionId):
    """
    Check if Financial Assistant is added to a subscription.

    Args:
        subscriptionId (str): Unique Stripe Subscription ID

    Returns:
        JsonResponse: Response indicating if Financial Assistant is active in the subscription.
        Success format:
        {
            "data": {
                "financial_assistant_active": true,
                "subscription": {
                    "id": "<subscriptionId>",
                    "status": "active"
                }
            }
        }

    Raises:
        NotFound: If the subscription is not found. HttpCode: 404
        Unauthorized: If client principal ID is missing. HttpCode: 401
    """
    try:
        subscription = stripe.Subscription.retrieve(subscriptionId)

        financial_assistant_active = any(
            item.price.id == FINANCIAL_ASSISTANT_PRICE_ID
            for item in subscription["items"]["data"]
        )

        financial_assistant_item = next(
            (
                item
                for item in subscription["items"]["data"]
                if item.price.id == FINANCIAL_ASSISTANT_PRICE_ID
            ),
            None,
        )

        if financial_assistant_item is False:
            logging.info(
                f"Financial Assistant not actived in subscription: {subscriptionId}"
            )
            return (
                jsonify(
                    {
                        "data": {
                            "financial_assistant_active": False,
                            "message": "Financial Assistant is not active in this subscription.",
                        }
                    }
                ),
                HTTPStatus.OK,
            )

        if financial_assistant_item is None:
            logging.info(
                f"Financial Assistant not found in subscription: {subscriptionId}"
            )
            return (
                jsonify(
                    {
                        "data": {
                            "financial_assistant_active": False,
                            "message": "Financial Assistant not founded in this subscription.",
                        }
                    }
                ),
                HTTPStatus.OK,
            )

        return (
            jsonify(
                {
                    "data": {
                        "financial_assistant_active": financial_assistant_active,
                        "subscription": {
                            "id": subscription.id,
                            "status": subscription.status,
                            "price_id": financial_assistant_item.price.id,
                        },
                    }
                }
            ),
            HTTPStatus.OK,
        )

    except stripe.error.InvalidRequestError:
        logging.error(f"Invalid Subscription ID: {subscriptionId}")
        return (
            jsonify({"error": {"message": "Invalid Subscription ID", "status": 404}}),
            HTTPStatus.NOT_FOUND,
        )

    except stripe.error.StripeError as e:
        logging.error(f"Stripe API error: {str(e)}")
        return (
            jsonify(
                {
                    "error": {
                        "message": "An error occurred while processing your request.",
                        "status": 400,
                    }
                }
            ),
            HTTPStatus.BAD_REQUEST,
        )

    except Exception as e:
        logging.exception(f"Unexpected error: {str(e)}")
        return (
            jsonify(
                {"error": {"message": "An unexpected error occurred", "status": 500}}
            ),
            HTTPStatus.INTERNAL_SERVER_ERROR,
        )


@app.route("/api/subscriptions/<subscription_id>/tiers", methods=["GET"])
@require_client_principal  # Security: Enforce authentication
def get_subscription_details(subscription_id):
    try:
        # Retrieve the subscription from Stripe
        subscription = stripe.Subscription.retrieve(
            subscription_id, expand=["items.data.price.product"]
        )

        # Log subscription details
        logging.info(f"[webbackend] Retrieved subscription: {subscription.id}")

        # Determine the subscription tiers
        subscription_tiers = determine_subscription_tiers(subscription)

        # Prepare the response
        result = {
            "subscriptionId": subscription.id,
            "subscriptionTiers": subscription_tiers,
            "subscriptionData": {
                "status": subscription.status,
                "current_period_end": subscription.current_period_end,
                "items": [
                    {
                        "product_id": item.price.product.id,
                        "product_name": item.price.product.name,
                        "price_id": item.price.id,
                        "price_nickname": item.price.nickname,
                        "unit_amount": item.price.unit_amount,
                        "currency": item.price.currency,
                        "quantity": item.quantity,
                    }
                    for item in subscription["items"]["data"]
                ],
            },
        }

        return jsonify(result), 200
    except stripe.error.InvalidRequestError as e:
        logging.exception("Invalid subscription ID provided")
        return jsonify({"error": "Invalid subscription ID provided."}), 400
    except stripe.error.AuthenticationError:
        logging.exception("Authentication with Stripe's API failed")
        return jsonify({"error": "Authentication with Stripe failed."}), 500
    except stripe.error.APIConnectionError:
        logging.exception("Network communication with Stripe failed")
        return jsonify({"error": "Network communication with Stripe failed."}), 502
    except stripe.error.StripeError as e:
        logging.exception("Stripe error occurred")
        return jsonify({"error": "An error occurred with Stripe."}), 500
    except Exception as e:
        logging.exception("Exception in /api/subscription/<subscription_id>/tiers")
        return jsonify({"error": str(e)}), 500


def determine_subscription_tiers(subscription):
    """
    Determines the subscription tiers based on the products and prices in the Stripe subscription.
    Updated to include 'Premium' tiers.
    """
    tiers = []

    # Flags to identify which products and prices are included
    has_ai_assistant_basic = False
    has_ai_assistant_custom = False
    has_ai_assistant_premium = False
    has_financial_assistant = False

    # Iterate through subscription items
    for item in subscription["items"]["data"]:
        product = item["price"]["product"]
        product_name = product.get("name", "").lower()
        nickname = (
            item["price"]["nickname"]
            if item.get("price")
            and isinstance(item["price"], dict)
            and "nickname" in item["price"]
            else None
        )
        price_nickname = nickname.lower() if nickname else ""
        if "ai assistant" in product_name:
            if "basic" in price_nickname:
                has_ai_assistant_basic = True
            elif "custom" in price_nickname:
                has_ai_assistant_custom = True
            elif "premium" in price_nickname:
                has_ai_assistant_premium = True
        elif "financial assistant" in product_name:
            has_financial_assistant = True

    # Determine tiers based on flags
    if has_ai_assistant_basic:
        tiers.append("Basic")
    if has_ai_assistant_custom:
        tiers.append("Custom")
    if has_ai_assistant_premium:
        tiers.append("Premium")
    if has_financial_assistant:
        tiers.append("Financial Assistant")

    # Combine tiers into possible combinations
    if has_financial_assistant:
        if has_ai_assistant_basic:
            tiers.append("Basic + Financial Assistant")
        if has_ai_assistant_custom:
            tiers.append("Custom + Financial Assistant")
        if has_ai_assistant_premium:
            tiers.append("Premium + Financial Assistant")

    return tiers

@app.route('/api/subscriptions/<subscription_id>/change', methods=['PUT'])
def change_subscription(subscription_id):
    try:
        
        data = request.json
        new_plan_id = data.get('new_plan_id')
        if not new_plan_id:
            return jsonify({'error': 'new_plan_id is required'}), 400

        # Retrieve subscription from Stripe
        stripe_subscription = stripe.Subscription.retrieve(subscription_id)
        if not stripe_subscription or stripe_subscription['status'] == 'canceled':
            return jsonify({'error': 'Subscription not found or is already canceled'}), 404

        # Update the plan, which is reflected and charged when changing it
        updated_subscription = stripe.Subscription.modify(
            subscription_id,
            items=[{
                'id': stripe_subscription['items']['data'][0]['id'],
                'price': new_plan_id,
            }],
            metadata={
                "modified_by": request.headers.get("X-MS-CLIENT-PRINCIPAL-ID"),
                "modified_by_name":request.headers.get("X-MS-CLIENT-PRINCIPAL-NAME"),
                "modification_type": "subscription_tier_change",
            },
            proration_behavior='none',  # No proration
            billing_cycle_anchor='now',  # Change the billing cycle so that it is charged at that moment
            cancel_at_period_end=False  # Do not cancel the subscription
        )

        result = {
            'message': 'Subscription change successfully',
            'subscription': updated_subscription
        }

        return jsonify(result), 200

    except stripe.error.InvalidRequestError as e:
        return jsonify({'error': f'Invalid request: {str(e)}'}), 400
    except stripe.error.AuthenticationError:
        return jsonify({'error': 'Authentication with Stripe API failed'}), 403
    except stripe.error.PermissionError:
        return jsonify({'error': 'Permission error when accessing the Stripe API'}), 403
    except stripe.error.RateLimitError:
        return jsonify({'error': 'Too many requests to Stripe API, please try again later'}), 429
    except stripe.error.StripeError as e:
        return jsonify({'error': f'Stripe API error: {str(e)}'}), 500

    except Exception as e:
        return jsonify({'error': 'Internal server error', 'details': str(e)}), 500


@app.route('/api/subscriptions/<subscription_id>/cancel', methods=['DELETE'])
def cancel_subscription(subscription_id):
    try:

        subscription = stripe.Subscription.retrieve(subscription_id)

        if not subscription:
            return jsonify({'message': 'Subscription not found'}), 404
        
        canceled_subscription = stripe.Subscription.delete(subscription_id)

        return jsonify({'message': 'Subscription canceled successfully'}), 200

    except stripe.error.InvalidRequestError as e:
        return jsonify({'message': 'Invalid subscription ID'}), 404
    except stripe.error.AuthenticationError as e:
        return jsonify({'message': 'Unauthorized access'}), 403
    except Exception as e:
        return jsonify({'error': 'Internal server error', 'details': str(e)}), 500
    
################################################
# Financial Doc Ingestion
################################################

from financial_doc_processor import *
from utils import *
from sec_edgar_downloader import Downloader
from app_config import FILING_TYPES, BASE_FOLDER


doc_processor = FinancialDocumentProcessor()  # from financial_doc_processor


@app.route("/api/SECEdgar/financialdocuments", methods=["GET"])
def process_edgar_document():
    """
    Process a single financial document from SEC EDGAR.

    Args for payload:
        equity_id (str): Stock symbol/ticker (e.g., 'AAPL')
        filing_type (str): SEC filing type (e.g., '10-K')
        after_date (str, optional): Filter for filings after this date (YYYY-MM-DD)

    Returns:
        JSON Response with processing status and results

    Raises:
        400: Invalid request parameters
        404: Document not found
        500: Internal server error
    """
    try:
        # Validate request and setup
        if not check_and_install_wkhtmltopdf():
            return (
                jsonify(
                    {
                        "status": "error",
                        "message": "Failed to install required dependency wkhtmltopdf",
                        "code": 500,
                    }
                ),
                500,
            )

        # Get and validate parameters
        data = request.get_json()
        if not data:
            return (
                jsonify(
                    {"status": "error", "message": "No data provided", "code": 400}
                ),
                400,
            )

        # Extract and validate parameters
        equity_id = data.get("equity_id")
        filing_type = data.get("filing_type")
        after_date = data.get("after_date", None)

        if not equity_id or not filing_type:
            return (
                jsonify(
                    {
                        "status": "error",
                        "message": "Both equity_id and filing_type are required",
                        "code": 400,
                    }
                ),
                400,
            )

        if filing_type not in FILING_TYPES:
            return (
                jsonify(
                    {
                        "status": "error",
                        "message": f"Invalid filing type. Must be one of: {FILING_TYPES}",
                        "code": 400,
                    }
                ),
                400,
            )

        # Download filing
        download_result = doc_processor.download_filing(
            equity_id, filing_type, after_date
        )

        if download_result.get("status") != "success":
            return jsonify(download_result), download_result.get("code", 500)

        # Process and upload document
        upload_result = doc_processor.process_and_upload(equity_id, filing_type)
        return jsonify(upload_result), upload_result.get("code", 500)

    except Exception as e:
        logger.error(f"API execution failed: {str(e)}")
        return jsonify({"status": "error", "message": str(e), "code": 500}), 500


from tavily_tool import TavilySearch


@app.route("/api/web-search", methods=["POST"])
def web_search():
    """
    Endpoint for multiple web search

    Expected Json body:
    {
        "query": "search query", //required
        "mode": "news" or "general", default is "news" //required
        "max_results": optional int, default = 2 //optional
        "include_domains": optional list of strings, default = None //
        "search_days": optional int, default = 30 //
    }
    """
    try:
        data = request.get_json()

        # validate required fields:
        if not data or "query" not in data:
            logger.error("Missing required field: 'query'")
            return jsonify({"error": "Missing required field: 'query'"}), 400

        # get optional parameters
        mode = data.get("mode", "news")
        max_results = data.get("max_results", 2)
        if not isinstance(max_results, int) or max_results < 1:
            logger.error(f"Invalid max_results: {max_results}")
            return (
                jsonify(
                    {"error": "Invalid max_results. Please provide a positive integer."}
                ),
                400,
            )
        include_domains = data.get("include_domains", None)
        if include_domains is not None and not isinstance(include_domains, list):
            logger.error(f"Invalid include_domains: {include_domains}")
            return (
                jsonify(
                    {
                        "error": "Invalid include_domains. Please provide a list of strings."
                    }
                ),
                400,
            )

        search_days = data.get("search_days", 30)

        # initialize searcher
        logger.info("Initializing TavilySearch")
        try:
            searcher = TavilySearch(
                max_results=max_results,
                include_domains=include_domains,
                search_days=search_days,
            )
        except ValueError as e:
            logger.error(f"Error initializing TavilySearch: {e}")
            return jsonify({"error": f"Invalid configuration: {str(e)}"}), 400

        # perform search based on mode. If mode is not provided, default to news
        if mode.lower() == "news":
            logger.info("Performing news search")
            results = searcher.search_news(data["query"])
        elif mode.lower() == "general":
            logger.info("Performing general search")
            results = searcher.search_general(data["query"])
        else:
            logger.error("Invalid mode. Please use 'news' or 'general'.")
            return (
                jsonify({"error": "Invalid mode. Please use 'news' or 'general'."}),
                400,
            )

        # format results
        logger.info("Formatting search results")
        formatted_results = searcher.format_result(results)

        logger.info("Search completed successfully")
        return jsonify(formatted_results)

    except Exception as e:
        logger.error(f"An error occurred: {e}")
        return (
            jsonify({"error": "An error occurred while processing the request."}),
            500,
        )


from app_config import IMAGE_PATH
from summarization import DocumentSummarizer


@app.route("/api/SECEdgar/financialdocuments/summary", methods=["POST"])
def generate_summary():
    """
    Endpoint to generate a summary of financial documents from SEC Edgar.

    Request Payload Example:
    {
        "equity_name": "MS",          # The name of the equity (e.g., 'MS' for Morgan Stanley)
        "financial_type": "10-K"      # The type of financial document (e.g., '10-K' for annual reports)
    }

    Required Fields:
    - equity_name (str): The name of the equity.
    - financial_type (str): The type of financial document.

    Both fields must be non-empty strings.
    """
    try:
        try:
            data = request.get_json()
            if not data:
                return (
                    jsonify(
                        {
                            "error": "Invalid request",
                            "details": "Request body is requred and must be a valid JSON object",
                        }
                    ),
                    400,
                )
            equity_name = data.get("equity_name")
            financial_type = data.get("financial_type")

            if not all([equity_name, financial_type]):
                return (
                    jsonify(
                        {
                            "error": "Missing required fields",
                            "details": "equity_name and financial_type are required",
                        }
                    ),
                    400,
                )

            if not isinstance(equity_name, str) or not isinstance(financial_type, str):
                return (
                    jsonify(
                        {
                            "error": "Invalid input type",
                            "details": "equity_name and financial_type must be strings",
                        }
                    ),
                    400,
                )

            if not equity_name.strip() or not financial_type.strip():
                return (
                    jsonify(
                        {
                            "error": "Empty input",
                            "details": "equity_name and financial_type cannot be empty",
                        }
                    ),
                    400,
                )

        except ValueError as e:
            return (
                jsonify(
                    {
                        "error": "Invalid input",
                        "details": f"Failed to parse request body: {str(e)}",
                    }
                ),
                400,
            )

        # Initialize components with error handling
        try:
            blob_manager = BlobStorageManager()
            summarizer = DocumentSummarizer()
        except ConnectionError as e:
            logging.error(f"Failed to connect to blob storage: {e}")
            return (
                jsonify(
                    {
                        "error": "Connection error",
                        "details": "Failed to connect to storage service",
                    }
                ),
                503,
            )
        except Exception as e:
            logging.error(f"Failed to initialize components: {e}")
            return (
                jsonify({"error": "Service initialization failed", "details": str(e)}),
                500,
            )

        # Reset directories
        try:
            reset_local_dirs()
        except PermissionError as e:
            logging.error(f"Permission error while cleaning up directories: {str(e)}")
            return (
                jsonify(
                    {
                        "error": "Permission error",
                        "details": "Failed to clean up directories due to permission issues",
                    }
                ),
                500,
            )
        except OSError as e:
            logging.error(f"OS error while reseting directories: {str(e)}")
            return (
                jsonify(
                    {
                        "error": "System error",
                        "details": "Failed to prepare working directories",
                    }
                ),
                500,
            )
        except Exception as e:
            logging.error(f"Failed to clean up directories: {e}")
            return (
                jsonify(
                    {
                        "error": "Cleanup failed",
                        "details": "Failed to clean up directories to prepare for processing",
                    }
                ),
                500,
            )

        # Download documents

        downloaded_files = blob_manager.download_documents(
            equity_name=equity_name, financial_type=financial_type
        )

        # Process documents
        for file_path in downloaded_files:
            doc_id = extract_pdf_pages_to_images(file_path, IMAGE_PATH)

        # Generate summaries
        all_summaries = summarizer.process_document_images(IMAGE_PATH)
        final_summary = summarizer.generate_final_summary(all_summaries)

        # Save the summary locally and upload to blob
        local_output_path = f"pdf/{financial_type}_{equity_name}_summary.pdf"
        save_str_to_pdf(final_summary, local_output_path)

        # Upload summary to blob
        document_paths = create_document_paths(
            local_output_path, equity_name, financial_type
        )

        # upload to blob and get the blob path/remote links
        upload_results = blob_manager.upload_to_blob(document_paths)

        blob_path = upload_results[equity_name][financial_type]["blob_path"]
        blob_url = upload_results[equity_name][financial_type]["blob_url"]

        # Clean up local directories
        try:
            reset_local_dirs()
        except Exception as e:
            logging.error(f"Failed to clean up directories: {e}")

        return (
            jsonify(
                {
                    "status": "success",
                    "equity_name": equity_name,
                    "financial_type": financial_type,
                    "blob_path": blob_path,
                    "remote_blob_url": blob_url,
                    "summary": final_summary,
                }
            ),
            200,
        )

    except Exception as e:
        logging.error(f"Unexpected error: {e}", exc_info=True)
        return jsonify({"error": "Internal server error", "details": str(e)}), 500
    finally:
        # Ensure cleanup happens
        try:
            reset_local_dirs()
        except PermissionError as e:
            logging.error(f"Permission error while cleaning up directories: {str(e)}")
        except OSError as e:
            logging.error(f"OS error while reseting directories: {str(e)}")
        except Exception as e:
            logging.error(f"Failed to clean up: {e}")


from utils import _extract_response_data


@app.route("/api/SECEdgar/financialdocuments/process-and-summarize", methods=["POST"])
def process_and_summarize_document():
    """
    Process and summarize a financial document in sequence.

    Args:
        equity_id (str): Stock symbol/ticker (e.g., 'AAPL')
        filing_type (str): SEC filing type (e.g., '10-K')
        after_date (str, optional): Filter for filings after this date (YYYY-MM-DD)

    Returns:
        JSON Response with structure:
        {
            "status": "success",
            "edgar_data_process": {...},
            "summary_process": {...}
        }

    Raises:
        400: Invalid request parameters
        404: Document not found
        500: Internal server error
    """
    # Input validation
    try:
        data = request.get_json()
        if not data:
            return (
                jsonify(
                    {
                        "status": "error",
                        "error": "Invalid request",
                        "details": "Request body is requred and must be a valid JSON object",
                        "timestamp": datetime.now(timezone.utc).isoformat(),
                    }
                ),
                400,
            )

        # Validate required fields
        required_fields = ["equity_id", "filing_type"]
        if not all(field in data for field in required_fields):
            return (
                jsonify(
                    {
                        "status": "error",
                        "error": "Missing required fields",
                        "details": f"Missing required fields: {', '.join(required_fields)}",
                        "timestamp": datetime.now(timezone.utc).isoformat(),
                    }
                ),
                400,
            )

        # Validate filing type
        if data["filing_type"] not in FILING_TYPES:
            return (
                jsonify(
                    {
                        "status": "error",
                        "error": "Invalid filing type",
                        "details": f"Invalid filing type. Must be one of: {', '.join(FILING_TYPES)}",
                        "timestamp": datetime.now(timezone.utc).isoformat(),
                    }
                ),
                400,
            )

        # Validate date format if provided
        if "after_date" in data:
            try:
                datetime.strptime(data["after_date"], "%Y-%m-%d")
            except ValueError:
                return (
                    jsonify(
                        {
                            "status": "error",
                            "error": "Invalid date format",
                            "details": "Use YYYY-MM-DD",
                            "timestamp": datetime.now(timezone.utc).isoformat(),
                        }
                    ),
                    400,
                )

    except ValueError as e:
        logger.error(f"Invalid request data: {str(e)}")
        return (
            jsonify(
                {
                    "status": "error",
                    "error": "Invalid request data",
                    "details": str(e),
                    "timestamp": datetime.now(timezone.utc).isoformat(),
                }
            ),
            400,
        )

    try:
        # Step 1: Process document
        logger.info(
            f"Starting document processing for {data['equity_id']} {data['filing_type']}"
        )
        with app.test_request_context(
            "/api/SECEdgar/financialdocuments", method="GET", json=data
        ) as ctx:
            process_result = process_edgar_document()
            process_data = _extract_response_data(process_result)

            if process_data.get("status") != "success":
                logger.error(
                    f"Document processing failed: {process_data.get('message')}"
                )
                if process_data.get("code") == 404:
                    return (
                        jsonify(
                            {
                                "status": "not_found",
                                "error": process_data.get("message"),
                                "code": process_data.get("code"),
                                "timestamp": datetime.now(timezone.utc).isoformat(),
                            }
                        ),
                        404,
                    )
                else:
                    return (
                        jsonify(
                            {
                                "status": "error",
                                "error": process_data.get("message"),
                                "code": process_data.get(
                                    "code", HTTPStatus.INTERNAL_SERVER_ERROR
                                ),
                                "timestamp": datetime.now(timezone.utc).isoformat(),
                            }
                        ),
                        500,
                    )

        # Step 2: Generate summary
        logger.info(
            f"Starting summary generation for {data['equity_id']} {data['filing_type']}"
        )
        summary_payload = {
            "equity_name": data["equity_id"],
            "financial_type": data["filing_type"],
        }

        with app.test_request_context(
            "/api/SECEdgar/financialdocuments/summary",
            method="POST",
            json=summary_payload,
        ) as ctx:
            summary_result = generate_summary()
            summary_data = _extract_response_data(summary_result)

            if summary_data.get("status") != "success":
                logger.error(
                    f"Summary generation failed: {summary_data.get('message')}"
                )
                return (
                    jsonify(
                        {
                            "status": "error",
                            "error": summary_data.get("message"),
                            "details": summary_data.get(
                                "code", HTTPStatus.INTERNAL_SERVER_ERROR
                            ),
                            "timestamp": datetime.now(timezone.utc).isoformat(),
                        }
                    ),
                    500,
                )

        # Return combined results
        response_data = {
            "status": "success",
            "edgar_data_process": process_data,
            "summary_process": summary_data,
        }

        logger.info(
            f"Successfully processed and summarized document for {data['equity_id']}"
        )
        return jsonify(response_data), 200

    except Exception as e:
        logger.exception(
            f"Unexpected error in process_and_summarize_document: {str(e)}"
        )
        return (
            jsonify(
                {
                    "status": "error",
                    "error": "An unexpected error occurred while processing the document",
                    "details": str(e),
                    "timestamp": datetime.now(timezone.utc).isoformat(),
                }
            ),
            500,
        )


from pathlib import Path
from curation_report_generator import graph
from financial_doc_processor import markdown_to_html, BlobStorageManager
from financial_agent_utils.curation_report_utils import (
    REPORT_TOPIC_PROMPT_DICT,
    InvalidReportTypeError,
    ReportGenerationError,
    StorageError,
)
from financial_agent_utils.curation_report_config import (
    WEEKLY_CURATION_REPORT,
    ALLOWED_CURATION_REPORTS,
    NUM_OF_QUERIES,
)


@app.route("/api/reports/generate/curation", methods=["POST"])
def generate_report():
    try:
        data = request.get_json()
        report_topic_rqst = data["report_topic"]  # Will raise KeyError if missing

        # Validate report type
        if report_topic_rqst not in ALLOWED_CURATION_REPORTS:
            raise InvalidReportTypeError(
                f"Invalid report type. Please choose from: {ALLOWED_CURATION_REPORTS}"
            )
        if report_topic_rqst == "Company_Analysis" and not data.get("company_name"):
            raise ValueError("company_name is required for Company Analysis report")
        
        if report_topic_rqst == "Company_Analysis":
            # modify the prompt to include the company name
            report_topic_prompt = REPORT_TOPIC_PROMPT_DICT[report_topic_rqst].replace("company_name", data["company_name"])
        else:
            report_topic_prompt = REPORT_TOPIC_PROMPT_DICT[report_topic_rqst]

        search_days = 10 if report_topic_rqst in WEEKLY_CURATION_REPORT else 30

        # Generate report
        logger.info(f"Generating report for {report_topic_rqst}")
        report = graph.invoke(
            {
                "topic": report_topic_prompt,  # this is the prompt to to trigger the agent
                "report_type": report_topic_rqst,  # this is user request
                "number_of_queries": NUM_OF_QUERIES,
                "search_mode": "news",
                "search_days": search_days,
            }
        )

        # Generate file path
        current_date = datetime.now(timezone.utc)
        week_of_month = (current_date.day - 1) // 7 + 1
        if report_topic_rqst in WEEKLY_CURATION_REPORT:
            file_path = Path(
                f"Reports/Curation_Reports/{report_topic_rqst}/{current_date.strftime('%B_%Y')}/Week_{week_of_month}.html"
            )
        elif report_topic_rqst == "Company_Analysis":
            # add company name to the file path
            company_name = str(data["company_name"]).replace(" ", "_")  # Ensure string and replace spaces
            logger.info(f"Company name before replacement: {data['company_name']}")
            logger.info(f"Company name after replacement: {company_name}")
            file_path = Path(
                f"Reports/Curation_Reports/{report_topic_rqst}/{company_name}/{current_date.strftime('%B_%Y')}.html"
            )
        else:
            file_path = Path(
                f"Reports/Curation_Reports/{report_topic_rqst}/{current_date.strftime('%B_%Y')}.html"
            )

        file_path.parent.mkdir(parents=True, exist_ok=True)

        # Convert and save report
        logger.info("Converting markdown to html")
        markdown_to_html(report["final_report"], str(file_path))

        logger.info("Uploading to blob storage")
        blob_storage_manager = BlobStorageManager()
        if report_topic_rqst in WEEKLY_CURATION_REPORT:
            blob_folder = f"Reports/Curation_Reports/{report_topic_rqst}/{current_date.strftime('%B_%Y')}"
        elif report_topic_rqst == "Company_Analysis":
            blob_folder = f"Reports/Curation_Reports/{report_topic_rqst}/{company_name}"
        else:
            blob_folder = f"Reports/Curation_Reports/{report_topic_rqst}"

        upload_result = blob_storage_manager.upload_to_blob(
            file_path=str(file_path), blob_folder=blob_folder
        )

        # Cleanup files
        logger.info("Cleaning up local files")
        try:
            # Use shutil.rmtree to recursively remove directory and all contents
            import shutil

            if file_path.exists():
                shutil.rmtree(file_path.parent, ignore_errors=True)
            logger.info(f"Successfully removed directory: {file_path.parent}")
        except Exception as e:
            logger.warning(
                f"Error while cleaning up directory {file_path.parent}: {str(e)}"
            )
            # Continue execution even if cleanup fails
            pass
        if report_topic_rqst == "Company_Analysis":
            return jsonify(
                {
                "status": "success",
                "message": f"Company Analysis report generated for {data['company_name']}",
                "report_url": upload_result["blob_url"],
            }
        )
        else:
            return jsonify(
                {
                "status": "success",
                "message": f"Report generated for {report_topic_rqst}",
                "report_url": upload_result["blob_url"],
            }
        )

    except KeyError:
        logger.error("Missing report_topic in request")
        return jsonify({"error": "report_topic is required"}), 400

    except InvalidReportTypeError as e:
        logger.error(f"Invalid report topic: {str(e)}")
        return jsonify({"error": str(e)}), 400

    except Exception as e:
        logger.error(
            f"Unexpected error during report generation: {str(e)}", exc_info=True
        )
        return (
            jsonify(
                {"error": "An unexpected error occurred while generating the report"}
            ),
            500,
        )


from utils import EmailServiceError, EmailService


@app.route("/api/reports/email", methods=["POST"])
def send_email_endpoint():
    """Send an email with optional attachments.
    Note: currently attachment path has to be in the same directory as the app.py file.

    Expected JSON payload:
    {
        "subject": "Email subject",
        "html_content": "HTML formatted content",
        "recipients": ["email1@domain.com", "email2@domain.com"],
        "attachment_path": "path/to/attachment.pdf"  # Optional, use forward slashes.
        "save_email": "yes"  # Optional, default is "no"
    }

    Returns:
        JSON response indicating success/failure
    """
    try:
        # Get and validate request data
        data = request.get_json()
        if not data:
            return jsonify({"status": "error", "message": "No JSON data provided"}), 400

        # Validate required fields
        required_fields = {"subject", "html_content", "recipients"}
        missing_fields = required_fields - set(data.keys())
        if missing_fields:
            return (
                jsonify(
                    {
                        "status": "error",
                        "message": f'Missing required fields: {", ".join(missing_fields)}',
                    }
                ),
                400,
            )

        # Validate recipients format
        if not isinstance(data["recipients"], list):
            return (
                jsonify(
                    {
                        "status": "error",
                        "message": "Recipients must be provided as a list",
                    }
                ),
                400,
            )

        if not data["recipients"]:
            return (
                jsonify(
                    {"status": "error", "message": "At least one recipient is required"}
                ),
                400,
            )

        # Validate attachment path if provided
        attachment_path = data.get("attachment_path")
        if attachment_path:
            # Convert Windows path to proper format
            attachment_path = Path(attachment_path.replace("\\", "/")).resolve()
            if not attachment_path.exists():
                return (
                    jsonify(
                        {
                            "status": "error",
                            "message": f"Attachment file not found: {attachment_path}",
                        }
                    ),
                    400,
                )

            # Update the attachment_path in data
            data["attachment_path"] = str(attachment_path)

        # Validate email configuration
        email_config = {
            "smtp_server": os.getenv("EMAIL_HOST"),
            "smtp_port": os.getenv("EMAIL_PORT"),
            "username": os.getenv("EMAIL_USER"),
            "password": os.getenv("EMAIL_PASS"),
        }

        if not all(email_config.values()):
            logger.error("Missing email configuration environment variables")
            return (
                jsonify(
                    {"status": "error", "message": "Email service configuration error"}
                ),
                500,
            )

        # Initialize and send email
        email_service = EmailService(**email_config)

        email_params = {
            "subject": data["subject"],
            "html_content": data["html_content"],
            "recipients": data["recipients"],
            "attachment_path": data.get("attachment_path"),
        }

        # send the email
        email_service.send_email(**email_params)

        # save the email to blob storage
        if data.get("save_email", "no").lower() == "yes":
            blob_name = email_service._save_email_to_blob(**email_params)
            logger.info(f"Email has been saved to blob storage: {blob_name}")
        else:
            logger.info(
                "Email has not been saved to blob storage because save_email is set to no"
            )
            blob_name = None

        return (
            jsonify(
                {
                    "status": "success",
                    "message": "Email sent successfully",
                    "blob_name": blob_name,
                }
            ),
            200,
        )

    except EmailServiceError as e:
        logger.error(f"Email service error: {str(e)}")
        return (
            jsonify({"status": "error", "message": f"Failed to send email: {str(e)}"}),
            500,
        )

    except BlobUploadError as e:
        logger.error(f"Blob upload error: {str(e)}")
        return (
            jsonify(
                {
                    "status": "error",
                    "message": f"Email has been sent, but failed to upload to blob storage: {str(e)}",
                }
            ),
            500,
        )

    except Exception as e:
        logger.exception("Unexpected error in send_email_endpoint")
        return (
            jsonify(
                {
                    "status": "error",
                    "message": f"An unexpected error occurred: {str(e)}",
                }
            ),
            500,
        )


from rp2email import process_and_send_email


@app.route("/api/reports/digest", methods=["POST"])
def digest_report():
    """
    Process report and send email .

    Expected payload:
    {
        "blob_link": "https://...",
        "recipients": ["email1@domain.com"],
        "attachment_path": "path/to/attachment.pdf"  # Optional, use forward slashes.
        By default, it will automatically attach the document from the blob link (PDF converted). Select "no" to disable this feature.
        "email_subject": "Custom email subject"  # Optional
        "save_email": "yes"  # Optional, default is "yes"
    }
    """
    try:
        # Validate request data
        data = request.get_json()
        if not data:
            return jsonify({"status": "error", "message": "No JSON data provided"}), 400

        # Validate required fields
        if "blob_link" not in data or "recipients" not in data:
            return (
                jsonify(
                    {
                        "status": "error",
                        "message": "Missing required fields: blob_link and recipients",
                    }
                ),
                400,
            )

        # Process report and send email
        success = process_and_send_email(
            blob_link=data["blob_link"],
            recipients=data["recipients"],
            attachment_path=data.get("attachment_path", None),
            email_subject=data.get("email_subject", None),
            save_email=data.get("save_email", "yes"),
            is_summarization=data.get("is_summarization", False),
        )

        if success:
            return (
                jsonify(
                    {
                        "status": "success",
                        "message": "Report processed and email sent successfully",
                    }
                ),
                200,
            )
        else:
            return (
                jsonify(
                    {
                        "status": "error",
                        "message": "Failed to process report and send email",
                    }
                ),
                500,
            )

    except Exception as e:
        logger.exception("Error processing report and sending email")
        return jsonify({"status": "error", "message": str(e)}), 500


@app.route("/api/reports/storage/files", methods=["GET"])
def list_blobs():
    """
    List blobs i nteh container with optional filtering

    Query params:
    - prefix(str): filter blobs by prefix
    - include_metadata(str): include metadata in results
    - max_results(int): maximum number of results to return
    - container_name(str): name of the container to list blobs from

    Returns:
        JSON response with list of blobs

    Example Payload:
    {
        "prefix": "Reports/Curation_Reports/Monthly_Economics/",
        "include_metadata": "yes",
        "max_results": 10,
        "container_name": "documents"
    }
    """

    try:
        # get query params
        data = request.get_json()

        container_name = data.get("container_name")
        prefix = data.get("prefix", None)

        include_metadata = data.get("include_metadata", "no").lower()

        # convert max_results to int
        max_results = data.get("max_results", 10)

        if not container_name:
            return (
                jsonify(
                    {"status": "error", "message": "Blob container name is required"}
                ),
                400,
            )

        blob_storage_manager = BlobStorageManager()
        blobs = blob_storage_manager.list_blobs_in_container(
            container_name=container_name,
            prefix=prefix,
            include_metadata=include_metadata,
            max_results=max_results,
        )

        return jsonify({"status": "success", "data": blobs, "count": len(blobs)}), 200

    except ValueError as e:
        return jsonify({"status": "error", "message": str(e)}), 400

    except Exception as e:
        logger.exception("Unexpected error in list_blobs")
        return jsonify({"status": "error", "message": str(e)}), 500


if __name__ == "__main__":
    app.run(host="0.0.0.0", port=8000, debug=True)<|MERGE_RESOLUTION|>--- conflicted
+++ resolved
@@ -65,11 +65,8 @@
     get_templates,
     get_template_by_ID,
     update_user,
-<<<<<<< HEAD
     set_user,
-=======
     create_organization
->>>>>>> c95d92dc
 )
 
 load_dotenv(override=True)
