--- conflicted
+++ resolved
@@ -50,12 +50,9 @@
     MissingParameterError,
     require_client_principal,
     get_azure_key_vault_secret,
-<<<<<<< HEAD
     get_conversations,
-=======
     get_conversation,
     delete_conversation,
->>>>>>> 71105139
 )
 import stripe.error
 
