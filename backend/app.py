--- conflicted
+++ resolved
@@ -1699,11 +1699,7 @@
         )
 
 #CHECK STATUS SUBSCRIPTION FA (FINANCIAL ASSITANT)
-<<<<<<< HEAD
 @app.route("/api/subscription/<subscriptionId>/financialAssistant", methods=["GET"])
-=======
-@app.route("/api/subscription/<subscriptionId>/financialAssistant/status", methods=["GET"])
->>>>>>> f73be0ef
 @require_client_principal  # Security: Enforce authentication
 def get_financial_assistant_status(subscriptionId):
     """
@@ -1730,17 +1726,11 @@
         Unauthorized: If client principal ID is missing. HttpCode: 401
     """
     try:
-<<<<<<< HEAD
-
-=======
-        
->>>>>>> f73be0ef
         subscription = stripe.Subscription.retrieve(subscriptionId)
         
         financial_assistant_active = any(
             item.price.id == FINANCIAL_ASSISTANT_PRICE_ID for item in subscription["items"]["data"]
         )
-<<<<<<< HEAD
 
         financial_assistant_item = next(
             (item for item in subscription["items"]["data"] 
@@ -1766,20 +1756,13 @@
                 }
             }), HTTPStatus.OK
 
-=======
-        
->>>>>>> f73be0ef
         return jsonify({
             "data": {
                 "financial_assistant_active": financial_assistant_active,
                 "subscription": {
                     "id": subscription.id,
-<<<<<<< HEAD
                     "status": subscription.status,
                     "price_id": financial_assistant_item.price.id
-=======
-                    "status": subscription.status
->>>>>>> f73be0ef
                 }
             }
         }), HTTPStatus.OK
