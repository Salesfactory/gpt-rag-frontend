--- conflicted
+++ resolved
@@ -65,12 +65,9 @@
     get_templates,
     get_template_by_ID,
     update_user,
-<<<<<<< HEAD
     create_invitation
-=======
     set_user,
     create_organization
->>>>>>> e72ca227
 )
 
 load_dotenv(override=True)
@@ -1797,7 +1794,6 @@
         logging.error(f"[webbackend] Cosmos DB error in /api/checkUser: {cosmos_error}")
         return create_error_response("Database error in CosmosDB", HTTPStatus.INTERNAL_SERVER_ERROR)
 
-<<<<<<< HEAD
     try:
         email = request.json["email"]
         url = CHECK_USER_ENDPOINT
@@ -1814,8 +1810,7 @@
         response = requests.request("POST", url, headers=headers, data=payload)
         logging.info(f"[webbackend] response: {response.text[:500]}...")
         return jsonify(response), 200
-=======
->>>>>>> e72ca227
+
     except Exception as e:
         logging.exception("[webbackend] Unexpected exception in /api/checkUser")
         return jsonify({"error": "An unexpected error occurred"}), 500
