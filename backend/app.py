--- conflicted
+++ resolved
@@ -3077,370 +3077,6 @@
         logger.exception(f"Unexpected error in get_source_documents: {e}")
         return create_error_response("Internal Server Error", 500)
 
-<<<<<<< HEAD
-=======
-
-@app.route("/api/delete-source-document", methods=["DELETE"])
-@auth.login_required
-def delete_source_document(*, context):
-    try:
-        # Get blob name from query parameters
-        blob_name = request.args.get("blob_name")
-        if not blob_name:
-            return create_error_response("Blob name is required", 400)
-
-        # # Make sure blob_name starts with organization_files/ for security
-        # if not blob_name.startswith("organization_files/"):
-        #     return create_error_response("Invalid blob path. Path must start with 'organization_files/'", 400)
-        # NOTE: commented out to allow deletion of results from web scraping folder as well
-
-        # Initialize blob storage manager and delete blob
-        blob_storage_manager = BlobStorageManager()
-        container_client = (
-            blob_storage_manager.blob_service_client.get_container_client("documents")
-        )
-
-        # Get the blob client
-        blob_client = container_client.get_blob_client(blob_name)
-
-        # Check if blob exists
-        if not blob_client.exists():
-            return create_error_response(f"File not found: {blob_name}", 404)
-
-        # Delete the blob
-        blob_client.delete_blob()
-
-        return create_success_response({"message": "File deleted successfully"}, 200)
-    except Exception as e:
-        logger.exception(f"Unexpected error in delete_source_from_blob: {e}")
-        return create_error_response("Internal Server Error", 500)
-
-
-@app.route("/api/create-folder", methods=["POST"])
-@auth.login_required
-def create_folder(*, context):
-    """
-    Create a virtual folder in blob storage by creating an init.txt file.
-    
-    Expected JSON payload:
-    {
-        "organization_id": "org-123",
-        "folder_name": "New Folder",
-        "current_path": "subfolder" (optional, empty string for root)
-    }
-    
-    Returns:
-        JSON response with success message or error details
-    """
-    try:
-        data = request.get_json()
-        if not data:
-            return create_error_response("No JSON data provided", 400)
-        
-        # Validate required fields
-        organization_id = data.get("organization_id", "").strip()
-        folder_name = data.get("folder_name", "").strip()
-        current_path = data.get("current_path", "").strip()
-        
-        if not organization_id:
-            return create_error_response("Organization ID is required", 400)
-        
-        if not folder_name:
-            return create_error_response("Folder name is required", 400)
-        
-        # Validate folder name (same validation as frontend)
-        invalid_chars = r'<>:"/\\|?*'
-        if any(char in folder_name for char in invalid_chars):
-            return create_error_response(
-                f"Folder name contains invalid characters ({invalid_chars})", 400
-            )
-        
-        if len(folder_name) > 255:
-            return create_error_response("Folder name is too long (max 255 characters)", 400)
-        
-        # Build the folder path
-        base_prefix = f"organization_files/{organization_id}/"
-        
-        if current_path:
-            current_path = current_path.strip("/")
-            folder_full_path = f"{base_prefix}{current_path}/{folder_name}/"
-        else:
-            folder_full_path = f"{base_prefix}{folder_name}/"
-        
-        # Check if folder already exists by checking for any blobs with this prefix
-        blob_storage_manager = BlobStorageManager()
-        container_client = blob_storage_manager.blob_service_client.get_container_client("documents")
-        
-        # List blobs with the folder prefix to check if it exists
-        existing_blobs = list(container_client.list_blobs(name_starts_with=folder_full_path, results_per_page=1))
-        
-        if existing_blobs:
-            return create_error_response("A folder with this name already exists", 409)
-        
-        # Create the init.txt file to represent the folder
-        init_file_path = f"{folder_full_path}init.txt"
-        blob_client = container_client.get_blob_client(init_file_path)
-        
-        # Upload an empty file with metadata
-        blob_client.upload_blob(
-            data="",
-            blob_type="BlockBlob",
-            metadata={
-                "folder_marker": "true",
-                "created_by": "folder_creation_endpoint",
-                "organization_id": organization_id
-            },
-            overwrite=False
-        )
-        
-        logger.info(f"Created folder '{folder_name}' at path '{folder_full_path}' for organization {organization_id}")
-        
-        return create_success_response({
-            "message": "Folder created successfully",
-            "folder_path": folder_full_path,
-            "folder_name": folder_name
-        }, 201)
-        
-    except Exception as e:
-        logger.exception(f"Unexpected error in create_folder: {e}")
-        return create_error_response("Internal Server Error", 500)
-
-
-@app.route("/api/move-file", methods=["POST"])
-@auth.login_required
-def move_file(*, context):
-    """
-    Move a file from one location to another in blob storage.
-    This is implemented as a copy + delete operation.
-    
-    Expected JSON payload:
-    {
-        "organization_id": "org-123",
-        "source_blob_name": "organization_files/org-123/folder1/file.pdf",
-        "destination_folder_path": "folder2" (or "" for root)
-    }
-    
-    Returns:
-        JSON response with success message or error details
-    """
-    try:
-        data = request.get_json()
-        if not data:
-            return create_error_response("No JSON data provided", 400)
-        
-        # Validate required fields
-        organization_id = data.get("organization_id", "").strip()
-        source_blob_name = data.get("source_blob_name", "").strip()
-        destination_folder_path = data.get("destination_folder_path", "").strip()
-        
-        if not organization_id:
-            return create_error_response("Organization ID is required", 400)
-        
-        if not source_blob_name:
-            return create_error_response("Source blob name is required", 400)
-        
-        # This prevents cross-tenant data access/deletion
-        expected_org_prefix = f"organization_files/{organization_id}/"
-        if not source_blob_name.startswith(expected_org_prefix):
-            logger.warning(
-                f"Unauthorized move attempt: organization {organization_id} tried to move blob '{source_blob_name}' "
-                f"which doesn't belong to them (expected prefix: {expected_org_prefix})"
-            )
-            return create_error_response(
-                "Unauthorized: Source file does not belong to your organization", 403
-            )
-        
-        # Extract the file name from the source blob path
-        file_name = source_blob_name.split("/")[-1]
-        
-        # Build the destination blob path
-        base_prefix = f"organization_files/{organization_id}/"
-        
-        if destination_folder_path:
-            destination_folder_path = destination_folder_path.strip("/")
-            destination_blob_name = f"{base_prefix}{destination_folder_path}/{file_name}"
-        else:
-            destination_blob_name = f"{base_prefix}{file_name}"
-        
-        # Don't allow moving to the same location
-        if source_blob_name == destination_blob_name:
-            return create_error_response("Source and destination are the same", 400)
-        
-        blob_storage_manager = BlobStorageManager()
-        container_client = blob_storage_manager.blob_service_client.get_container_client("documents")
-        
-        # Check if source blob exists
-        source_blob_client = container_client.get_blob_client(source_blob_name)
-        if not source_blob_client.exists():
-            return create_error_response("Source file not found", 404)
-        
-        # Check if destination already exists
-        destination_blob_client = container_client.get_blob_client(destination_blob_name)
-        if destination_blob_client.exists():
-            return create_error_response("A file with this name already exists in the destination folder", 409)
-        
-        # Get source blob properties and metadata
-        source_properties = source_blob_client.get_blob_properties()
-        source_metadata = source_properties.metadata or {}
-        
-        # Copy the blob to the new location
-        # Using start_copy_from_url which is async in Azure but we'll wait for it
-        source_url = source_blob_client.url
-        copy_operation = destination_blob_client.start_copy_from_url(source_url)
-        
-        # Wait for the copy to complete (with timeout)
-        max_wait_time = 60  # 60 seconds timeout
-        wait_time = 0
-        sleep_interval = 0.5
-        
-        while wait_time < max_wait_time:
-            dest_properties = destination_blob_client.get_blob_properties()
-            copy_status = dest_properties.copy.status
-            
-            if copy_status == "success":
-                break
-            elif copy_status == "failed":
-                return create_error_response("Failed to copy file", 500)
-            elif copy_status in ["pending", "copying"]:
-                time.sleep(sleep_interval)
-                wait_time += sleep_interval
-            else:
-                return create_error_response(f"Unknown copy status: {copy_status}", 500)
-        
-        if wait_time >= max_wait_time:
-            return create_error_response("Copy operation timed out", 500)
-        
-        # Set metadata on the destination blob (preserving original metadata)
-        try:
-            destination_blob_client.set_blob_metadata(metadata=source_metadata)
-        except Exception as metadata_error:
-            logger.warning(f"Failed to set metadata on destination blob: {metadata_error}")
-        
-        # Delete the source blob
-        try:
-            source_blob_client.delete_blob()
-        except Exception as delete_error:
-            logger.error(f"Failed to delete source blob after copy: {delete_error}")
-            # File was copied but not deleted - return a partial success message
-            return create_success_response({
-                "message": "File copied but original could not be deleted",
-                "destination_blob_name": destination_blob_name,
-                "warning": "Original file still exists"
-            }, 200)
-        
-        logger.info(f"Successfully moved file from '{source_blob_name}' to '{destination_blob_name}'")
-        
-        return create_success_response({
-            "message": "File moved successfully",
-            "destination_blob_name": destination_blob_name,
-            "source_blob_name": source_blob_name
-        }, 200)
-        
-    except Exception as e:
-        logger.exception(f"Unexpected error in move_file: {e}")
-        return create_error_response("Internal Server Error", 500)
-
-
-@app.route("/api/delete-folder", methods=["DELETE"])
-@auth.login_required
-def delete_folder(*, context):
-    """
-    Delete a folder and all its contents from blob storage.
-    This deletes all blobs with the specified folder prefix.
-    
-    Expected JSON payload:
-    {
-        "organization_id": "org-123",
-        "folder_path": "subfolder/folder-name"
-    }
-    
-    Returns:
-        JSON response with success message or error details
-    """
-    try:
-        data = request.get_json()
-        if not data:
-            return create_error_response("No JSON data provided", 400)
-        
-        # Validate required fields
-        organization_id = data.get("organization_id", "").strip()
-        folder_path = data.get("folder_path", "").strip()
-        
-        if not organization_id:
-            return create_error_response("Organization ID is required", 400)
-        
-        if not folder_path:
-            return create_error_response("Folder path is required", 400)
-        
-        # Build the full folder prefix
-        base_prefix = f"organization_files/{organization_id}/"
-        folder_full_path = f"{base_prefix}{folder_path.strip('/')}"
-        
-        # Prevent deletion of root organization folder
-        # Only allow deletion of sub-folders
-        if folder_full_path == base_prefix.rstrip('/'):
-            return create_error_response("Cannot delete root organization folder", 400)
-        
-        # Ensure the folder path ends with /
-        if not folder_full_path.endswith('/'):
-            folder_full_path += '/'
-        
-        # This prevents cross-tenant data access/deletion
-        if not folder_full_path.startswith(base_prefix):
-            logger.warning(
-                f"Unauthorized delete attempt: organization {organization_id} tried to delete folder '{folder_path}' "
-                f"which doesn't belong to them (expected prefix: {base_prefix})"
-            )
-            return create_error_response(
-                "Unauthorized: Folder does not belong to your organization", 403
-            )
-        
-        blob_storage_manager = BlobStorageManager()
-        container_client = blob_storage_manager.blob_service_client.get_container_client("documents")
-        
-        # List all blobs with this prefix (includes all files and subfolders)
-        blobs_to_delete = list(container_client.list_blobs(name_starts_with=folder_full_path))
-        
-        if not blobs_to_delete:
-            return create_error_response("Folder not found or is empty", 404)
-        
-        # Delete all blobs with this prefix
-        deleted_count = 0
-        failed_deletions = []
-        
-        for blob in blobs_to_delete:
-            try:
-                blob_client = container_client.get_blob_client(blob.name)
-                blob_client.delete_blob()
-                deleted_count += 1
-                logger.info(f"Deleted blob: {blob.name}")
-            except Exception as delete_error:
-                logger.error(f"Failed to delete blob {blob.name}: {delete_error}")
-                failed_deletions.append(blob.name)
-        
-        if failed_deletions:
-            logger.warning(f"Some files could not be deleted: {failed_deletions}")
-            return create_success_response({
-                "message": f"Folder partially deleted. {deleted_count} files deleted, {len(failed_deletions)} failed.",
-                "deleted_count": deleted_count,
-                "failed_count": len(failed_deletions),
-                "failed_files": failed_deletions
-            }, 200)
-        
-        logger.info(f"Successfully deleted folder '{folder_path}' with {deleted_count} files for organization {organization_id}")
-        
-        return create_success_response({
-            "message": "Folder deleted successfully",
-            "deleted_count": deleted_count,
-            "folder_path": folder_path
-        }, 200)
-        
-    except Exception as e:
-        logger.exception(f"Unexpected error in delete_folder: {e}")
-        return create_error_response("Internal Server Error", 500)
-
-
->>>>>>> c10d03e2
 @app.route("/api/get-password-reset-url", methods=["GET"])
 @auth.login_required
 def get_password_reset_url(*, context):
