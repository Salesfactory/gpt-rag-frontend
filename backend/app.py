from functools import wraps
import os
import re
import logging
import requests
import json
import stripe
from flask import (
    Flask,
    request,
    jsonify,
    Response,
    send_from_directory,
    redirect,
    url_for,
    session,
)

from flask_cors import CORS
from dotenv import load_dotenv
from azure.keyvault.secrets import SecretClient
from azure.identity import DefaultAzureCredential
from azure.storage.blob import BlobServiceClient
from urllib.parse import unquote
import uuid

from identity.flask import Auth
from datetime import timedelta, datetime

import smtplib
from email.mime.text import MIMEText
from email.mime.multipart import MIMEMultipart
import app_config
import logging
from functools import wraps
from typing import Dict, Any, Tuple, Optional
from tenacity import retry, wait_fixed, stop_after_attempt
from http import HTTPStatus  # Best Practice: Use standard HTTP status codes
import smtplib
from werkzeug.exceptions import BadRequest, Unauthorized, NotFound
from utils import (
    create_error_response,
    create_success_response,
    SubscriptionError,
    InvalidSubscriptionError,
    InvalidFinancialPriceError,
    require_client_principal,
)
import stripe.error

from shared.cosmo_db import(
    create_report,
    get_report,
    update_report,
    delete_report,
    get_report_by_type,
)

load_dotenv()

SPEECH_REGION = os.getenv("SPEECH_REGION")
ORCHESTRATOR_ENDPOINT = os.getenv("ORCHESTRATOR_ENDPOINT")
ORCHESTRATOR_URI = os.getenv("ORCHESTRATOR_URI", default="")
SETTINGS_ENDPOINT = ORCHESTRATOR_URI + "/settings"
FEEDBACK_ENDPOINT = ORCHESTRATOR_URI + "/feedback"
HISTORY_ENDPOINT = ORCHESTRATOR_URI + "/conversations"
CHECK_USER_ENDPOINT = ORCHESTRATOR_URI + "/checkUser"
SUBSCRIPTION_ENDPOINT = ORCHESTRATOR_URI + "/subscriptions"
INVITATIONS_ENDPOINT = ORCHESTRATOR_URI + "/invitations"
STORAGE_ACCOUNT = os.getenv("STORAGE_ACCOUNT")
FINANCIAL_ASSISTANT_ENDPOINT = ORCHESTRATOR_URI + "/financial-orc"
PRODUCT_ID_DEFAULT = os.getenv("STRIPE_PRODUCT_ID")

# email
EMAIL_HOST = os.getenv("EMAIL_HOST")
EMAIL_PASS = os.getenv("EMAIL_PASS")
EMAIL_USER = os.getenv("EMAIL_USER")
EMAIL_PORT = os.getenv("EMAIL_PORT")

# stripe
stripe.api_key = os.getenv("STRIPE_API_KEY")
FINANCIAL_ASSISTANT_PRICE_ID = os.getenv("STRIPE_FA_PRICE_ID")

INVITATION_LINK = os.getenv("INVITATION_LINK")

LOGLEVEL = os.environ.get("LOGLEVEL", "INFO").upper()
logging.basicConfig(level=LOGLEVEL)


def get_secret(secretName):
    keyVaultName = os.environ["AZURE_KEY_VAULT_NAME"]
    KVUri = f"https://{keyVaultName}.vault.azure.net"
    credential = DefaultAzureCredential()
    client = SecretClient(vault_url=KVUri, credential=credential)
    logging.info(f"[webbackend] retrieving {secretName} secret from {keyVaultName}.")
    retrieved_secret = client.get_secret(secretName)
    return retrieved_secret.value


SPEECH_KEY = get_secret("speechKey")

SPEECH_RECOGNITION_LANGUAGE = os.getenv("SPEECH_RECOGNITION_LANGUAGE")
SPEECH_SYNTHESIS_LANGUAGE = os.getenv("SPEECH_SYNTHESIS_LANGUAGE")
SPEECH_SYNTHESIS_VOICE_NAME = os.getenv("SPEECH_SYNTHESIS_VOICE_NAME")
AZURE_STORAGE_CONNECTION_STRING = os.getenv("AZURE_STORAGE_CONNECTION_STRING")
AZURE_CSV_STORAGE_NAME = os.getenv("AZURE_CSV_STORAGE_CONTAINER", "files")

logging.basicConfig(level=logging.DEBUG)
logger = logging.getLogger(__name__)

app = Flask(__name__)
app.config.from_object(app_config)
CORS(app)


auth = Auth(
    app,
    client_id=os.getenv("AAD_CLIENT_ID"),
    client_credential=os.getenv("AAD_CLIENT_SECRET"),
    redirect_uri=os.getenv("AAD_REDIRECT_URI"),
    b2c_tenant_name=os.getenv("AAD_TENANT_NAME"),
    b2c_signup_signin_user_flow=os.getenv("AAD_POLICY_NAME"),
    b2c_edit_profile_user_flow=os.getenv("EDITPROFILE_USER_FLOW"),
)


def handle_auth_error(func):
    """Decorator to handle authentication errors consistently"""

    @wraps(func)
    def wrapper(*args, **kwargs):
        try:
            return func(*args, **kwargs)
        except Exception as e:
            logger.exception("[auth] Error in user authentication")
            return (
                jsonify(
                    {
                        "error": "Authentication error",
                        "message": str(e),
                        "status": "error",
                    }
                ),
                500,
            )

    return wrapper


class UserService:
    """Service class to handle user-related operations"""

    @staticmethod
    def validate_user_context(
        user_context: Dict[str, Any]
    ) -> Tuple[bool, Optional[str]]:
        """
        Validate the user context from B2C

        Args:
            user_context: The user context from B2C

        Returns:
            Tuple of (is_valid: bool, error_message: Optional[str])
        """
        required_fields = {
            "sub": "User ID",
            "name": "User Name",
            "emails": "Email Address",
        }

        for field, display_name in required_fields.items():
            if field not in user_context:
                return False, f"Missing {display_name}"
            if field == "emails" and not user_context[field]:
                return False, "Email address list is empty"

        return True, None

    @staticmethod
    @retry(wait=wait_fixed(2), stop=stop_after_attempt(3))
    def check_user_authorization(
        client_principal_id: str,
        client_principal_name: str,
        email: str,
        function_key: str,
        check_user_endpoint: str,
        timeout: int = 10,
    ) -> Dict[str, Any]:
        """
        Check user authorization with the orchestrator using POST request

        Args:
            client_principal_id: The user's principal ID from Azure B2C
            client_principal_name: The user's principal name from Azure B2C
            email: The user's email address
            function_key: The function key for authentication
            check_user_endpoint: The endpoint URL for checking user authorization
            timeout: Request timeout in seconds (default: 10)

        Returns:
            Dict containing the authorization response

        Raises:
            requests.RequestException: If the request fails
            ValueError: If the response format is invalid
            TimeoutError: If the request times out
        """
        try:
            # Prepare request payload
            payload = {
                "client_principal_id": client_principal_id,
                "client_principal_name": client_principal_name,
                "id": client_principal_id,
                "name": client_principal_name,
                "email": email,
            }

            # Prepare headers
            headers = {
                "Content-Type": "application/json",
                "x-functions-key": function_key,
            }

            logger.info(
                f"[auth] Checking authorization for user {client_principal_id} "
                f"with email {email} at {datetime.utcnow().isoformat()}"
            )

            # Make the request using a session for better performance
            with requests.Session() as session:
                response = session.post(
                    check_user_endpoint,
                    headers=headers,
                    data=json.dumps(payload),
                    timeout=timeout,
                )

                # Log the response (truncated for security)
                truncated_response = (
                    response.text[:500] + "..."
                    if len(response.text) > 500
                    else response.text
                )
                logger.info(f"[auth] Authorization response: {truncated_response}")

                # Raise an exception for bad status codes
                response.raise_for_status()

                # Parse response
                try:
                    data = response.json()
                except json.JSONDecodeError as e:
                    logger.error(f"[auth] Failed to parse JSON response: {str(e)}")
                    raise ValueError("Invalid JSON response") from e

                # Validate response format if needed
                if not data:
                    raise ValueError("Empty response received")

                return data

        except requests.Timeout as e:
            logger.error(
                f"[auth] Request timed out after {timeout} seconds for "
                f"user {client_principal_id}: {str(e)}"
            )
            raise TimeoutError(f"Request timed out after {timeout} seconds") from e

        except requests.RequestException as e:
            logger.error(
                f"[auth] Request failed for user {client_principal_id}: {str(e)}"
            )
            raise

        except Exception as e:
            logger.error(
                f"[auth] Unexpected error checking authorization for "
                f"user {client_principal_id}: {str(e)}"
            )
            raise


@app.route("/")
@auth.login_required
def index(*, context):
    """
    Endpoint to get the current user's data from Microsoft Graph API
    """
    logger.debug(f"User context: {context}")
    return send_from_directory("static", "index.html")


# route for other static files


@app.route("/<path:path>")
def static_files(path):
    # Don't require authentication for static assets
    return send_from_directory("static", path)


@app.route("/auth-response")
def auth_response():
    try:
        return auth.complete_log_in(request.args)
    except Exception as e:
        logger.error(f"Authentication error: {str(e)}")
        return redirect(url_for("index"))


@app.route("/api/auth/config")
def get_auth_config():
    """Return Azure AD B2C configuration for frontend"""
    return jsonify(
        {
            "clientId": os.getenv("AAD_CLIENT_ID"),
            "authority": f"https://{os.getenv('AAD_TENANT_NAME')}.b2clogin.com/{os.getenv('AAD_TENANT_NAME')}.onmicrosoft.com/{os.getenv('AAD_POLICY_NAME')}",
            "redirectUri": "http://localhost:8000",
            "scopes": ["openid", "profile"],
        }
    )


# Constants and Configuration


@app.route("/api/auth/user")
@auth.login_required
@handle_auth_error
def get_user(*, context: Dict[str, Any]) -> Tuple[Dict[str, Any], int]:
    """
    Get authenticated user information and profile from authorization service.

    Args:
        context: The authentication context from B2C containing user claims

    Returns:
        Tuple[Dict[str, Any], int]: User profile data and HTTP status code

    Raises:
        ValueError: If required secrets or user data is missing
        RequestException: If authorization service call fails
    """
    try:
        # Validate user context
        is_valid, error_message = UserService.validate_user_context(context["user"])
        if not is_valid:
            logger.error(f"[auth] Invalid user context: {error_message}")
            return (
                jsonify(
                    {
                        "error": "Invalid user context",
                        "message": error_message,
                        "status": "error",
                    }
                ),
                400,
            )

        # Get user ID early to include in logs
        client_principal_id = context["user"].get("sub")
        logger.info(f"[auth] Processing request for user {client_principal_id}")

        # Get function key from Key Vault
        key_secret_name = "orchestrator-host--checkuser"
        function_key = get_secret(key_secret_name)
        if not function_key:
            raise ValueError(f"Secret {key_secret_name} not found in Key Vault")

        check_user_endpoint = CHECK_USER_ENDPOINT
        client_principal_name = context["user"]["name"]
        email = context["user"]["emails"][0]
        # Check user authorization
        user_profile = UserService.check_user_authorization(
            client_principal_id,
            client_principal_name,
            email,
            function_key,
            check_user_endpoint,
            timeout=10,
        )

        # Validate user profile response
        if not user_profile:
            logger.error(f"[auth] Invalid user profile response: {user_profile}")
            return (
                jsonify(
                    {
                        "error": "Invalid user profile",
                        "message": "User profile data is missing or invalid",
                        "status": "error",
                    }
                ),
                500,
            )

        # Validate required fields in user profile
        required_profile_fields = ["role", "organizationId"]
        for field in required_profile_fields:
            if field not in user_profile:
                logger.error(f"[auth] Missing required field in user profile: {field}")
                return (
                    jsonify(
                        {
                            "error": "Invalid user profile",
                            "message": f"Missing required field: {field}",
                            "status": "error",
                        }
                    ),
                    500,
                )

        # Log successful profile retrieval
        logger.info(
            f"[auth] Successfully retrieved profile for user {client_principal_id} "
            f"with role {user_profile['role']}"
        )

        # Construct and return response
        return (
            jsonify(
                {
                    "status": "success",
                    "authenticated": True,
                    "user": {
                        "id": context["user"]["sub"],
                        "name": context["user"]["name"],
                        "email": context["user"]["emails"][0],
                        "role": user_profile["role"],
                        "organizationId": user_profile["organizationId"],
                    },
                }
            ),
            200,
        )

    except ValueError as e:
        logger.error(f"[auth] Key Vault error for user {client_principal_id}: {str(e)}")
        return (
            jsonify(
                {
                    "error": "Configuration error",
                    "message": "Failed to retrieve necessary configuration",
                    "status": "error",
                }
            ),
            500,
        )

    except requests.RequestException as e:
        logger.error(
            f"[auth] User authorization check failed for user {client_principal_id}: {str(e)}"
        )
        return (
            jsonify(
                {
                    "error": "Authorization check failed",
                    "message": "Failed to verify user authorization",
                    "status": "error",
                }
            ),
            500,
        )

    except KeyError as e:
        logger.error(
            f"[auth] Missing required data in response for user {client_principal_id}: {str(e)}"
        )
        return (
            jsonify(
                {
                    "error": "Data error",
                    "message": "Missing required user data",
                    "status": "error",
                }
            ),
            500,
        )

    except Exception as e:
        logger.exception(
            f"[auth] Unexpected error in get_user for user {client_principal_id}"
        )
        return (
            jsonify(
                {
                    "error": "Internal server error",
                    "message": "An unexpected error occurred",
                    "status": "error",
                }
            ),
            500,
        )


@app.route("/chatgpt", methods=["POST"])
def chatgpt():
    conversation_id = request.json["conversation_id"]
    question = request.json["query"]
    file_blob_url = request.json["url"]
    agent = request.json["agent"]
    documentName = request.json["documentName"]

    client_principal_id = request.headers.get("X-MS-CLIENT-PRINCIPAL-ID")
    client_principal_name = request.headers.get("X-MS-CLIENT-PRINCIPAL-NAME")
    logging.info("[webbackend] conversation_id: " + conversation_id)
    logging.info("[webbackend] question: " + question)
    logging.info(f"[webbackend] file_blob_url: {file_blob_url}")
    logging.info(f"[webbackend] User principal: {client_principal_id}")
    logging.info(f"[webbackend] User name: {client_principal_name}")
    logging.info(f"[webappend] Agent: {agent}")

    try:
        # keySecretName is the name of the secret in Azure Key Vault which holds the key for the orchestrator function
        # It is set during the infrastructure deployment.
        if agent == "financial":
            keySecretName = "orchestrator-host--financial"
        else:
            keySecretName = "orchestrator-host--functionKey"

        functionKey = get_secret(keySecretName)
    except Exception as e:
        logging.exception(
            "[webbackend] exception in /api/orchestrator-host--functionKey"
        )
        return (
            jsonify(
                {
                    "error": f"Check orchestrator's function key was generated in Azure Portal and try again. ({keySecretName} not found in key vault)"
                }
            ),
            500,
        )

    try:
        if agent == "financial":
            orchestrator_url = FINANCIAL_ASSISTANT_ENDPOINT
        else:
            orchestrator_url = ORCHESTRATOR_ENDPOINT

        payload = json.dumps(
            {
                "conversation_id": conversation_id,
                "question": question,
                "url": file_blob_url,
                "client_principal_id": client_principal_id,
                "client_principal_name": client_principal_name,
                "documentName": documentName,
            }
        )
        headers = {"Content-Type": "application/json", "x-functions-key": functionKey}
        response = requests.request(
            "GET", orchestrator_url, headers=headers, data=payload
        )
        logging.info(f"[webbackend] response: {response.text[:500]}...")

        if response.status_code != 200:
            logging.error(f"[webbackend] Error from orchestrator: {response.text}")
            return jsonify({"error": "Error contacting orchestrator"}), 500

        return response.text
    except Exception as e:
        logging.exception("[webbackend] exception in /chatgpt")
        return jsonify({"error": str(e)}), 500


@app.route("/api/chat-history", methods=["GET"])
def getChatHistory():
    client_principal_id = request.headers.get("X-MS-CLIENT-PRINCIPAL-ID")
    try:
        # keySecretName is the name of the secret in Azure Key Vault which holds the key for the orchestrator function
        # It is set during the infrastructure deployment.
        keySecretName = "orchestrator-host--conversations"
        functionKey = get_secret(keySecretName)
    except Exception as e:
        logging.exception(
            "[webbackend] exception in /api/orchestrator-host--functionKey"
        )
        return (
            jsonify(
                {
                    "error": f"Check orchestrator's function key was generated in Azure Portal and try again. ({keySecretName} not found in key vault)"
                }
            ),
            500,
        )
    try:
        url = HISTORY_ENDPOINT
        headers = {"Content-Type": "application/json", "x-functions-key": functionKey}
        payload = json.dumps({"user_id": client_principal_id})
        response = requests.request("GET", url, headers=headers, data=payload)
        logging.info(f"[webbackend] response: {response.text[:500]}...")
        return response.text
    except Exception as e:
        logging.exception("[webbackend] exception in /chat-history")
        return jsonify({"error": str(e)}), 500


@app.route("/api/chat-conversation/<chat_id>", methods=["GET"])
def getChatConversation(chat_id):

    if chat_id is None:
        return jsonify({"error": "Missing chatId parameter"}), 400

    client_principal_id = request.headers.get("X-MS-CLIENT-PRINCIPAL-ID")
    try:
        keySecretName = "orchestrator-host--conversations"
        functionKey = get_secret(keySecretName)
    except Exception as e:
        return jsonify({"error": f"Error getting function key: {e}"}), 500

    try:
        url = f"{HISTORY_ENDPOINT}/?id={chat_id}"
        headers = {"Content-Type": "application/json", "x-functions-key": functionKey}
        payload = json.dumps({"user_id": client_principal_id})
        response = requests.request("GET", url, headers=headers, data=payload)
        logging.info(f"[webbackend] response: {response.text[:500]}...")

        return response.text, response.status_code
    except Exception as e:
        logging.exception("[webbackend] exception in /get-chat-history")
        return jsonify({"error": str(e)}), 500


@app.route("/api/chat-conversations/<chat_id>", methods=["DELETE"])
def deleteChatConversation(chat_id):
    try:
        client_principal_id = request.headers.get("X-MS-CLIENT-PRINCIPAL-ID")
        keySecretName = "orchestrator-host--conversations"
        functionKey = get_secret(keySecretName)

        url = f"{HISTORY_ENDPOINT}/?id={chat_id}"
        headers = {"Content-Type": "application/json", "x-functions-key": functionKey}
        payload = json.dumps({"user_id": client_principal_id})

        response = requests.delete(url, headers=headers, data=payload)
        return response.text, response.status_code
    except Exception as e:
        logging.exception("[webbackend] exception in /delete-chat-conversation")
        return jsonify({"error": str(e)}), 500

#get report by id argument
@app.route("/api/reports/<report_id>", methods=["GET"])
def getReport(report_id):
    """
    Endpoint to get a report by ID.
    """
    try:
        report = get_report(report_id)
        return jsonify(report), 200
    except NotFound as e:
        logging.warning(f"Report with id {report_id} not found.")
        return jsonify({"error": f"Report with this id {report_id} not found"}), 404
    except Exception as e:
        logging.exception(f"An error occurred retrieving the report with id {report_id}")
        return jsonify({"error": "Internal Server Error"}), 500

#get report by type argument
@app.route("/api/reports", methods=["GET"])
def getReportsType():
    """
    Endpoint to obtain reports by type.
    """
    report_type = request.args.get("type")
    if not report_type:
        return jsonify({"error": "The 'type' query parameter is required"}), 400

    try:
        reports = get_report_by_type(report_type)
        return jsonify(reports), 200
    
    except NotFound as e:
        logging.warning(f"Reports with type {report_type} not found.")
        return jsonify({"error": f"Report of this type {report_type} was not found"}), 404
    except Exception as e:
        logging.exception(f"Error retrieving reports with type {report_type}")
        return jsonify({"Error retrieving reports with type"}), 500

#create report
@app.route("/api/reports", methods=["POST"])
def createReport():
    """
    Endpoint to create a new report.
    """
    try:
        data = request.get_json()

        if not data:
            return jsonify({"error": "Invalid or missing JSON payload"}), 400

        new_report = create_report(data)
        return jsonify(new_report), 201
    
    except Exception as e:
        logging.exception("Error creating report")
        return jsonify({"error": "An unexpected error occurred. Please try again later."}), 500

#update report
@app.route("/api/reports/<report_id>", methods=["PUT"])
def updateReport(report_id):
    """
    Endpoint to update a report by ID.
    """
    try:
        updated_data = request.get_json()

        if updated_data is None:
            return jsonify({"error": "Invalid or missing JSON payload"}), 400
        
        updated_report = update_report(report_id, updated_data)
        return "", 204
    
    except NotFound as e:
        logging.warning(f"Tried to update a report that doesn't exist: {report_id}")
        return jsonify({"error": f"Tried to update a report with this id {report_id} that does not exist"}), 404

    except Exception as e:
        logging.exception(f"Error updating report with ID {report_id}")  # Logs the full exception
        return jsonify({"error": "An unexpected error occurred. Please try again later."}), 500
    
#delete report
@app.route("/api/reports/<report_id>", methods=["DELETE"])
def deleteReport(report_id):
    """
    Endpoint to delete a report by ID.
    """
    try:
        delete_report(report_id)
        
        return "",204
    
    except NotFound as e:
        # If the report does not exist, return 404 Not Found
        logging.warning(f"Report with id {report_id} not found.")
        return jsonify({"error": f"Report with id {report_id} not found."}), 404
    
    except Exception as e:
        logging.exception(f"Error deleting report with id {report_id}")
        return jsonify({"error": "An unexpected error occurred. Please try again later."}), 500


# methods to provide access to speech services and blob storage account blobs


@app.route("/api/get-speech-token", methods=["GET"])
def getGptSpeechToken():
    try:
        fetch_token_url = (
            f"https://{SPEECH_REGION}.api.cognitive.microsoft.com/sts/v1.0/issueToken"
        )
        headers = {
            "Ocp-Apim-Subscription-Key": SPEECH_KEY,
            "Content-Type": "application/x-www-form-urlencoded",
        }
        response = requests.post(fetch_token_url, headers=headers)
        access_token = str(response.text)
        return json.dumps(
            {
                "token": access_token,
                "region": SPEECH_REGION,
                "speechRecognitionLanguage": SPEECH_RECOGNITION_LANGUAGE,
                "speechSynthesisLanguage": SPEECH_SYNTHESIS_LANGUAGE,
                "speechSynthesisVoiceName": SPEECH_SYNTHESIS_VOICE_NAME,
            }
        )
    except Exception as e:
        logging.exception("[webbackend] exception in /api/get-speech-token")
        return jsonify({"error": str(e)}), 500


@app.route("/api/get-storage-account", methods=["GET"])
def getStorageAccount():
    if STORAGE_ACCOUNT is None or STORAGE_ACCOUNT == "":
        return jsonify({"error": "Add STORAGE_ACCOUNT to frontend app settings"}), 500
    try:
        return json.dumps({"storageaccount": STORAGE_ACCOUNT})
    except Exception as e:
        logging.exception("[webbackend] exception in /api/get-storage-account")
        return jsonify({"error": str(e)}), 500


@app.route("/create-checkout-session", methods=["POST"])
def create_checkout_session():
    price = request.json["priceId"]
    userId = request.json["userId"]
    success_url = request.json["successUrl"]
    cancel_url = request.json["cancelUrl"]
    organizationId = request.json["organizationId"]
    try:
        checkout_session = stripe.checkout.Session.create(
            line_items=[
                {"price": price, "quantity": 1},
            ],
            mode="subscription",
            client_reference_id=userId,
            metadata={"userId": userId, "organizationId": organizationId},
            success_url=success_url,
            cancel_url=cancel_url,
            automatic_tax={"enabled": True},
            custom_fields=[
                (
                    {
                        "key": "organization_name",
                        "label": {"type": "custom", "custom": "Organization Name"},
                        "type": "text",
                        "text": {"minimum_length": 5, "maximum_length": 100},
                    }
                    if organizationId == ""
                    else {}
                )
            ],
        )
    except Exception as e:
        return str(e)

    return jsonify({"url": checkout_session.url})


@app.route("/api/stripe", methods=["GET"])
def getStripe():
    try:
        keySecretName = "stripeKey"
        functionKey = get_secret(keySecretName)
        return functionKey
    except Exception as e:
        logging.exception("[webbackend] exception in /api/stripe")
        return jsonify({"error": str(e)}), 500


@app.route("/webhook", methods=["POST"])
def webhook():
    stripe.api_key = os.getenv("STRIPE_API_KEY")
    endpoint_secret = os.getenv("STRIPE_SIGNING_SECRET")

    event = None
    payload = request.data

    try:
        event = json.loads(payload)
    except json.decoder.JSONDecodeError as e:
        print("⚠️  Webhook error while parsing basic request." + str(e))
        return jsonify(success=False)
    if endpoint_secret:
        # Only verify the event if there is an endpoint secret defined
        # Otherwise use the basic event deserialized with json
        sig_header = request.headers["STRIPE_SIGNATURE"]
        try:
            event = stripe.Webhook.construct_event(payload, sig_header, endpoint_secret)
        except stripe.error.SignatureVerificationError as e:
            print("⚠️  Webhook signature verification failed. " + str(e))
            return jsonify(success=False)

    # Handle the event
    if event["type"] == "checkout.session.completed":
        print("🔔  Webhook received!", event["type"])
        userId = event["data"]["object"]["client_reference_id"]
        organizationId = event["data"]["object"]["metadata"]["organizationId"]
        sessionId = event["data"]["object"]["id"]
        subscriptionId = event["data"]["object"]["subscription"]
        paymentStatus = event["data"]["object"]["payment_status"]
        organizationName = event["data"]["object"]["custom_fields"][0]["text"]["value"]
        expirationDate = event["data"]["object"]["expires_at"]
        try:
            # keySecretName is the name of the secret in Azure Key Vault which holds the key for the orchestrator function
            # It is set during the infrastructure deployment.
            keySecretName = "orchestrator-host--subscriptions"
            functionKey = get_secret(keySecretName)
        except Exception as e:
            logging.exception(
                "[webbackend] exception in /api/orchestrator-host--subscriptions"
            )
            return (
                jsonify(
                    {
                        "error": f"Check orchestrator's function key was generated in Azure Portal and try again. ({keySecretName} not found in key vault)"
                    }
                ),
                500,
            )
        try:
            url = SUBSCRIPTION_ENDPOINT
            payload = json.dumps(
                {
                    "id": userId,
                    "organizationId": organizationId,
                    "sessionId": sessionId,
                    "subscriptionId": subscriptionId,
                    "paymentStatus": paymentStatus,
                    "organizationName": organizationName,
                    "expirationDate": expirationDate,
                }
            )
            headers = {
                "Content-Type": "application/json",
                "x-functions-key": functionKey,
            }
            response = requests.request("POST", url, headers=headers, data=payload)
            logging.info(f"[webbackend] RESPONSE: {response.text[:500]}...")
        except Exception as e:
            logging.exception("[webbackend] exception in /api/checkUser")
            return jsonify({"error": str(e)}), 500
    else:
        # Unexpected event type
        print("Unexpected event type")

    return jsonify(success=True)


@app.route("/api/upload-blob", methods=["POST"])
def uploadBlob():
    if "file" not in request.files:
        print("No file sent")
        return jsonify({"error": "No file sent"}), 400

    valid_file_extensions = [".csv", ".xlsx", ".xls"]

    file = request.files["file"]

    extension = os.path.splitext(file.filename)[1]

    if extension not in valid_file_extensions:
        return jsonify({"error": "Invalid file type"}), 400

    filename = str(uuid.uuid4()) + extension

    try:
        blob_service_client = BlobServiceClient.from_connection_string(
            AZURE_STORAGE_CONNECTION_STRING
        )
        blob_client = blob_service_client.get_blob_client(
            container=AZURE_CSV_STORAGE_NAME, blob=filename
        )
        blob_client.upload_blob(data=file, blob_type="BlockBlob")

        return jsonify({"blob_url": blob_client.url}), 200
    except Exception as e:
        logging.exception("[webbackend] exception in /api/upload-blob")
        return jsonify({"error": str(e)}), 500


@app.route("/api/get-blob", methods=["POST"])
def getBlob():
    logging.exception("------------------ENTRA ------------")
    blob_name = unquote(request.json["blob_name"])
    try:
        client_credential = DefaultAzureCredential()
        blob_service_client = BlobServiceClient(
            f"https://{STORAGE_ACCOUNT}.blob.core.windows.net", client_credential
        )
        blob_client = blob_service_client.get_blob_client(
            container="documents", blob=blob_name
        )
        blob_data = blob_client.download_blob()
        blob_text = blob_data.readall()
        return Response(blob_text, content_type="application/octet-stream")
    except Exception as e:
        logging.exception("[webbackend] exception in /api/get-blob")
        logging.exception(blob_name)
        return jsonify({"error": str(e)}), 500


@app.route("/api/settings", methods=["GET"])
def getSettings():
    client_principal_id = request.headers.get("X-MS-CLIENT-PRINCIPAL-ID")
    client_principal_name = request.headers.get("X-MS-CLIENT-PRINCIPAL-NAME")

    if not client_principal_id or not client_principal_name:
        return (
            jsonify(
                {
                    "error": "Missing required parameters, client_principal_id or client_principal_name"
                }
            ),
            400,
        )

    try:
        # keySecretName is the name of the secret in Azure Key Vault which holds the key for the orchestrator function
        # It is set during the infrastructure deployment.
        keySecretName = "orchestrator-host--settings"
        functionKey = get_secret(keySecretName)
    except Exception as e:
        logging.exception(
            "[webbackend] exception in /api/orchestrator-host--functionKey"
        )
        return (
            jsonify(
                {
                    "error": f"Check orchestrator's function key was generated in Azure Portal and try again. ({keySecretName} not found in key vault)"
                }
            ),
            500,
        )

    try:
        url = SETTINGS_ENDPOINT
        payload = json.dumps(
            {
                "client_principal_id": client_principal_id,
                "client_principal_name": client_principal_name,
            }
        )
        headers = {"Content-Type": "application/json", "x-functions-key": functionKey}
        response = requests.request("GET", url, headers=headers, data=payload)
        logging.info(f"[webbackend] response: {response.text[:500]}...")
        return response.text
    except Exception as e:
        logging.exception("[webbackend] exception in /api/settings")
        return jsonify({"error": str(e)}), 500


@app.route("/api/settings", methods=["POST"])
def setSettings():
    client_principal_id = request.headers.get("X-MS-CLIENT-PRINCIPAL-ID")
    client_principal_name = request.headers.get("X-MS-CLIENT-PRINCIPAL-NAME")

    if not client_principal_id or not client_principal_name:
        return (
            jsonify(
                {
                    "error": "Missing required parameters, client_principal_id or client_principal_name"
                }
            ),
            400,
        )

    try:
        temperature = float(request.json["temperature"])
    except:
        temperature = 0

    try:
        # keySecretName is the name of the secret in Azure Key Vault which holds the key for the orchestrator function
        # It is set during the infrastructure deployment.
        keySecretName = "orchestrator-host--settings"
        functionKey = get_secret(keySecretName)
    except Exception as e:
        logging.exception(
            "[webbackend] exception in /api/orchestrator-host--functionKey"
        )
        return (
            jsonify(
                {
                    "error": f"Check orchestrator's function key was generated in Azure Portal and try again. ({keySecretName} not found in key vault)"
                }
            ),
            500,
        )

    try:
        url = SETTINGS_ENDPOINT
        payload = json.dumps(
            {
                "client_principal_id": client_principal_id,
                "client_principal_name": client_principal_name,
                "temperature": temperature,
            }
        )
        headers = {"Content-Type": "application/json", "x-functions-key": functionKey}
        response = requests.request("POST", url, headers=headers, data=payload)
        logging.info(f"[webbackend] response: {response.text[:500]}...")
        return response.text
    except Exception as e:
        logging.exception("[webbackend] exception in /api/settings")
        return jsonify({"error": str(e)}), 500


@app.route("/api/feedback", methods=["POST"])
def setFeedback():
    client_principal_id = request.headers.get("X-MS-CLIENT-PRINCIPAL-ID")
    client_principal_name = request.headers.get("X-MS-CLIENT-PRINCIPAL-NAME")

    if not client_principal_id or not client_principal_name:
        return (
            jsonify(
                {
                    "error": "Missing required parameters, client_principal_id or client_principal_name"
                }
            ),
            400,
        )

    conversation_id = request.json["conversation_id"]
    question = request.json["question"]
    answer = request.json["answer"]
    category = request.json["category"]
    feedback = request.json["feedback"]
    rating = request.json["rating"]

    if not conversation_id or not question or not answer or not category:
        return (
            jsonify(
                {
                    "error": "Missing required parameters conversation_id, question, answer or category"
                }
            ),
            400,
        )

    try:
        # keySecretName is the name of the secret in Azure Key Vault which holds the key for the orchestrator function
        # It is set during the infrastructure deployment.
        keySecretName = "orchestrator-host--feedback"
        functionKey = get_secret(keySecretName)
    except Exception as e:
        logging.exception("[webbackend] exception in /api/orchestrator-host--feedback")
        return (
            jsonify(
                {
                    "error": f"Check orchestrator's function key was generated in Azure Portal and try again. ({keySecretName} not found in key vault)"
                }
            ),
            500,
        )

    try:
        url = FEEDBACK_ENDPOINT
        payload = json.dumps(
            {
                "client_principal_id": client_principal_id,
                "client_principal_name": client_principal_name,
                "conversation_id": conversation_id,
                "question": question,
                "answer": answer,
                "category": category,
                "feedback": feedback,
                "rating": rating,
            }
        )
        headers = {"Content-Type": "application/json", "x-functions-key": functionKey}
        response = requests.request("POST", url, headers=headers, data=payload)
        logging.info(f"[webbackend] response: {response.text[:500]}...")
        return response.text
    except Exception as e:
        logging.exception("[webbackend] exception in /api/feedback")
        return jsonify({"error": str(e)}), 500


@app.route("/api/getusers", methods=["GET"])
def getUsers():
    client_principal_id = request.headers.get("X-MS-CLIENT-PRINCIPAL-ID")
    client_principal_name = request.headers.get("X-MS-CLIENT-PRINCIPAL-NAME")

    if not client_principal_id or not client_principal_name:
        return (
            jsonify(
                {
                    "error": "Missing required parameters, client_principal_id or client_principal_name"
                }
            ),
            400,
        )

    try:
        # keySecretName is the name of the secret in Azure Key Vault which holds the key for the orchestrator function
        # It is set during the infrastructure deployment.
        keySecretName = "orchestrator-host--checkuser"
        functionKey = get_secret(keySecretName)
    except Exception as e:
        logging.exception("[webbackend] exception in /api/orchestrator-host--checkuser")
        return (
            jsonify(
                {
                    "error": f"Check orchestrator's function key was generated in Azure Portal and try again. ({keySecretName} not found in key vault)"
                }
            ),
            500,
        )

    try:
        organizationId = request.args.get("organizationId")
        url = CHECK_USER_ENDPOINT
        headers = {"Content-Type": "application/json", "x-functions-key": functionKey}
        response = requests.request(
            "GET", url, headers=headers, params={"organizationId": organizationId}
        )
        logging.info(f"[webbackend] response: {response.text[:500]}...")
        return response.text
    except Exception as e:
        logging.exception("[webbackend] exception in /api/checkUser")
        return jsonify({"error": str(e)}), 500


@app.route("/api/deleteuser", methods=["DELETE"])
def deleteUser():
    client_principal_id = request.headers.get("X-MS-CLIENT-PRINCIPAL-ID")

    if not client_principal_id:
        return (
            jsonify({"error": "Missing required parameters, client_principal_id"}),
            400,
        )
    try:
        # keySecretName is the name of the secret in Azure Key Vault which holds the key for the orchestrator function
        # It is set during the infrastructure deployment.
        keySecretName = "orchestrator-host--checkuser"
        functionKey = get_secret(keySecretName)
    except Exception as e:
        logging.exception("[webbackend] exception in /api/orchestrator-host--checkuser")
        return (
            jsonify(
                {
                    "error": f"Check orchestrator's function key was generated in Azure Portal and try again. ({keySecretName} not found in key vault)"
                }
            ),
            500,
        )
    try:
        userId = request.args.get("userId")
        url = CHECK_USER_ENDPOINT
        headers = {"Content-Type": "application/json", "x-functions-key": functionKey}
        response = requests.request(
            "DELETE", url, headers=headers, params={"id": userId}
        )
        logging.info(f"[webbackend] response: {response.text[:500]}...")
        return response.text
    except Exception as e:
        logging.exception("[webbackend] exception in /api/checkUser")
        return jsonify({"error": str(e)}), 500


@app.route("/logout")
def logout():
    # Clear the user's session
    session.clear()
    # Build the Azure AD B2C logout URL
    logout_url = (
        f"https://{os.getenv('AAD_TENANT_NAME')}.b2clogin.com/{os.getenv('AAD_TENANT_NAME')}.onmicrosoft.com/"
        f"{os.getenv('AAD_POLICY_NAME')}/oauth2/v2.0/logout"
        f"?p={os.getenv('AAD_POLICY_NAME')}"
        f"&post_logout_redirect_uri={os.getenv('AAD_REDIRECT_URI')}"
    )
    return redirect(logout_url)


@app.route("/api/inviteUser", methods=["POST"])
def sendEmail():
    if (
        not request.json
        or "username" not in request.json
        or "email" not in request.json
    ):
        return jsonify({"error": "Missing username or email"}), 400

    username = request.json["username"]
    email = request.json["email"]

    # Validate email format
    if not re.match(r"[^@]+@[^@]+\.[^@]+", email):
        return jsonify({"error": "Invalid email format"}), 400

    try:
        # Email account credentials
        gmail_user = EMAIL_USER
        gmail_password = EMAIL_PASS

        # Email details
        sent_from = gmail_user
        to = [email]
        subject = "SalesFactory Chatbot Invitation"
        body = """
        <html lang="en">
        <head>
        <meta charset="UTF-8">
        <meta name="viewport" content="width=device-width, initial-scale=1.0">
        <title>Welcome to FreddAid - Your Marketing Powerhouse</title>
        <style>
            body {
            font-family: Arial, sans-serif;
            margin: 0;
            padding: 0;
            }
            .container {
            padding: 20px;
            max-width: 600px;
            margin: 0 auto;
            }
            h1, h2 {
            margin: 10px 0;
            }
            p {
            line-height: 1.5;
            }
            a {
            color: #337ab7;
            text-decoration: none;
            }
            .cta-button {
            background-color: #337ab7;
            color: #fff !important;
            padding: 10px 20px;
            border-radius: 5px;
            text-align: center;
            display: inline-block;
            }
            .cta-button:hover {
            background-color: #23527c;
            }
            .cta-button a {
            color: #fff !important;
            }
            .cta-button a:visited {
            color: #fff !important;
            }
            .ii a[href] {
            color: #fff !important;
            }
            .footer {
            text-align: center;
            margin-top: 20px;
            }
        </style>
        </head>
        <body>
        <div class="container">
            <h1>Dear [Recipient's Name],</h1>
            <h2>Congratulations!</h2>
            <p>You now have exclusive access to FreddAid, your new marketing powerhouse. Get ready to transform your approach to marketing and take your strategies to the next level.</p>
            <h2>Ready to Get Started?</h2>
            <p>Click the link below and follow the easy steps to create your FreddAid account:</p>
            <a href="[link to activate account]" class="cta-button">Activate Your FreddAid Account Now</a>
            <p>Unlock FreddAid's full potential and start enjoying unparalleled insights, real-time data, and a high-speed advantage in all your marketing efforts.</p>
            <p>If you need any assistance, our support team is here to help you every step of the way.</p>
            <p>Welcome to the future of marketing. Welcome to FreddAid.</p>
            <p class="footer">Best regards,<br>Juan Hernandez<br>Chief Technology Officer<br>Sales Factory AI<br>juan.hernandez@salesfactory.com</p>
        </div>
        </body>
        </html>
        """.replace(
            "[Recipient's Name]", username
        ).replace(
            "[link to activate account]", INVITATION_LINK
        )

        # Create a multipart message and set headers
        message = MIMEMultipart()
        message["From"] = sent_from
        message["To"] = ", ".join(to)
        message["Subject"] = subject

        # Add body to email
        message.attach(MIMEText(body, "html"))

        # Connect to Gmail's SMTP server
        server = smtplib.SMTP_SSL(EMAIL_HOST, EMAIL_PORT)
        server.ehlo()
        server.login(gmail_user, gmail_password)

        # Send email
        server.sendmail(sent_from, to, message.as_string())
        server.close()

        logging.error("Email sent!")
        return jsonify({"message": "Email sent!"})
    except Exception as e:
        logging.error("Something went wrong...", e)
        return jsonify({"error": str(e)}), 500


@app.route("/api/getInvitations", methods=["GET"])
def getInvitations():
    client_principal_id = request.headers.get("X-MS-CLIENT-PRINCIPAL-ID")
    if not client_principal_id:
        return (
            jsonify({"error": "Missing required parameters, client_principal_id"}),
            400,
        )
    try:
        keySecretName = "orchestrator-host--invitations"
        functionKey = get_secret(keySecretName)
    except Exception as e:
        logging.exception(
            "[webbackend] exception in /api/orchestrator-host--subscriptions"
        )
        return (
            jsonify(
                {
                    "error": f"Check orchestrator's function key was generated in Azure Portal and try again. ({keySecretName} not found in key vault)"
                }
            ),
            500,
        )
    try:
        organizationId = request.args.get("organizationId")
        url = INVITATIONS_ENDPOINT
        headers = {"Content-Type": "application/json", "x-functions-key": functionKey}
        response = requests.request(
            "GET", url, headers=headers, params={"organizationId": organizationId}
        )
        logging.info(f"[webbackend] response: {response.text[:500]}...")
        return response.text
    except Exception as e:
        logging.exception("[webbackend] exception in /get-organization")
        return jsonify({"error": str(e)}), 500


@app.route("/api/createInvitation", methods=["POST"])
def createInvitation():
    client_principal_id = request.headers.get("X-MS-CLIENT-PRINCIPAL-ID")
    if not client_principal_id:
        return (
            jsonify({"error": "Missing required parameters, client_principal_id"}),
            400,
        )
    try:
        keySecretName = "orchestrator-host--invitations"
        functionKey = get_secret(keySecretName)
    except Exception as e:
        logging.exception(
            "[webbackend] exception in /api/orchestrator-host--subscriptions"
        )
        return (
            jsonify(
                {
                    "error": f"Check orchestrator's function key was generated in Azure Portal and try again. ({keySecretName} not found in key vault)"
                }
            ),
            500,
        )
    try:
        organizationId = request.json["organizationId"]
        invitedUserEmail = request.json["invitedUserEmail"]
        role = request.json["role"]
        url = INVITATIONS_ENDPOINT
        headers = {"Content-Type": "application/json", "x-functions-key": functionKey}
        payload = json.dumps(
            {
                "invited_user_email": invitedUserEmail,
                "organization_id": organizationId,
                "role": role,
            }
        )
        response = requests.request("POST", url, headers=headers, data=payload)
        logging.info(f"[webbackend] response: {response.text[:500]}...")
        return response.text
    except Exception as e:
        logging.exception("[webbackend] exception in /getUser")
        return jsonify({"error": str(e)}), 500


@app.route("/api/checkuser", methods=["POST"])
def checkUser():
    client_principal_id = request.headers.get("X-MS-CLIENT-PRINCIPAL-ID")
    client_principal_name = request.headers.get("X-MS-CLIENT-PRINCIPAL-NAME")

    if not client_principal_id or not client_principal_name:
        return (
            jsonify(
                {
                    "error": "Missing required parameters, client_principal_id or client_principal_name"
                }
            ),
            400,
        )

    try:
        # keySecretName is the name of the secret in Azure Key Vault which holds the key for the orchestrator function
        # It is set during the infrastructure deployment.
        keySecretName = "orchestrator-host--checkuser"
        functionKey = get_secret(keySecretName)
    except Exception as e:
        logging.exception("[webbackend] exception in /api/orchestrator-host--checkuser")
        return (
            jsonify(
                {
                    "error": f"Check orchestrator's function key was generated in Azure Portal and try again. ({keySecretName} not found in key vault)"
                }
            ),
            500,
        )

    try:
        email = request.json["email"]
        url = CHECK_USER_ENDPOINT
        payload = json.dumps(
            {
                "client_principal_id": client_principal_id,
                "client_principal_name": client_principal_name,
                "id": client_principal_id,
                "name": client_principal_name,
                "email": email,
            }
        )
        headers = {"Content-Type": "application/json", "x-functions-key": functionKey}
        response = requests.request("POST", url, headers=headers, data=payload)
        logging.info(f"[webbackend] response: {response.text[:500]}...")
        return response.text
    except Exception as e:
        logging.exception("[webbackend] exception in /api/checkUser")
        return jsonify({"error": str(e)}), 500


@app.route("/api/get-organization-subscription", methods=["GET"])
def getOrganization():
    client_principal_id = request.headers.get("X-MS-CLIENT-PRINCIPAL-ID")
    if not client_principal_id:
        return (
            jsonify({"error": "Missing required parameters, client_principal_id"}),
            400,
        )
    try:
        keySecretName = "orchestrator-host--subscriptions"
        functionKey = get_secret(keySecretName)
    except Exception as e:
        logging.exception(
            "[webbackend] exception in /api/orchestrator-host--subscriptions"
        )
        return (
            jsonify(
                {
                    "error": f"Check orchestrator's function key was generated in Azure Portal and try again. ({keySecretName} not found in key vault)"
                }
            ),
            500,
        )
    try:
        organizationId = request.args.get("organizationId")
        url = SUBSCRIPTION_ENDPOINT
        headers = {"Content-Type": "application/json", "x-functions-key": functionKey}
        response = requests.request(
            "GET", url, headers=headers, params={"organizationId": organizationId}
        )
        logging.info(f"[webbackend] response: {response.text[:500]}...")
        return response.text
    except Exception as e:
        logging.exception("[webbackend] exception in /get-organization")
        return jsonify({"error": str(e)}), 500


@app.route("/api/create-organization", methods=["POST"])
def createOrganization():
    client_principal_id = request.headers.get("X-MS-CLIENT-PRINCIPAL-ID")

    if not client_principal_id:
        return (
            jsonify(
                {
                    "error": "Missing required parameters, client_principal_id or client_principal_name"
                }
            ),
            400,
        )

    try:
        # keySecretName is the name of the secret in Azure Key Vault which holds the key for the orchestrator function
        # It is set during the infrastructure deployment.
        keySecretName = "orchestrator-host--subscriptions"
        functionKey = get_secret(keySecretName)
    except Exception as e:
        logging.exception(
            f"[webbackend] exception in /api/orchestrator-host--subscriptions {e}"
        )
        return (
            jsonify(
                {
                    "error": f"Check orchestrator's function key was generated in Azure Portal and try again. ({keySecretName} not found in key vault)"
                }
            ),
            500,
        )
    try:
        organizationName = request.json["organizationName"]
        payload = json.dumps(
            {
                "id": client_principal_id,
                "organizationName": organizationName,
            }
        )
        url = SUBSCRIPTION_ENDPOINT
        headers = {"Content-Type": "application/json", "x-functions-key": functionKey}
        response = requests.request("POST", url, headers=headers, data=payload)
        logging.info(f"[webbackend] response: {response.text[:500]}...")
        return response.text
    except Exception as e:
        logging.exception("[webbackend] exception in /post-organization")
        return jsonify({"error": str(e)}), 500


@app.route("/api/getUser", methods=["GET"])
def getUser():
    client_principal_id = request.headers.get("X-MS-CLIENT-PRINCIPAL-ID")
    client_principal_name = request.headers.get("X-MS-CLIENT-PRINCIPAL-NAME")

    if not client_principal_id or not client_principal_name:
        return (
            jsonify(
                {
                    "error": "Missing required parameters, client_principal_id or client_principal_name"
                }
            ),
            400,
        )

    try:
        # keySecretName is the name of the secret in Azure Key Vault which holds the key for the orchestrator function
        # It is set during the infrastructure deployment.
        keySecretName = "orchestrator-host--checkuser"
        functionKey = get_secret(keySecretName)
    except Exception as e:
        logging.exception("[webbackend] exception in /api/orchestrator-host--checkuser")
        return (
            jsonify(
                {
                    "error": f"Check orchestrator's function key was generated in Azure Portal and try again. ({keySecretName} not found in key vault)"
                }
            ),
            500,
        )

    try:
        url = CHECK_USER_ENDPOINT
        headers = {"Content-Type": "application/json", "x-functions-key": functionKey}
        response = requests.request(
            "GET", url, headers=headers, params={"id": client_principal_id}
        )
        logging.info(f"[webbackend] response: {response.text[:500]}...")
        return response.text
    except Exception as e:
        logging.exception("[webbackend] exception in /getUser")
        return jsonify({"error": str(e)}), 500


def get_product_prices(product_id):

    if not product_id:
        raise ValueError("Product ID is required to fetch prices")

    try:
        # Fetch all prices associated with a product
        prices = stripe.Price.list(
            product=product_id, active=True  # Optionally filter only active prices
        )
        return prices.data
    except Exception as e:
        logging.error(f"Error fetching prices: {e}")
        raise


@app.route("/api/prices", methods=["GET"])
def get_product_prices_endpoint():
    product_id = request.args.get("product_id", PRODUCT_ID_DEFAULT)

    if not product_id:
        return jsonify({"error": "Missing product_id parameter"}), 400

    try:
        prices = get_product_prices(product_id)
        return jsonify({"prices": prices}), 200
    except ValueError as e:
        return jsonify({"error": str(e)}), 400
    except Exception as e:
        logging.error(f"Failed to retrieve prices: {e}")
        return jsonify({"error": str(e)}), 500


# ADD FINANCIAL ASSITANT A SUBSCRIPTION
@app.route("/api/subscription/<subscriptionId>/financialAssistant", methods=["PUT"])
@require_client_principal  # Security: Enforce authentication
def financial_assistant(subscriptionId):
    """
    Add Financial Assistant to an existing subscription.

    Args:
        subscription_id (str): Unique Stripe Subscription ID
    Returns:
        JsonResponse: Response containing a new updated subscription with the new new Item
        Success format: {
            "data": {
                "message": "Financial Assistant added to subscription successfully.",
                 "subscription": {
                    "application": null, ...
                },
                status: 200
            }
        }

    Raises:
        BadRequest: If the request is invalid. HttpCode: 400
        NotFound: If the subscription is not found. HttpCode: 404
        Unauthorized: If client principal ID is missing. HttpCode: 401
    """
    if not subscriptionId or not isinstance(subscriptionId, str):
        raise BadRequest("Invalid subscription ID")

    # Logging: Info level for normal operations
    logging.info(f"Modifying subscription {subscriptionId} to add Financial Assistant")
    if not FINANCIAL_ASSISTANT_PRICE_ID:
        raise InvalidFinancialPriceError("Financial Assistant price ID not configured")

    try:
        updated_subscription = stripe.Subscription.modify(
            subscriptionId,
            items=[{"price": FINANCIAL_ASSISTANT_PRICE_ID}],
            metadata={
                "modified_by": request.headers.get("X-MS-CLIENT-PRINCIPAL-ID"),
                "modification_type": "add_financial_assistant",
                "modification_time": datetime.now().isoformat(),
            },
        )
        # Logging: Success confirmation
        logging.info(f"Successfully modified subscription {subscriptionId}")

        # Response Formatting: Clean, structured success response
        return create_success_response(
            {
                "message": "Financial Assistant added to subscription successfully.",
                "subscription": {
                    "id": updated_subscription.id,
                    "status": updated_subscription.status,
                    "current_period_end": updated_subscription.current_period_end,
                },
            }
        )

    # Error Handling: Specific error types with proper status codes
    except InvalidFinancialPriceError as e:
        # Logging: Error level for operation failures
        logging.error(f"Stripe invalid request error: {str(e)}")
        return create_error_response(
            f"An error occurred while processing your request", HTTPStatus.NOT_FOUND
        )
    except stripe.error.InvalidRequestError as e:
        logging.error(f"Stripe API error: {str(e)}")
        return create_error_response("Invalid Subscription ID", HTTPStatus.NOT_FOUND)
    except stripe.error.StripeError as e:
        # Logging: Error level for API failures
        logging.error(f"Stripe API error: {str(e)}")
        return create_error_response(
            "An error occurred while processing your request", HTTPStatus.BAD_REQUEST
        )

    except BadRequest as e:
        # Logging: Warning level for invalid requests
        logging.warning(f"Bad request: {str(e)}")
        return create_error_response(str(e), HTTPStatus.BAD_REQUEST)

    except Exception as e:
        # Logging: Exception level for unexpected errors
        logging.exception(f"Unexpected error: {str(e)}")
        return create_error_response(
            "An unexpected error occurred", HTTPStatus.INTERNAL_SERVER_ERROR
        )


# DELETE FINANCIAL ASSITANT A SUBSCRIPTION
@app.route("/api/subscription/<subscriptionId>/financialAssistant", methods=["DELETE"])
@require_client_principal  # Security: Enforce authentication
def remove_financial_assistant(subscriptionId):
    """
    Remove Financial Assistant from an existing subscription.

    Args:
        subscription_id (str): Unique Stripe Subscription ID
    Returns:
        JsonResponse: Response confirming the removal of the Financial Assistant
        Success format: {
            "data": {
                "message": "Financial Assistant removed from subscription successfully.",
                "subscription": {
                    "id": "<subscription_id>",
                    "status": "<status>",
                    "current_period_end": "<current_period_end>"
                },
                status: 200
            }
        }

    Raises:
        BadRequest: If the request is invalid. HttpCode: 400
        NotFound: If the subscription is not found. HttpCode: 404
        Unauthorized: If client principal ID is missing. HttpCode: 401
    """
    if not subscriptionId or not isinstance(subscriptionId, str):
        raise BadRequest("Invalid subscription ID")

    logging.info(
        f"Modifying subscription {subscriptionId} to remove Financial Assistant"
    )

    try:
        # Get the subscription to find the Financial Assistant item
        subscription = stripe.Subscription.retrieve(subscriptionId)

        # Find the Financial Assistant item
        assistant_item_id = None
        for item in subscription["items"]["data"]:
            if item["price"]["id"] == FINANCIAL_ASSISTANT_PRICE_ID:
                assistant_item_id = item["id"]
                break

        if not assistant_item_id:
            raise NotFound("Financial Assistant item not found in subscription")

        # Modify the subscription to remove the Financial Assistant item
        updated_subscription = stripe.Subscription.modify(
            subscriptionId,
            items=[{"id": assistant_item_id, "deleted": True}],
            metadata={
                "modified_by": request.headers.get("X-MS-CLIENT-PRINCIPAL-ID"),
                "modification_type": "remove_financial_assistant",
                "modification_time": datetime.now().isoformat(),
            },
        )

        logging.info(
            f"Successfully removed Financial Assistant from subscription {subscriptionId}"
        )

        return create_success_response(
            {
                "message": "Financial Assistant removed from subscription successfully.",
                "subscription": {
                    "id": updated_subscription.id,
                    "status": updated_subscription.status,
                    "current_period_end": updated_subscription.current_period_end,
                },
            }
        )

    except stripe.error.InvalidRequestError as e:
        logging.error(f"Stripe API error: {str(e)}")
        return create_error_response("Invalid Subscription ID", HTTPStatus.NOT_FOUND)
    except stripe.error.StripeError as e:
        logging.error(f"Stripe API error: {str(e)}")
        return create_error_response(
            "An error occurred while processing your request", HTTPStatus.BAD_REQUEST
        )
    except NotFound as e:
        logging.warning(f"Not found: {str(e)}")
        return create_error_response(str(e), HTTPStatus.NOT_FOUND)
    except Exception as e:
        logging.exception(f"Unexpected error: {str(e)}")
        return create_error_response(
            "An unexpected error occurred", HTTPStatus.INTERNAL_SERVER_ERROR
        )


# CHECK STATUS SUBSCRIPTION FA (FINANCIAL ASSITANT)
@app.route("/api/subscription/<subscriptionId>/financialAssistant", methods=["GET"])
@require_client_principal  # Security: Enforce authentication
def get_financial_assistant_status(subscriptionId):
    """
    Check if Financial Assistant is added to a subscription.

    Args:
        subscriptionId (str): Unique Stripe Subscription ID

    Returns:
        JsonResponse: Response indicating if Financial Assistant is active in the subscription.
        Success format:
        {
            "data": {
                "financial_assistant_active": true,
                "subscription": {
                    "id": "<subscriptionId>",
                    "status": "active"
                }
            }
        }

    Raises:
        NotFound: If the subscription is not found. HttpCode: 404
        Unauthorized: If client principal ID is missing. HttpCode: 401
    """
    try:
        subscription = stripe.Subscription.retrieve(subscriptionId)

        financial_assistant_active = any(
            item.price.id == FINANCIAL_ASSISTANT_PRICE_ID
            for item in subscription["items"]["data"]
        )

        financial_assistant_item = next(
            (
                item
                for item in subscription["items"]["data"]
                if item.price.id == FINANCIAL_ASSISTANT_PRICE_ID
            ),
            None,
        )

        if financial_assistant_item is False:
            logging.info(
                f"Financial Assistant not actived in subscription: {subscriptionId}"
            )
            return (
                jsonify(
                    {
                        "data": {
                            "financial_assistant_active": False,
                            "message": "Financial Assistant is not active in this subscription.",
                        }
                    }
                ),
                HTTPStatus.OK,
            )

        if financial_assistant_item is None:
            logging.info(
                f"Financial Assistant not found in subscription: {subscriptionId}"
            )
            return (
                jsonify(
                    {
                        "data": {
                            "financial_assistant_active": False,
                            "message": "Financial Assistant not founded in this subscription.",
                        }
                    }
                ),
                HTTPStatus.OK,
            )

        return (
            jsonify(
                {
                    "data": {
                        "financial_assistant_active": financial_assistant_active,
                        "subscription": {
                            "id": subscription.id,
                            "status": subscription.status,
                            "price_id": financial_assistant_item.price.id,
                        },
                    }
                }
            ),
            HTTPStatus.OK,
        )

    except stripe.error.InvalidRequestError:
        logging.error(f"Invalid Subscription ID: {subscriptionId}")
        return (
            jsonify({"error": {"message": "Invalid Subscription ID", "status": 404}}),
            HTTPStatus.NOT_FOUND,
        )

    except stripe.error.StripeError as e:
        logging.error(f"Stripe API error: {str(e)}")
        return (
            jsonify(
                {
                    "error": {
                        "message": "An error occurred while processing your request.",
                        "status": 400,
                    }
                }
            ),
            HTTPStatus.BAD_REQUEST,
        )

    except Exception as e:
        logging.exception(f"Unexpected error: {str(e)}")
        return (
            jsonify(
                {"error": {"message": "An unexpected error occurred", "status": 500}}
            ),
            HTTPStatus.INTERNAL_SERVER_ERROR,
        )


@app.route("/api/subscriptions/<subscription_id>/tiers", methods=["GET"])
@require_client_principal  # Security: Enforce authentication
def get_subscription_details(subscription_id):
    try:
        # Retrieve the subscription from Stripe
        subscription = stripe.Subscription.retrieve(
            subscription_id, expand=["items.data.price.product"]
        )

        # Log subscription details
        logging.info(f"[webbackend] Retrieved subscription: {subscription.id}")

        # Determine the subscription tiers
        subscription_tiers = determine_subscription_tiers(subscription)

        # Prepare the response
        result = {
            "subscriptionId": subscription.id,
            "subscriptionTiers": subscription_tiers,
            "subscriptionData": {
                "status": subscription.status,
                "current_period_end": subscription.current_period_end,
                "items": [
                    {
                        "product_id": item.price.product.id,
                        "product_name": item.price.product.name,
                        "price_id": item.price.id,
                        "price_nickname": item.price.nickname,
                        "unit_amount": item.price.unit_amount,
                        "currency": item.price.currency,
                        "quantity": item.quantity,
                    }
                    for item in subscription["items"]["data"]
                ],
            },
        }

        return jsonify(result), 200
    except stripe.error.InvalidRequestError as e:
        logging.exception("Invalid subscription ID provided")
        return jsonify({"error": "Invalid subscription ID provided."}), 400
    except stripe.error.AuthenticationError:
        logging.exception("Authentication with Stripe's API failed")
        return jsonify({"error": "Authentication with Stripe failed."}), 500
    except stripe.error.APIConnectionError:
        logging.exception("Network communication with Stripe failed")
        return jsonify({"error": "Network communication with Stripe failed."}), 502
    except stripe.error.StripeError as e:
        logging.exception("Stripe error occurred")
        return jsonify({"error": "An error occurred with Stripe."}), 500
    except Exception as e:
        logging.exception("Exception in /api/subscription/<subscription_id>/tiers")
        return jsonify({"error": str(e)}), 500


def determine_subscription_tiers(subscription):
    """
    Determines the subscription tiers based on the products and prices in the Stripe subscription.
    Updated to include 'Premium' tiers.
    """
    tiers = []

    # Flags to identify which products and prices are included
    has_ai_assistant_basic = False
    has_ai_assistant_custom = False
    has_ai_assistant_premium = False
    has_financial_assistant = False

    # Iterate through subscription items
    for item in subscription["items"]["data"]:
        product = item["price"]["product"]
        product_name = product.get("name", "").lower()
        nickname = (
            item["price"]["nickname"]
            if item.get("price")
            and isinstance(item["price"], dict)
            and "nickname" in item["price"]
            else None
        )
        price_nickname = nickname.lower() if nickname else ""
        if "ai assistant" in product_name:
            if "basic" in price_nickname:
                has_ai_assistant_basic = True
            elif "custom" in price_nickname:
                has_ai_assistant_custom = True
            elif "premium" in price_nickname:
                has_ai_assistant_premium = True
        elif "financial assistant" in product_name:
            has_financial_assistant = True

    # Determine tiers based on flags
    if has_ai_assistant_basic:
        tiers.append("Basic")
    if has_ai_assistant_custom:
        tiers.append("Custom")
    if has_ai_assistant_premium:
        tiers.append("Premium")
    if has_financial_assistant:
        tiers.append("Financial Assistant")

    # Combine tiers into possible combinations
    if has_financial_assistant:
        if has_ai_assistant_basic:
            tiers.append("Basic + Financial Assistant")
        if has_ai_assistant_custom:
            tiers.append("Custom + Financial Assistant")
        if has_ai_assistant_premium:
            tiers.append("Premium + Financial Assistant")

    return tiers


################################################
# Financial Doc Ingestion
################################################

from financial_doc_processor import *
from utils import *
from sec_edgar_downloader import Downloader
from app_config import FILING_TYPES, BASE_FOLDER

@app.route('/api/SECEdgar/financialdocuments', methods=['GET'])
def process_financial_documents():
    # payload example:
# {
#     "equity_ids": ["AAPL", "MSFT"],
#     "filing_types": ["10-Q", "10-K"]
# }
    try:
        # # Check and install wkhtmltopdf if needed
        if not check_and_install_wkhtmltopdf():
            return jsonify({
                "status": "error",
                "message": "Failed to install required dependency wkhtmltopdf"
            }), 500

        # Initialize the SEC Edgar Downloader
        dl = Downloader(
            os.getenv("USER_AGENT_NAME", "SalesFactory"),
            os.getenv("USER_AGENT_EMAIL", "nam.tran@salesfactory.com")
        )
        # Get parameters from request body
        data = request.get_json()

        if not data:
            return jsonify({
                "status": "error",
                "message": "No data provided"
            }), 400
        
        # Validate the payload
        is_valid, error_message = validate_payload(data)
        if not is_valid:
            return jsonify({
                "status": "error",
                "message": error_message
            }), 400

        equity_ids = data.get('equity_ids', [])  # required to provide a list of equity ids
        filing_types = data.get('filing_types', FILING_TYPES)  # use default if not provided (10-Q, 10-K, 8-K)

        # Download SEC filings
        for equity_id in equity_ids:
            for filing_type in filing_types:
                try:
                    logger.info(f"Downloading {filing_type} for {equity_id}")
                    dl.get(filing_type, equity_id, limit=1, download_details=True)
                except Exception as e:
                    logger.error(f"Failed to download {filing_type} for {equity_id}: {str(e)}")
                    return jsonify({
                        "status": "error",
                        "message": f"Failed to download {filing_type} for {equity_id}: {str(e)}"
                    }), 500

        # Collect documents path for all downloaded files 
        document_paths = collect_filing_documents(
            EQUITY_IDS=equity_ids,
            FILING_TYPES=filing_types,
            get_downloaded_files=get_downloaded_files
        )

        blob_manager = BlobStorageManager() # from financial_doc_processor

        results = {}
        # Validate collected documents paths
        if validate_document_paths(document_paths):
            logger.info("Document collection completed successfully")
            
            # Upload to blob storage
            results = blob_manager.upload_to_blob(document_paths)
            
            # Check if all uploads were successful
            all_uploads_successful = True
            for equity, filings in results.items():
                for filing_type, result in filings.items():
                    if result["status"] != "success":
                        all_uploads_successful = False
                        break
            
            # Only cleanup if all uploads were successful
            if all_uploads_successful:
                if cleanup_resources():
                    logger.info("Successfully cleaned up all files in sec-edgar-filings")
                else:
                    logger.error("Failed to clean up files in sec-edgar-filings")
            else:
                logger.warning("Skipping cleanup as some uploads failed")
                
            return jsonify({
                "status": "success",
                "message": "Documents processed successfully",
                "results": results
            }), 200
        else:
            return jsonify({
                "status": "error",
                "message": "Document collection validation failed"
            }), 400
            
    except Exception as e:
        logger.error(f"API execution failed: {str(e)}")
        return jsonify({
            "status": "error",
            "message": str(e)
        }), 500

<<<<<<< HEAD
from tavily_tool import TavilySearch

@app.route('/api/web-search', methods = ['POST'])
def web_search():
    """ 
    Endpoint for multiple web search

    Expected Json body:
    {
        "query": "search query", //required
        "mode": "news" or "general", default is "news" //required
        "max_results": optional int, default = 2 //optional
        "include_domains": optional list of strings, default = None //optional
    }
    """
    try:
        data = request.get_json()
        
        # validate reuqired fields:
        if not data or 'query' not in data:
            logger.error("Missing required field: 'query'")
            return jsonify({
                'error': "Missing required field: 'query'"
            }), 400
        
        # get optional parameters 
        mode = data.get('mode', 'news')
        max_results = data.get('max_results', 2)
        if not isinstance(max_results, int) or max_results < 1:
            logger.error(f"Invalid max_results: {max_results}")
            return jsonify({
                'error': "Invalid max_results. Please provide a positive integer."
            }), 400
        include_domains = data.get('include_domains', None)
        if include_domains is not None and not isinstance(include_domains, list):
            logger.error(f"Invalid include_domains: {include_domains}")
            return jsonify({
                'error': "Invalid include_domains. Please provide a list of strings."
            }), 400

        # initialize searcher
        logger.info("Initializing TavilySearch")
        try:
            searcher = TavilySearch(max_results=max_results, 
                                    include_domains=include_domains)
        except ValueError as e:
            logger.error(f"Error initializing TavilySearch: {e}")
            return jsonify({
                'error': f"Invalid configuration: {str(e)}"
            }), 400

        # perform search based on mode. If mode is not provided, default to news
        if mode.lower() == 'news':
            logger.info("Performing news search")
            results = searcher.search_news(data['query'])
        elif mode.lower() == 'general':
            logger.info("Performing general search")
            results = searcher.search_general(data['query'])
        else:
            logger.error("Invalid mode. Please use 'news' or 'general'.")
            return jsonify({
                'error': "Invalid mode. Please use 'news' or 'general'."
            }), 400
    
        # format results
        logger.info("Formatting search results")
        formatted_results = searcher.format_result(results)
        
        logger.info("Search completed successfully")
        return jsonify(formatted_results)

    except Exception as e:
        logger.error(f"An error occurred: {e}")
        return jsonify({
            'error': "An error occurred while processing the request."
        }), 500
=======
# main.py
from app_config import IMAGE_PATH
from summarization import DocumentSummarizer

@app.route('/api/SECEdgar/financialdocuments/summary', methods=['POST'])
def generate_summary():
    # payload example:
    # {
    #     "equity_name": "MS",
    #     "financial_type": "10-K"
    # }
    try:
        try: 
            data = request.get_json()
            if not data: 
                return jsonify({
                    'error': 'Invalid request',
                    'details': 'Request body is requred and must be a valid JSON object'
                }), 400
            equity_name = data.get('equity_name')
            financial_type = data.get('financial_type')

            if not all([equity_name, financial_type]):
                return jsonify({
                    'error': 'Missing required fields',
                    'details': 'equity_name and financial_type are required'
                }), 400
            
            if not isinstance(equity_name, str) or not isinstance(financial_type, str):
                return jsonify({
                    'error': 'Invalid input type',
                    'details': 'equity_name and financial_type must be strings'
                }), 400
            
            if not equity_name.strip() or not financial_type.strip():
                return jsonify({
                    'error': 'Empty input',
                    'details': 'equity_name and financial_type cannot be empty'
                }), 400
            
        except ValueError as e:
            return jsonify({
                'error': 'Invalid input',
                'details': f"Failed to parse request body: {str(e)}"
            }), 400

        # Initialize components with error handling
        try:
            blob_manager = BlobStorageManager()
            summarizer = DocumentSummarizer()
        except ConnectionError as e:
            logging.error(f"Failed to connect to blob storage: {e}")
            return jsonify({
                'error': 'Connection error',
                'details': 'Failed to connect to storage service'
            }), 503
        except Exception as e:
            logging.error(f"Failed to initialize components: {e}")
            return jsonify({
                'error': 'Service initialization failed',
                'details': str(e)
            }), 500

        # Reset directories
        try:
            reset_local_dirs()
        except PermissionError as e:
            logging.error(f"Permission error while cleaning up directories: {str(e)}")
            return jsonify({
                'error': 'Permission error',
                'details': 'Failed to clean up directories due to permission issues'
            }), 500
        except OSError as e:
            logging.error(f"OS error while reseting directories: {str(e)}")
            return jsonify({
                'error': 'System error',
                'details': 'Failed to prepare working directories'
            }), 500
        except Exception as e:
            logging.error(f"Failed to clean up directories: {e}")
            return jsonify({
                'error': 'Cleanup failed',
                'details': 'Failed to clean up directories to prepare for processing'
            }), 500
        
        # Download documents
        try:
            downloaded_files = blob_manager.download_documents(equity_name=equity_name)
            if not downloaded_files: 
                return jsonify({
                    'error': 'No documents found',
                    'details': f'No documents found for equity: {equity_name}'
                }), 404
        except Exception as e: # some error codes for blob isn't supported in the current version
            logging.error(f"Failed to download documents: {str(e)}")
            return jsonify({
                'error': 'Download error',
                'details': 'Failed to download documents from storage service'
            }), 503
        # Process documents
        for file_path in downloaded_files:
            doc_id = extract_pdf_pages_to_images(file_path, IMAGE_PATH)
            
        # Generate summaries
        all_summaries = summarizer.process_document_images(IMAGE_PATH)
        final_summary = summarizer.generate_final_summary(all_summaries)
        
        # Save the summary locally and upload to blob
        local_output_path = f'pdf/{financial_type}_{equity_name}_summary.pdf'
        save_str_to_pdf(final_summary, local_output_path)
        
        # Upload summary to blob
        document_paths = create_document_paths(local_output_path, equity_name, financial_type)

        # upload to blob and get the blob path/remote links
        upload_results = blob_manager.upload_to_blob(document_paths)

        blob_path = upload_results[equity_name][financial_type]['blob_path']
        blob_url = upload_results[equity_name][financial_type]['blob_url']

        # Clean up local directories
        try:
            reset_local_dirs()
        except Exception as e:
            logging.error(f"Failed to clean up directories: {e}")
        
        return jsonify({
            'status': 'success',
            'equity_name': equity_name,
            'financial_type': financial_type,
            'blob_path': blob_path,
            'remote_blob_url': blob_url,
            'summary': final_summary,
        }), 200

    except Exception as e:
        logging.error(f"Unexpected error: {e}", exc_info=True)
        return jsonify({
            'error': 'Internal server error',
            'details': str(e)
        }), 500
    finally:
        # Ensure cleanup happens
        try:
            reset_local_dirs()
        except PermissionError as e:
            logging.error(f"Permission error while cleaning up directories: {str(e)}")
        except OSError as e:
            logging.error(f"OS error while reseting directories: {str(e)}")
        except Exception as e:
            logging.error(f"Failed to clean up: {e}")

>>>>>>> df408ec9

if __name__ == "__main__":
    app.run(host="0.0.0.0", port=8000, debug=True)<|MERGE_RESOLUTION|>--- conflicted
+++ resolved
@@ -2185,7 +2185,7 @@
             "message": str(e)
         }), 500
 
-<<<<<<< HEAD
+
 from tavily_tool import TavilySearch
 
 @app.route('/api/web-search', methods = ['POST'])
@@ -2262,8 +2262,7 @@
         return jsonify({
             'error': "An error occurred while processing the request."
         }), 500
-=======
-# main.py
+
 from app_config import IMAGE_PATH
 from summarization import DocumentSummarizer
 
@@ -2415,7 +2414,7 @@
         except Exception as e:
             logging.error(f"Failed to clean up: {e}")
 
->>>>>>> df408ec9
+
 
 if __name__ == "__main__":
     app.run(host="0.0.0.0", port=8000, debug=True)