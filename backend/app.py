--- conflicted
+++ resolved
@@ -2784,6 +2784,11 @@
         else:
             blob_folder = f"Reports/Curation_Reports/{report_topic_rqst}"
 
+        if report_topic_rqst in WEEKLY_CURATION_REPORT:
+            blob_folder = f"Reports/Curation_Reports/{report_topic_rqst}/{current_date.strftime('%B_%Y')}"
+        else:
+            blob_folder = f"Reports/Curation_Reports/{report_topic_rqst}"
+
         upload_result = blob_storage_manager.upload_to_blob(
             file_path=str(file_path),
             blob_folder=blob_folder
@@ -2824,21 +2829,14 @@
 @app.route('/api/reports/email', methods=['POST'])
 def send_email_endpoint():
     """Send an email with optional attachments.
-<<<<<<< HEAD
     Note: currently attachment path has to be in the same directory as the app.py file. 
-=======
->>>>>>> e05a6793
     
     Expected JSON payload:
     {
         "subject": "Email subject",
         "html_content": "HTML formatted content", 
         "recipients": ["email1@domain.com", "email2@domain.com"],
-<<<<<<< HEAD
         "attachment_path": "path/to/attachment.pdf"  # Optional, use forward slashes. 
-=======
-        "attachment_path": "path/to/attachment.pdf"  # Optional, use forward slashes
->>>>>>> e05a6793
     }
 
     Returns:
@@ -2931,7 +2929,6 @@
             'status': 'error',
             'message': f'An unexpected error occurred: {str(e)}'
         }), 500
-<<<<<<< HEAD
 
 from rp2email import process_and_send_email
 @app.route('/api/reports/digest', methods=['POST'])
@@ -2989,9 +2986,6 @@
             'status': 'error',
             'message': str(e)
         }), 500
-=======
-    
->>>>>>> e05a6793
 
 
 if __name__ == "__main__":
