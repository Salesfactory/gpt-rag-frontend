--- conflicted
+++ resolved
@@ -112,17 +112,11 @@
 from shared import clients
 from _secrets import get_secret
 
-<<<<<<< HEAD
 # Suppress Azure SDK logs (including Key Vault calls)
 logging.getLogger("azure").setLevel(logging.WARNING)
 logging.getLogger("azure.identity").setLevel(logging.WARNING)
 logging.getLogger("azure.keyvault").setLevel(logging.WARNING)
 logging.getLogger("azure.core").setLevel(logging.WARNING)
-=======
-from gallery.blob_utils import get_gallery_items_by_org
-
-load_dotenv(override=True)
->>>>>>> 1fbea32e
 
 SPEECH_REGION = os.getenv("SPEECH_REGION")
 ORCHESTRATOR_ENDPOINT = os.getenv("ORCHESTRATOR_ENDPOINT")
@@ -2038,7 +2032,6 @@
         return jsonify({"error": str(e)}), 500
 
 
-
 @app.route("/api/get-blob", methods=["POST"])
 def getBlob():
     blob_name = unquote(request.json["blob_name"])
@@ -2065,7 +2058,6 @@
         return jsonify({"error": str(e)}), 500
 
 
-
 @app.route("/api/settings", methods=["GET"])
 def getSettings():
     client_principal, error_response, status_code = get_client_principal()
@@ -2123,6 +2115,7 @@
     except Exception as e:
         logging.exception("[webbackend] Exception in /api/download")
         return jsonify({"error": str(e)}), 500
+
 
 @app.route("/api/settings", methods=["POST"])
 def setSettings():
@@ -4406,16 +4399,14 @@
             container_name="documents", prefix=prefix, include_metadata="yes"
         )
 
-<<<<<<< HEAD
         # Return the original blob dicts so all fields (including created_on) are preserved
-=======
-        # Exclude blobs inside the generated_images subfolder
->>>>>>> 1fbea32e
         organization_blobs = []
         generated_images_prefix = f"{prefix}generated_images/"
         for blob in blobs:
             blob_name = blob.get("name", "")
-            if blob_name.startswith(prefix) and not blob_name.startswith(generated_images_prefix):
+            if blob_name.startswith(prefix) and not blob_name.startswith(
+                generated_images_prefix
+            ):
                 organization_blobs.append(blob)
 
         logger.info(
@@ -5487,36 +5478,13 @@
         return create_error_response("Internal Server Error", 500)
 
 
-<<<<<<< HEAD
 @app.get("/healthz")
 def healthz():
     _ = clients.get_container(clients.USERS_CONT)
     _ = clients.sb_client()
     return jsonify(status="ok")
-=======
-@app.route("/api/reports/<reportName>", methods=["POST"])
-def post_report_by_name(reportName):
-    """
-    Endpoint to store report metadata in CosmosDB.
-    """
-
-    try:
-        container = get_cosmos_container("reports")
-
-        report_document = {
-            "id": str(uuid.uuid4()),
-            "report_name": reportName,
-            "start_datetime": datetime.now(timezone.utc).isoformat(),
-            "status": "PENDING",
-        }
-
-        container.create_item(body=report_document)
-
-        return jsonify({"message": "Report created successfully."}), 201
-
-    except Exception as e:
-        return jsonify({"error": str(e)}), 500
-    
+
+
 @app.route("/api/organization/<organization_id>/gallery", methods=["GET"])
 def get_gallery(organization_id):
     """
@@ -5534,25 +5502,38 @@
         404: If no gallery items are found for the organization.
         500: If an unexpected error occurs during retrieval.
     """
-    if not organization_id or not isinstance(organization_id, str) or not organization_id.strip():
-        return create_error_response("Organization ID is required and must be a non-empty string.", 400)
+    if (
+        not organization_id
+        or not isinstance(organization_id, str)
+        or not organization_id.strip()
+    ):
+        return create_error_response(
+            "Organization ID is required and must be a non-empty string.", 400
+        )
     try:
         gallery_items = get_gallery_items_by_org(organization_id)
         if gallery_items is None:
-            return create_error_response(f"No gallery items found for organization {organization_id}.", 404)
+            return create_error_response(
+                f"No gallery items found for organization {organization_id}.", 404
+            )
         if isinstance(gallery_items, list) and not gallery_items:
             return create_success_response([], 204)
         return create_success_response(gallery_items, 200)
     except ValueError as ve:
-        logger.error(f"Value error retrieving gallery items for org {organization_id}: {ve}")
+        logger.error(
+            f"Value error retrieving gallery items for org {organization_id}: {ve}"
+        )
         return create_error_response(str(ve), 400)
     except CosmosHttpResponseError as ce:
-        logger.error(f"Cosmos DB error retrieving gallery items for org {organization_id}: {ce}")
+        logger.error(
+            f"Cosmos DB error retrieving gallery items for org {organization_id}: {ce}"
+        )
         return create_error_response("Database error retrieving gallery items.", 500)
     except Exception as e:
-        logger.exception(f"Unexpected error retrieving gallery items for org {organization_id}: {e}")
+        logger.exception(
+            f"Unexpected error retrieving gallery items for org {organization_id}: {e}"
+        )
         return create_error_response("Internal Server Error", 500)
->>>>>>> 1fbea32e
 
 
 if __name__ == "__main__":
