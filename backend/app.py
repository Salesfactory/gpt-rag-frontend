--- conflicted
+++ resolved
@@ -228,7 +228,6 @@
                 "email": email  # Default role, if necessary
             }
 
-<<<<<<< HEAD
             # Call get_set_user to retrieve or create the user in the database
             user_response = get_set_user(client_principal)
 
@@ -247,21 +246,6 @@
                 if field not in user_data:
                     logger.error(f"[auth] Missing required field: {field}")
                     raise ValueError(f"User profile is missing required field: {field}")
-=======
-                # Raise an exception for bad status codes
-                response.raise_for_status()
-                # Parse response
-                try:
-                    data = response.json()
-                except json.JSONDecodeError as e:
-                    logger.error(f"[auth] Failed to parse JSON response: {str(e)}")
-                    raise ValueError("Invalid JSON response") from e
-
-                # Validate response format if needed
-                if not data:
-                    raise ValueError("Empty response received")
-                return data
->>>>>>> e4c60fdf
 
             logger.info(
                 f"[auth] Successfully validated user {client_principal_id} "
