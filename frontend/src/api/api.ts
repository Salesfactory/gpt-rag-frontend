import { GetSettingsProps, PostSettingsProps, ConversationHistoryItem, ChatTurn, UserInfo, BackendReportStatus, BackendReportJobDoc, Category } from "./models";
import { SourceDocumentsResponse } from '../types';

export async function getUsers({ user }: any): Promise<any> {
    const user_id = user ? user.id : "00000000-0000-0000-0000-000000000000";
    const user_name = user ? user.name : "anonymous";
    const user_organizationId = user ? user.organizationId : "00000000-0000-0000-0000-000000000000";
    try {
        const response = await fetch("/api/getusers?organizationId=" + user_organizationId, {
            method: "GET",
            headers: {
                "Content-Type": "application/json",
                "X-MS-CLIENT-PRINCIPAL-ID": user_id,
                "X-MS-CLIENT-PRINCIPAL-NAME": user_name
            }
        });

        const parsedResponse = await response.json();
        if (response.status > 299 || !response.ok) {
            throw Error("Unknown error in getUsers");
        }
        return parsedResponse;
    } catch (error) {
        console.log("Error fetching users", error);
        return { data: null };
    }
}

export async function getUserById({ user }: any): Promise<any> {
    const user_id = user ? user.id : "00000000-0000-0000-0000-000000000000";
    const user_name = user ? user.name : "anonymous";

    try {
        const response = await fetch(`/api/getusers?user_id=${user_id}`, {
            method: "GET",
            headers: {
                "Content-Type": "application/json",
                "X-MS-CLIENT-PRINCIPAL-ID": user_id,
                "X-MS-CLIENT-PRINCIPAL-NAME": user_name
            }
        });

        const parsedResponse = await response.json();
        if (response.status > 299 || !response.ok) {
            throw Error("Unknown error in getUserById");
        }
        return parsedResponse;
    } catch (error) {
        console.log("Error fetching user by ID", error);
        return { data: null };
    }
}

export async function fetchUserOrganizations(userId: string): Promise<any> {
    try {
        const response = await fetch(`/api/get-user-organizations`, {
            method: "GET",
            headers: {
                "Content-Type": "application/json",
                "X-MS-CLIENT-PRINCIPAL-ID": userId,
            }
        });

        if (!response.ok) {
            throw new Error("Failed to fetch organizations");
        }

        const organizations = await response.json();
        return organizations;
    } catch (error) {
        console.error("Error fetching user organizations", error);
        return { error: error };
    }
}

export async function fetchUserRoleForOrganization(userId: string, organizationId: string): Promise<{ role: string } | null> {
    try {
        const response = await fetch(`/api/get-users-organizations-role?organization_id=${encodeURIComponent(organizationId)}`, {
            method: "GET",
            headers: {
                "Content-Type": "application/json",
                "X-MS-CLIENT-PRINCIPAL-ID": userId,
            },
        });

        if (!response.ok) {
            throw new Error(`Failed to fetch role. Status: ${response.status}`);
        }

        const data = await response.json();
        return { role: data.role };
    } catch (error) {
        console.error("Error fetching user role:", error);
        return null;
    }
}

export async function deleteUser({ user, userId, organizationId }: any): Promise<any> {
    try {
        const response = await fetch(`/api/deleteuser?userId=${userId}&organizationId=${organizationId}`, {
            method: "DELETE",
            headers: {
                "Content-Type": "application/json",
                "X-MS-CLIENT-PRINCIPAL-ID": user.id
            }
        });

        /*This is a temporal fix. The deleteuser code in the frontend needs to be refactored*/
        if (response.status === 200 || response.status === 204) {
            return { success: true };
        }

        const fetchedData = await response.json();
        return fetchedData;
    } catch (error) {
        console.error("Error deleting user", error);
        return { error: error };
    }
}

export async function deleteInvitation({ user, invitationId }: any): Promise<any> {
    try {
        const response = await fetch(`/api/deleteInvitation?invitationId=${invitationId}`, {
            method: "DELETE",
            headers: {
                "X-MS-CLIENT-PRINCIPAL-ID": user.id,
                "Content-Type": "application/json",
            }
        });

        if (response.status === 200 || response.status === 204) {
            return { success: true };
        }

        const fetchedData = await response.json();
        return fetchedData;
    } catch (error) {
        console.error("Error deleting user", error);
        return { error: error };
    }
}

export async function checkUser({ user }: any): Promise<any> {
    const user_id = user ? user.id : "00000000-0000-0000-0000-000000000000";
    const user_name = user ? user.name : "anonymous";
    if (user.email) {
        const response = await fetch("/api/checkuser", {
            method: "POST",
            headers: {
                "Content-Type": "application/json",
                "X-MS-CLIENT-PRINCIPAL-ID": user_id,
                "X-MS-CLIENT-PRINCIPAL-NAME": user_name
            },
            body: JSON.stringify({
                email: user.email
            })
        });
        const parsedResponse = await response.json();
        if (response.status > 299 || !response.ok) {
            throw Error("Unknown error in checkUser");
        }
        return parsedResponse;
    }

    return { data: null };
}

export async function getUserInfo(): Promise<UserInfo[]> {
    const response = await fetch("/.auth/me");
    if (!response.ok) {
        return [];
    }
    const payload = await response.json();
    return payload;
}

export async function getSettings({ user }: GetSettingsProps): Promise<any> {
    const user_id = user ? user.id : "00000000-0000-0000-0000-000000000000";
    const user_name = user ? user.name : "anonymous";
    try {
        const response = await fetch("/api/settings", {
            method: "GET",
            headers: {
                "Content-Type": "application/json",
                "X-MS-CLIENT-PRINCIPAL-ID": user_id,
                "X-MS-CLIENT-PRINCIPAL-NAME": user_name
            }
        });
        const fetchedData = await response.json();
        return fetchedData;
    } catch (error) {
        console.log("Error fetching settings", error);
        return { temperature: "0", presencePenalty: "0", frequencyPenalty: "0" };
    }
}

export async function postSettings({ user, temperature, model, font_family, font_size, detail_level }: PostSettingsProps): Promise<any> {
    const user_id = user ? user.id : "00000000-0000-0000-0000-000000000000";
    const user_name = user ? user.name : "anonymous";
    try {
        const response = await fetch("/api/settings", {
            method: "POST",
            headers: {
                "Content-Type": "application/json",
                "X-MS-CLIENT-PRINCIPAL-ID": user_id,
                "X-MS-CLIENT-PRINCIPAL-NAME": user_name
            },
            body: JSON.stringify({
                temperature,
                model,
                font_family,
                font_size,
                detail_level
            })
        });
        const fetchedData = await response.json();
        return fetchedData;
    } catch (error) {
        console.error("Error posting settings", error);
        return {};
    }
}

export async function getChatFromHistoryPannelById(chatId: string, userId: string): Promise<ChatTurn[]> {
    const response = await fetch(`/api/chat-conversation/${chatId}`, {
        method: "GET",
        headers: {
            "Content-Type": "application/json",
            "X-MS-CLIENT-PRINCIPAL-ID": userId
        }
    });

    const responseData = await response.json();
    const messages = responseData.messages;

    const conversationItems: ChatTurn[] = [];
    let currentUserMessage = "";
    let currentBotMessage = "";
    let currentBotThoughts: string[] = [];

    if (messages) {
        messages.forEach((item: any) => {
            if (item.role === "user") {
                currentUserMessage = item.content;
            } else if (item.role === "assistant") {
                currentBotMessage = item.content;
                currentBotThoughts = item.thoughts;
                if (currentUserMessage !== "" || currentBotMessage !== "") {
                    conversationItems.push({ user: currentUserMessage, bot: { message: currentBotMessage, thoughts: currentBotThoughts } });
                    currentUserMessage = "";
                    currentBotMessage = "";
                    currentBotThoughts = [];
                }
            }
        });
    }

    if (currentUserMessage !== "" || currentBotMessage !== "") {
        conversationItems.push({ user: currentUserMessage, bot: { message: currentBotMessage, thoughts: currentBotThoughts } });
    }

    return conversationItems;
}

export async function deleteChatConversation(chatId: string, userId: string): Promise<void> {
    try {
        const response = await fetch(`/api/chat-conversations/${chatId}`, {
            method: "DELETE",
            headers: {
                "Content-Type": "application/json",
                "X-MS-CLIENT-PRINCIPAL-ID": userId
            }
        });
        if (!response.ok) {
            throw new Error(`Failed to delete conversation. Status: ${response.status}`);
        }
    } catch (error) {
        console.error("Error deleting conversation:", error);
        throw new Error("Error deleting conversation");
    }
}

export async function getChatHistory(userId: string): Promise<ConversationHistoryItem[]> {
    const response = await fetch("/api/chat-history", {
        method: "GET",
        headers: {
            "Content-Type": "application/json",
            "X-MS-CLIENT-PRINCIPAL-ID": userId
        }
    });
    const parsedResponse: ConversationHistoryItem[] = await response.json();
    if (response.status > 299 || !response.ok) {
        throw Error("Error getting chat history");
    }
    return parsedResponse;
}

// Cache the storage account to avoid repeated API calls
let storageAccountCache: string | null = null;

export function getCitationFilePath(citation: string): string {
    // Return cached value if available
    if (storageAccountCache) {
        return `https://${storageAccountCache}.blob.core.windows.net/documents/${citation}`;
    }

    var storage_account = "please_check_if_storage_account_is_in_frontend_app_settings";

    const xhr = new XMLHttpRequest();
    xhr.open("GET", "/api/get-storage-account", false);
    xhr.send();

    if (xhr.status > 299) {
        console.log("Please check if STORAGE_ACCOUNT is in frontend app settings");
        return storage_account;
    } else {
        const parsedResponse = JSON.parse(xhr.responseText);
        storage_account = parsedResponse["storageaccount"];
        storageAccountCache = storage_account;
    }

    return `https://${storage_account}.blob.core.windows.net/documents/${citation}`;
}

export async function getFeedbackUrl(): Promise<string | null> {
    try {
        const response = await fetch("/api/get-feedback-url", {
            method: "GET",
            headers: {
                "Content-Type": "application/json"
            }
        });

        if (response.status > 299 || !response.ok) {
            console.log("Error getting feedback URL");
            return null;
        }

        const parsedResponse = await response.json();
        return parsedResponse["feedback_url"] || null;
    } catch (error) {
        console.error("Error fetching feedback URL:", error);
        return null;
    }
}

export function getFilePath(fileUrl: string) {
    if (!fileUrl.endsWith(".pdf") || !fileUrl.endsWith(".docx") || fileUrl.endsWith(".doc")) {
        return fileUrl;
    }
    const regex = /documents\/(.*)/;
    const match = fileUrl.match(regex);
    let filepath = "";

    if (match && match[1]) {
        filepath = match[1];
    }
    return filepath;
}

export async function inviteUser({ username, email, organizationId, organizationName }: any): Promise<any> {
    try {
        const response = await fetch("/api/inviteUser", {
            method: "POST",
            headers: {
                "Content-Type": "application/json"
            },
            body: JSON.stringify({
                username,
                email,
                organizationId,
                organizationName
            })
        });
        const fetchedData = await response.json();
        return fetchedData;
    } catch (error) {
        console.error("Error inviting user", error);
        return { error: error };
    }
}

interface User {
    id: string;
    name: string;
    organizationId: string;
}

interface SubscriptionResponse {
    data: {
        message: string;
        subscription: {
            id: string;
            status: string;
            current_period_end: number;
        };
    };
    status: number;
}

export async function getFinancialAssistant({ user, subscriptionId }: { user?: User; subscriptionId: string }): Promise<any> {
    const userId = user?.id ?? "00000000-0000-0000-0000-000000000000";

    try {
        const response = await fetch(`/api/subscription/${subscriptionId}/financialAssistant`, {
            method: "GET",
            headers: {
                "Content-Type": "application/json",
                "X-MS-CLIENT-PRINCIPAL-ID": userId
            }
        });

        if (!response.ok) {
            const error = new Error(`Failed to check financial assistant status: ${response.status}`);
            (error as any).status = response.status; // Añade el código de estado al error
            throw error;
        }

        const parsedResponse = await response.json();
        return parsedResponse.data;
    } catch (error) {
        console.error("Error verifying the Financial Assistant: ", error instanceof Error ? error.message : error);
        throw error;
    }
}

export async function upgradeSubscription({ user, subscriptionId }: { user?: User; subscriptionId: string }): Promise<any> {
    const userId = user?.id ?? "00000000-0000-0000-0000-000000000000";
    const userName = user?.name ?? "anonymous";
    const userOrganizationId = user?.organizationId ?? "00000000-0000-0000-0000-000000000000";

    try {
        const response = await fetch(`/api/subscription/${subscriptionId}/financialAssistant`, {
            method: "PUT",
            headers: {
                "Content-Type": "application/json",
                "X-MS-CLIENT-PRINCIPAL-ID": userId,
                "X-MS-CLIENT-PRINCIPAL-NAME": userName
            },
            body: JSON.stringify({
                organizationId: userOrganizationId,
                activateFinancialAssistant: true
            })
        });

        if (!response.ok) {
            throw new Error(`Subscription upgrade failed: ${response.status} ${response.statusText}`);
        }

        const parsedResponse: SubscriptionResponse = await response.json();
        const { message, subscription } = parsedResponse.data;

        console.log("Subscription upgraded successfully:", message);
        return subscription;
    } catch (error) {
        console.error("Error upgrading subscription:", error instanceof Error ? error.message : error);
        throw error;
    }
}

export async function removeFinancialAssistant({ user, subscriptionId }: { user?: User; subscriptionId: string }): Promise<any> {
    const userId = user?.id ?? "00000000-0000-0000-0000-000000000000";
    const userName = user?.name ?? "anonymous";
    try {
        const response = await fetch(`/api/subscription/${subscriptionId}/financialAssistant`, {
            method: "DELETE",
            headers: {
                "Content-Type": "application/json",
                "X-MS-CLIENT-PRINCIPAL-ID": userId,
                "X-MS-CLIENT-PRINCIPAL-NAME": userName
            }
        });

        if (!response.ok) {
            throw new Error(`Subscription removal failed: ${response.status} ${response.statusText}`);
        }

        const parsedResponse: SubscriptionResponse = await response.json();
        const { message, subscription } = parsedResponse.data;

        console.log("Financial Assistant removed successfully:", message);
        return subscription;
    } catch (error) {
        console.error("Error removing Financial Assistant:", error instanceof Error ? error.message : error);
        throw error;
    }
}

export async function createInvitation({ organizationId, invitedUserEmail, userId, role, nickname }: any): Promise<any> {
    try {
        const response = await fetch("/api/createInvitation", {
            method: "POST",
            headers: {
                "Content-Type": "application/json",
                "X-MS-CLIENT-PRINCIPAL-ID": userId
            },
            body: JSON.stringify({
                organizationId,
                invitedUserEmail,
                nickname,
                role
            })
        });
        const fetchedData = await response.json();
        return fetchedData;
    } catch (error) {
        console.error("Error creating invitation", error);
        return { error: error };
    }
}
export async function getApiKeyPayment(): Promise<string> {
    const response = await fetch("/api/stripe", {
        method: "GET",
        headers: {
            "Content-Type": "application/json"
        }
    });

    if (response.status > 299 || !response.ok) {
        throw Error("Error getting Api key payment");
    }

    const apiKey = await response.text();
    return apiKey;
}

export async function getSourceFileFromBlob(organizationId: string, folderPath: string = ""): Promise<SourceDocumentsResponse> {
    const url = new URL('/api/get-source-documents', window.location.origin);
    url.searchParams.append('organization_id', organizationId);
    if (folderPath) {
        url.searchParams.append('folder_path', folderPath);
    }
    
    const response = await fetch(url.toString(), {
        method: "GET",
        headers: {
            "Content-Type": "application/json"
        }
    });
    if (!response.ok) {
        console.log("Error fetching files:", response.statusText);
        throw new Error(`Server responded with ${response.status}: ${response.statusText}`);
    }
    const result = await response.json();
    return result?.data ?? result;
}

export async function uploadSourceFileToBlob(file: any, organizationId: string) {
    const formdata = new FormData();
    formdata.append("file", file);
    formdata.append("organization_id", organizationId);
    formdata.append("MIME_type", file.type)

    try {
        const response = await fetch("/api/upload-source-document", {
            method: "POST",
            body: formdata,
            redirect: "follow"
        });
        if (!response.ok) {
            console.log("Error uploading file:", response.statusText);
            if (response.status === 422) {
                throw new Error("File type not allowed. Please upload a valid file.");
            }
            throw new Error(`Server responded with ${response.status}: ${response.statusText}`);
        }
        const result = await response.json();
        return result;
    } catch (error) {
        console.error("Error uploading file:", error);
        throw error;
    }
}

export async function deleteSourceFileFromBlob(blob_name: string) {
    const response = await fetch(`/api/delete-source-document?blob_name=${blob_name}`, {
        method: "DELETE",
        headers: {
            "Content-Type": "application/json"
        }
    });
    if (!response.ok) {
        console.log("Error deleting file:", response.statusText);
        throw new Error(`Server responded with ${response.status}: ${response.statusText}`);
    }
    const result = await response.json();
    return result;
}

export async function createFolder(organizationId: string, folderName: string, currentPath: string = "") {
    const response = await fetch("/api/create-folder", {
        method: "POST",
        headers: {
            "Content-Type": "application/json"
        },
        body: JSON.stringify({
            organization_id: organizationId,
            folder_name: folderName,
            current_path: currentPath
        })
    });
    
    if (!response.ok) {
        const errorData = await response.json().catch(() => ({ message: "Unknown error" }));
        
        // Handle specific error cases
        if (response.status === 409) {
            throw new Error("A folder with this name already exists");
        }
        
        throw new Error(errorData.message || `Server responded with ${response.status}: ${response.statusText}`);
    }
    
    const result = await response.json();
    return result;
}

export async function moveFile(organizationId: string, sourceBlobName: string, destinationFolderPath: string = "") {
    const response = await fetch("/api/move-file", {
        method: "POST",
        headers: {
            "Content-Type": "application/json"
        },
        body: JSON.stringify({
            organization_id: organizationId,
            source_blob_name: sourceBlobName,
            destination_folder_path: destinationFolderPath
        })
    });
    
    if (!response.ok) {
        const errorData = await response.json().catch(() => ({ message: "Unknown error" }));
        
        // Handle specific error cases
        if (response.status === 403) {
            throw new Error("Unauthorized: You do not have permission to move this file");
        }
        
        if (response.status === 404) {
            throw new Error("Source file not found");
        }
        
        if (response.status === 409) {
            throw new Error("A file with this name already exists in the destination folder");
        }
        
        throw new Error(errorData.message || `Server responded with ${response.status}: ${response.statusText}`);
    }
    
    const result = await response.json();
    return result;
}

<<<<<<< HEAD
export async function renameFile(
  organizationId: string,
  sourceBlobName: string,
  newFileName: string
) {
  const response = await fetch("/api/rename-file", {
    method: "POST",
    headers: { "Content-Type": "application/json" },
    body: JSON.stringify({
      organization_id: organizationId,
      source_blob_name: sourceBlobName,
      new_file_name: newFileName,
    }),
  });

  if (!response.ok) {
    const errorData = await response.json().catch(() => ({ message: "Unknown error" }));

    if (response.status === 400) throw new Error("Invalid request to rename file");
    if (response.status === 403) throw new Error("Unauthorized: You do not have permission to rename this file");
    if (response.status === 404) throw new Error("Source file not found");
    if (response.status === 409) throw new Error("A file with this name already exists in this folder");
    if (response.status === 422) throw new Error("Invalid file name");

    throw new Error(errorData.message || `Server responded with ${response.status}: ${response.statusText}`);
  }

  return response.json();
}

export async function renameFolder(
  organizationId: string,
  folderFullPath: string,
  newFolderName: string
) {
  const response = await fetch("/api/rename-folder", {
    method: "POST",
    headers: { "Content-Type": "application/json" },
    body: JSON.stringify({
      organization_id: organizationId,
      folder_full_path: folderFullPath,
      new_folder_name: newFolderName,
    }),
  });

  if (!response.ok) {
    const errorData = await response.json().catch(() => ({ message: "Unknown error" }));

    if (response.status === 400) throw new Error("Invalid request to rename folder");
    if (response.status === 403) throw new Error("Unauthorized: You do not have permission to rename this folder");
    if (response.status === 404) throw new Error("Folder not found");
    if (response.status === 409) throw new Error("A folder with this name already exists at this level");
    if (response.status === 422) throw new Error("Invalid folder name");

    throw new Error(errorData.message || `Server responded with ${response.status}: ${response.statusText}`);
  }

  return response.json();
}


=======
export async function deleteFolder(organizationId: string, folderPath: string) {
    const response = await fetch("/api/delete-folder", {
        method: "DELETE",
        headers: {
            "Content-Type": "application/json"
        },
        body: JSON.stringify({
            organization_id: organizationId,
            folder_path: folderPath
        })
    });
    
    if (!response.ok) {
        const errorData = await response.json().catch(() => ({ message: "Unknown error" }));
        
        // Handle specific error cases
        if (response.status === 403) {
            throw new Error("Unauthorized: You do not have permission to delete this folder");
        }
        
        if (response.status === 404) {
            throw new Error("Folder not found");
        }
        
        if (response.status === 400) {
            throw new Error(errorData.message || "Invalid request");
        }
        
        throw new Error(errorData.message || `Server responded with ${response.status}: ${response.statusText}`);
    }
    
    const result = await response.json();
    return result;
}

>>>>>>> d40c1866
export async function uploadFile(file: any) {
    const formdata = new FormData();
    formdata.append("file", file);
    try {
        const response = await fetch("/api/upload-blob", {
            method: "POST",
            body: formdata,
            redirect: "follow"
        });
        if (!response.ok) {
            throw new Error(`Server responded with ${response.status}: ${response.statusText}`);
        }
        const result = await response.json();
        return result;
    } catch (error) {
        console.error("Error uploading file:", error);
        throw error;
    }
}

export async function createCheckoutSession({ userId, priceId, successUrl, cancelUrl, organizationId, userName, organizationName }: any) {
    const response = await fetch("/create-checkout-session", {
        method: "POST",
        headers: {
            "Content-Type": "application/json"
        },
        body: JSON.stringify({
            userId,
            priceId,
            successUrl,
            cancelUrl,
            organizationId,
            userName,
            organizationName
        })
    });
    if (response.status > 299 || !response.ok) {
        throw Error("Error creating checkout session");
    }

    const session = await response.json();
    return session;
}

export async function getCustomerId({ subscriptionId }: { subscriptionId: string }): Promise<string> {
    const response = await fetch("/get-customer", {
        method: "POST",
        headers: {
            "Content-Type": "application/json"
        },
        body: JSON.stringify({
            subscription_id: subscriptionId
        })
    });
    if (response.status > 299 || !response.ok) {
        throw Error("Error creating checkout session")
    }

    const data = await response.json();
    return data.customer_id;
}

interface CustomerPortalSession {
    url: string;
}

export async function createCustomerPortalSession({
    customerId,
    return_url,
    subscription_id
}: {
    customerId: string;
    return_url: string;
    subscription_id: string;
}): Promise<CustomerPortalSession> {
    const response = await fetch("/create-customer-portal-session", {
        method: "POST",
        headers: {
            "Content-Type": "application/json"
        },
        body: JSON.stringify({
            customer: customerId,
            return_url,
            subscription_id
        })
    });
    if (response.status > 299 || !response.ok) {
        throw Error("Error creating checkout session");
    }

    if (!response.ok) {
        throw new Error("Error creating customer portal session");
    }

    const session = await response.json();
    return session;

}

export async function getProductPrices({ user }: { user: any }): Promise<any> {
    const user_id = user ? user.id : "00000000-0000-0000-0000-000000000000";
    const user_name = user ? user.name : "anonymous";
    try {
        const response = await fetch(`/api/prices`, {
            method: "GET",
            headers: {
                "Content-Type": "application/json",
                "X-MS-CLIENT-PRINCIPAL-ID": user_id,
                "X-MS-CLIENT-PRINCIPAL-NAME": user_name
            }
        });
        const fetchedData = await response.json();
        return fetchedData;
    } catch (error) {
        console.log("Error fetching product prices", error);
        return { prices: [] };
    }
}

export async function getOrganizationSubscription({ userId, organizationId }: any) {
    const response = await fetch("/api/get-organization-subscription?organizationId=" + organizationId, {
        method: "GET",
        headers: {
            "Content-Type": "application/json",
            "X-MS-CLIENT-PRINCIPAL-ID": userId
        }
    });

    if (response.status > 299 || !response.ok) {
        throw Error("Error getting organization subscription");
    }

    const subscription = await response.json();
    return subscription;
}

export const createOrganization = async ({ userId, organizationName }: any) => {
    const response = await fetch("/api/create-organization", {
        method: "POST",
        headers: {
            "Content-Type": "application/json",
            "X-MS-CLIENT-PRINCIPAL-ID": userId
        },
        body: JSON.stringify({
            organizationName
        })
    });

    if (response.status > 299 || !response.ok) {
        throw Error("Error creating organization");
    }

    const organization = await response.json();
    return organization;
};

export async function getInvitations({ user }: any): Promise<any> {
    const user_id = user ? user.id : "00000000-0000-0000-0000-000000000000";
    const user_username = user ? user.username : "anonymous";
    const user_organizationId = user ? user.organizationId : "00000000-0000-0000-0000-000000000000";
    try {
        const response = await fetch("/api/getInvitations?organizationId=" + user_organizationId, {
            method: "GET",
            headers: {
                "Content-Type": "application/json",
                "X-MS-CLIENT-PRINCIPAL-ID": user_id,
                "X-MS-CLIENT-PRINCIPAL-NAME": user_username
            }
        });

        const parsedResponse = await response.json();
        if (response.status > 299 || !response.ok) {
            throw Error("Unknown error in getUsers");
        }
        return parsedResponse;
    } catch (error) {
        console.log("Error fetching users", error);
        return { data: null };
    }
}

export async function updateUser({ userId, updatedData }: { userId: string; updatedData: object }) {
    const response = await fetch(`/api/user/${encodeURIComponent(userId)}`, {
        method: "PUT",
        headers: {
            "Content-Type": "application/json",
        },
        body: JSON.stringify(updatedData)
    });

    if (response.status === 404) {
        throw Error(`User with ID ${userId} not found`);
    }

    if (response.status > 299 || !response.ok) {
        throw Error(`Error updating user with ID ${userId}`);
    }
}

export async function updateOrganizationInfo({ orgId, patchData }: { orgId: string; patchData: object }) {
    const response = await fetch(`/api/organization/${encodeURIComponent(orgId)}`, {
        method: "PATCH",
        headers: {
            "Content-Type": "application/json",
        },
        body: JSON.stringify(patchData),
    });

    if (response.status === 404) {
        throw Error(`Organization with ID ${orgId} not found`);
    }

    if (response.status > 299 || !response.ok) {
        throw Error(`Error updating organization data of ID ${orgId}`);
    }

    return response.json();
}

export async function updateUserData({ userId, patchData }: { userId: string; patchData: object }) {
    const response = await fetch(`/api/user/${encodeURIComponent(userId)}`, {
        method: "PATCH",
        headers: {
            "Content-Type": "application/json",
        },
        body: JSON.stringify(patchData)
    });

    if (response.status === 404) {
        throw Error(`User with ID ${userId} not found`);
    }

    if (response.status > 299 || !response.ok) {
        throw Error(`Error updating user data of ID ${userId}`);
    }
}

export async function resetUserPassword({ userId, newPassword }: { userId: string; newPassword: string }) {
    const response = await fetch(`/api/user/${encodeURIComponent(userId)}/reset-password`, {
        method: "PATCH",
        headers: {
            "Content-Type": "application/json",
        },
        body: JSON.stringify({ "new_password": newPassword })
    });

    if (response.status === 404) {
        throw Error(`User with ID ${userId} not found`);
    }

    if (response.status > 299 || !response.ok) {
        throw Error(`Error resetting password for user with ID ${userId}`);
    }

    return response.json();
}

export async function changeSubscription({ subscriptionId, newPlanId, user }: { subscriptionId: string; newPlanId: string; user: any; }): Promise<any> {
    const userId = user ? user.id : "00000000-0000-0000-0000-000000000000";
    const userName = user ? user.name : "anonymous";
    try {
        const response = await fetch(`/api/subscriptions/${subscriptionId}/change`, {
            method: "PUT",
            headers: {
                "Content-Type": "application/json",
                "X-MS-CLIENT-PRINCIPAL-ID": userId,
                "X-MS-CLIENT-PRINCIPAL-NAME": userName
            },
            body: JSON.stringify({
                new_plan_id: newPlanId,
            }),
        });

        if (!response.ok) {
            const errorText = await response.text();
            throw new Error(`Subscription change failed: ${response.status} ${response.statusText} - ${errorText}`);
        }

        const result: { message: string; subscription: any; } = await response.json();

        console.log("Subscription changed successfully:", result.message);
        return result.subscription;
    } catch (error) {
        console.error(
            "Error changing subscription:",
            error instanceof Error ? error.message : error
        );
        throw error;
    }
}

export async function getLogs(organizationId: string): Promise<any> {
    try {
        const response = await fetch('/api/logs/', {
            method: 'POST',
            headers: {
                "Content-Type": "application/json"
            },
            body: JSON.stringify({
                organization_id: organizationId
            })
        })

        if (!response.ok) {
            throw new Error(`Error getting logs: ${response.status} ${response.statusText}`);
        }

        if (response.status === 204) {
            return [];
        }

        const logs = await response.json();
        if (!logs.data || !Array.isArray(logs.data)) {
            return [];
        }
        // order data using timestamp in descending order
        const orderedLogs = logs.data.sort((a: any, b: any) => {
            return new Date(b.changeTime).getTime() - new Date(a.changeTime).getTime();
        });
        return orderedLogs;
    } catch (error: any) {
        if (error instanceof TypeError) {
            console.error('Network error: Unable to reach logs API.')
            throw new Error('Network error: Unable to reach logs API. ')
        }
        console.error("API request failed:", error)
        throw new Error(error.message || "Unexpected error fetching logs.")
    }
}

export async function scrapeUrls(url: string, organizationId?: string, user?: any): Promise<any> {
    try {
        const payload: any = { url };

        // Include organization_id if provided to save URLs to database
        if (organizationId) {
            payload.organization_id = organizationId;
        }

        const headers: any = {
            "Content-Type": "application/json",
        };

        // Add user authentication headers if user is provided
        if (user) {
            headers["X-MS-CLIENT-PRINCIPAL-ID"] = user.id;
            headers["X-MS-CLIENT-PRINCIPAL-NAME"] = user.name;
        }

        const response = await fetch("/api/webscraping/scrape-url", {
            method: "POST",
            headers,
            body: JSON.stringify(payload)
        });

        if (!response.ok) {
            throw new Error(`HTTP error! status: ${response.status}`);
        }

        const result = await response.json();

        // Return the detailed result which should include success/failure info for each URL
        return result;
    } catch (error) {
        console.error("Error scraping URL:", error);
        throw error;
    }
}

export async function scrapeUrlsMultipage(url: string, organizationId?: string, user?: any): Promise<any> {
    try {
        const payload: any = { url };

        // Include organization_id if provided to save URLs to database
        if (organizationId) {
            payload.organization_id = organizationId;
        }

        const headers: any = {
            "Content-Type": "application/json",
        };

        // Add user authentication headers if user is provided
        if (user) {
            headers["X-MS-CLIENT-PRINCIPAL-ID"] = user.id;
            headers["X-MS-CLIENT-PRINCIPAL-NAME"] = user.name;
        }

        const response = await fetch("/api/webscraping/multipage-scrape", {
            method: "POST",
            headers,
            body: JSON.stringify(payload)
        });

        if (!response.ok) {
            throw new Error(`HTTP error! status: ${response.status}`);
        }

        const result = await response.json();

        // Return the detailed result which should include success/failure info for each URL
        return result;
    } catch (error) {
        console.error("Error scraping URL with multipage:", error);
        throw error;
    }
}

// Knowledge Sources API functions
export async function getOrganizationUrls(organizationId: string): Promise<any> {
    try {
        const response = await fetch(`/api/webscraping/get-urls?organization_id=${encodeURIComponent(organizationId)}`, {
            method: "GET",
            headers: {
                "Content-Type": "application/json",
            }
        });

        if (!response.ok) {
            throw new Error(`HTTP error! status: ${response.status}`);
        }

        const result = await response.json();
        return result;
    } catch (error) {
        console.error("Error fetching organization URLs:", error);
        throw error;
    }
}

export async function deleteOrganizationUrl(urlId: string, organizationId: string): Promise<any> {
    try {
        const response = await fetch(`/api/webscraping/delete-url?url_id=${encodeURIComponent(urlId)}&organization_id=${encodeURIComponent(organizationId)}`, {
            method: "DELETE",
            headers: {
                "Content-Type": "application/json",
            }
        });

        if (!response.ok) {
            throw new Error(`HTTP error! status: ${response.status}`);
        }

        const result = await response.json();
        return result;
    } catch (error) {
        console.error("Error deleting organization URL:", error);
        throw error;
    }
}

export async function updateOrganizationUrl(urlId: string, organizationId: string, newUrl: string): Promise<any> {
    try {
        const response = await fetch("/api/webscraping/modify-url", {
            method: "PUT",
            headers: {
                "Content-Type": "application/json",
            },
            body: JSON.stringify({
                url_id: urlId,
                organization_id: organizationId,
                new_url: newUrl
            })
        });

        if (!response.ok) {
            throw new Error(`HTTP error! status: ${response.status}`);
        }

        const result = await response.json();
        return result;
    } catch (error) {
        console.error("Error updating organization URL:", error);
        throw error;
    }
}

export async function searchOrganizationUrls(organizationId: string, searchTerm: string): Promise<any> {
    try {
        const response = await fetch(`/api/webscraping/search-urls?organization_id=${encodeURIComponent(organizationId)}&search_term=${encodeURIComponent(searchTerm)}`, {
            method: "GET",
            headers: {
                "Content-Type": "application/json",
            }
        });

        if (!response.ok) {
            throw new Error(`HTTP error! status: ${response.status}`);
        }

        const result = await response.json();
        return result;
    } catch (error) {
        console.error("Error searching organization URLs:", error);
        throw error;
    }
}

export interface ConversationExportResponse {
    success: boolean;
    share_url: string;
    filename: string;
    format: string;
    message_count: number;
    export_date: string;
}

export async function exportConversation(conversationId: string, userId: string, format: string = "html"): Promise<ConversationExportResponse> {
    try {
        const requestBody = {
            id: conversationId,
            user_id: userId,
            format: format
        };

        const response = await fetch("/api/conversations/export", {
            method: "POST",
            headers: {
                "Content-Type": "application/json",
                "X-MS-CLIENT-PRINCIPAL-ID": userId
            },
            body: JSON.stringify(requestBody)
        });

        if (!response.ok) {
            throw new Error(`Export failed: ${response.status} ${response.statusText}`);
        }

        const result: ConversationExportResponse = await response.json();

        console.log("Export response from server:", result);

        if (!result.success) {
            throw new Error("Export failed: Server returned unsuccessful response");
        }

        return result;
    } catch (error) {
        console.error("Error exporting conversation:", error);
        throw error;
    }
}

// Create a brand
export async function createBrand({
    brand_name,
    brand_description,
    organization_id,
    user,
}: {
    brand_name: string;
    brand_description: string;
    organization_id: string;
    user: any;
}): Promise<any> {
    const response = await fetch('/api/voice-customer/brands', {
        method: 'POST',
        headers: {
            'Content-Type': 'application/json',
            'X-MS-CLIENT-PRINCIPAL-ID': user?.id ?? '00000000-0000-0000-0000-000000000000',
            'X-MS-CLIENT-PRINCIPAL-NAME': user?.name ?? 'anonymous',
        },
        body: JSON.stringify({ brand_name, brand_description, organization_id }),
    });
    const data = await response.json();
    if (!response.ok) {
        throw new Error(data?.message || data?.error || 'Error creating brand');
    }
    return data;
}

// Delete a brand
export async function deleteBrand({
    brand_id,
    user,
    organization_id,
}: {
    brand_id: string;
    user: any;
    organization_id: string;
}): Promise<any> {
    const response = await fetch(`/api/voice-customer/brands/${encodeURIComponent(brand_id)}`, {
        method: 'DELETE',
        headers: {
            'Content-Type': 'application/json',
            'X-MS-CLIENT-PRINCIPAL-ID': user?.id ?? '00000000-0000-0000-0000-000000000000',
            'X-MS-CLIENT-PRINCIPAL-NAME': user?.name ?? 'anonymous',
        },
        body: JSON.stringify({ organization_id }),
    });
    const data = await response.json();
    if (!response.ok) {
        throw new Error(data?.message || data?.error || 'Error deleting brand');
    }
    return data;
}

// Get brands by organization
export async function getBrandsByOrganization({
    organization_id,
    user,
}: {
    organization_id: string;
    user: any;
}): Promise<any> {
    const response = await fetch(`/api/voice-customer/organizations/${encodeURIComponent(organization_id)}/brands`, {
        method: 'GET',
        headers: {
            'Content-Type': 'application/json',
            'X-MS-CLIENT-PRINCIPAL-ID': user?.id ?? '00000000-0000-0000-0000-000000000000',
            'X-MS-CLIENT-PRINCIPAL-NAME': user?.name ?? 'anonymous',
        },
    });
    const data = await response.json();
    if (!response.ok) {
        throw new Error(data?.message || data?.error || 'Error fetching brands');
    }
    return data.data || [];
}

// Update a brand
export async function updateBrand({
    brand_id,
    brand_name,
    brand_description,
    user,
    organization_id,
}: {
    brand_id: string;
    brand_name: string;
    brand_description: string;
    user: any;
    organization_id: string;
}): Promise<any> {
    const response = await fetch(`/api/voice-customer/brands/${encodeURIComponent(brand_id)}`, {
        method: 'PATCH',
        headers: {
            'Content-Type': 'application/json',
            'X-MS-CLIENT-PRINCIPAL-ID': user?.id ?? '00000000-0000-0000-0000-000000000000',
            'X-MS-CLIENT-PRINCIPAL-NAME': user?.name ?? 'anonymous',
        },
        body: JSON.stringify({ brand_name, brand_description, organization_id }),
    });
    const data = await response.json();
    if (!response.ok) {
        throw new Error(data?.message || data?.error || 'Error updating brand');
    }
    return data;
}

// Create a product
export async function createProduct({
    product_name,
    product_description,
    brand_id,
    organization_id,
    user,
    category,
}: {
    product_name: string;
    product_description: string;
    brand_id: string;
    organization_id: string;
    user: any;
    category: string;
}): Promise<any> {
    const response = await fetch('/api/voice-customer/products', {
        method: 'POST',
        headers: {
            'Content-Type': 'application/json',
            'X-MS-CLIENT-PRINCIPAL-ID': user?.id ?? '00000000-0000-0000-0000-000000000000',
            'X-MS-CLIENT-PRINCIPAL-NAME': user?.name ?? 'anonymous',
        },
        body: JSON.stringify({
            product_name,
            product_description,
            brand_id,
            organization_id,
            category,
        }),
    });
    const data = await response.json();
    if (!response.ok) {
        throw new Error(data?.message || data?.error || 'Error creating product');
    }
    return data;
}

// Delete a product
export async function deleteProduct({
    product_id,
    user,
    organization_id,
}: {
    product_id: string;
    user: any;
    organization_id: string;
}): Promise<any> {
    const response = await fetch(`/api/voice-customer/products/${encodeURIComponent(product_id)}`, {
        method: 'DELETE',
        headers: {
            'Content-Type': 'application/json',
            'X-MS-CLIENT-PRINCIPAL-ID': user?.id ?? '00000000-0000-0000-0000-000000000000',
            'X-MS-CLIENT-PRINCIPAL-NAME': user?.name ?? 'anonymous',
        },
        body: JSON.stringify({ organization_id }),
    });
    const data = await response.json();
    if (!response.ok) {
        throw new Error(data?.message || data?.error || 'Error deleting product');
    }
    return data;
}

// Get products by organization
export async function getProductsByOrganization({
    organization_id,
    user,
}: {
    organization_id: string;
    user: any;
}): Promise<any> {
    const response = await fetch(`/api/voice-customer/organizations/${encodeURIComponent(organization_id)}/products`, {
        method: 'GET',
        headers: {
            'Content-Type': 'application/json',
            'X-MS-CLIENT-PRINCIPAL-ID': user?.id ?? '00000000-0000-0000-0000-000000000000',
            'X-MS-CLIENT-PRINCIPAL-NAME': user?.name ?? 'anonymous',
        },
    });
    const data = await response.json();
    if (!response.ok) {
        throw new Error(data?.message || data?.error || 'Error fetching products');
    }
    return data.data || [];
}

// Update a product
export async function updateProduct({
    product_id,
    product_name,
    product_description,
    brand_id,
    user,
    organization_id,
    category,
}: {
    product_id: string;
    product_name: string;
    product_description: string;
    brand_id: string;
    user: any;
    organization_id: string;
    category: string;
}): Promise<any> {
    const response = await fetch(`/api/voice-customer/products/${encodeURIComponent(product_id)}`, {
        method: 'PATCH',
        headers: {
            'Content-Type': 'application/json',
            'X-MS-CLIENT-PRINCIPAL-ID': user?.id ?? '00000000-0000-0000-0000-000000000000',
            'X-MS-CLIENT-PRINCIPAL-NAME': user?.name ?? 'anonymous',
        },
        body: JSON.stringify({
            product_name,
            product_description,
            brand_id,
            organization_id,
            category,
        }),
    });
    const data = await response.json();
    if (!response.ok) {
        throw new Error(data?.message || data?.error || 'Error updating product');
    }
    return data;
}

// Create a competitor
export async function createCompetitor({
    competitor_name,
    competitor_description,
    brands_id,
    organization_id,
    user,
}: {
    competitor_name: string;
    competitor_description: string;
    brands_id: string[];
    organization_id: string;
    user: any;
}): Promise<any> {
    const response = await fetch('/api/voice-customer/competitors', {
        method: 'POST',
        headers: {
            'Content-Type': 'application/json',
            'X-MS-CLIENT-PRINCIPAL-ID': user?.id ?? '00000000-0000-0000-0000-000000000000',
            'X-MS-CLIENT-PRINCIPAL-NAME': user?.name ?? 'anonymous',
        },
        body: JSON.stringify({
            competitor_name,
            competitor_description,
            brands_id,
            organization_id,
        }),
    });
    const data = await response.json();
    if (!response.ok) {
        throw new Error(data?.message || data?.error || 'Error creating competitor');
    }
    return data;
}

// Delete a competitor
export async function deleteCompetitor({
    competitor_id,
    user,
    organization_id,
}: {
    competitor_id: string;
    user: any;
    organization_id: string;
}): Promise<any> {
    const response = await fetch(`/api/voice-customer/competitors/${encodeURIComponent(competitor_id)}`, {
        method: 'DELETE',
        headers: {
            'Content-Type': 'application/json',
            'X-MS-CLIENT-PRINCIPAL-ID': user?.id ?? '00000000-0000-0000-0000-000000000000',
            'X-MS-CLIENT-PRINCIPAL-NAME': user?.name ?? 'anonymous',
        },
        body: JSON.stringify({ organization_id }),
    });
    const data = await response.json();
    if (!response.ok) {
        throw new Error(data?.message || data?.error || 'Error deleting competitor');
    }
    return data;
}

// Get competitors by organization
export async function getCompetitorsByOrganization({
    organization_id,
    user,
}: {
    organization_id: string;
    user: any;
}): Promise<any> {
    const response = await fetch(`/api/voice-customer/organizations/${encodeURIComponent(organization_id)}/competitors`, {
        method: 'GET',
        headers: {
            'Content-Type': 'application/json',
            'X-MS-CLIENT-PRINCIPAL-ID': user?.id ?? '00000000-0000-0000-0000-000000000000',
            'X-MS-CLIENT-PRINCIPAL-NAME': user?.name ?? 'anonymous',
        },
    });
    const data = await response.json();
    if (!response.ok) {
        throw new Error(data?.message || data?.error || 'Error fetching competitors');
    }
    return data.data || [];
}

// Update a competitor
export async function updateCompetitor({
    competitor_id,
    competitor_name,
    competitor_description,
    user,
    organization_id,
}: {
    competitor_id: string;
    competitor_name: string;
    competitor_description: string;
    user: any;
    organization_id: string;
}): Promise<any> {
    const response = await fetch(`/api/voice-customer/competitors/${encodeURIComponent(competitor_id)}`, {
        method: 'PATCH',
        headers: {
            'Content-Type': 'application/json',
            'X-MS-CLIENT-PRINCIPAL-ID': user?.id ?? '00000000-0000-0000-0000-000000000000',
            'X-MS-CLIENT-PRINCIPAL-NAME': user?.name ?? 'anonymous',
        },
        body: JSON.stringify({
            competitor_name,
            competitor_description,
            organization_id,
        }),
    });
    const data = await response.json();
    if (!response.ok) {
        throw new Error(data?.message || data?.error || 'Error updating competitor');
    }
    return data;
}

// This needs to be implemented in the future with a Delete Modal in Voice of Customer. DO NOT DELETE
export async function getItemsToDeleteByBrand({ brand_id, user, organization_id }: { brand_id: string; user: any, organization_id: string }): Promise<any> {
    const response = await fetch(`/api/voice-customer/organization/${encodeURIComponent(organization_id)}/brands/${encodeURIComponent(brand_id)}/items-to-delete/`, {
        method: 'GET',
        headers: {
            'Content-Type': 'application/json',
            'X-MS-CLIENT-PRINCIPAL-ID': user?.id ?? '00000000-0000-0000-0000-000000000000',
            'X-MS-CLIENT-PRINCIPAL-NAME': user?.name ?? 'anonymous',
        },
    });

    if (!response.ok) {
        throw new Error(`Failed to fetch items to delete for brand ${brand_id}: ${response.statusText}`);
    }

    const result = await response.json();

    return result.data;
}

/**
 * Generic function for fetching any file type from Azure blob storage
 * @param fileName - The name/path of the file to fetch
 * @param container - The container name (defaults to "documents")
 * @returns Promise<Blob> - The file blob data
 */
export async function getFileBlob(fileName: string, container: string = "documents"): Promise<Blob> {
    // Clean prefix 'documents/' if present
    const cleanedFileName = fileName.startsWith('documents/')
        ? fileName.slice('documents/'.length)
        : fileName;

    try {
        const response = await fetch('/api/get-blob', {
            method: 'POST',
            headers: {
                'Content-Type': 'application/json'
            },
            body: JSON.stringify({
                container: container,
                blob_name: cleanedFileName
            })
        });

        if (!response.ok) {
            throw new Error(`Error fetching file: ${response.status} ${response.statusText}`);
        }

        return await response.blob();
    } catch (error) {
        console.error('Error fetching file blob:', error);
        throw new Error('Error fetching file.');
    }
}

/**
 * @param filePath - The file path/URL for the Excel file
 * @returns Promise with download URL and metadata
 */
export async function generateExcelDownloadUrl(filePath: string): Promise<{
    success: boolean;
    download_url: string;
    preview_url?: string;
    sas_url?: string;     // fallback public blob SAS (Excel only)
    filename: string;
    expires_in_days: number;
}> {
    try {
        const response = await fetch('/api/download-excel-citation', {
            method: 'POST',
            headers: {
                'Content-Type': 'application/json'
            },
            body: JSON.stringify({
                file_path: filePath
            })
        });

        if (!response.ok) {
            const errorData = await response.json().catch(() => ({ error: 'Unknown error' }));
            throw new Error(errorData.error || `HTTP ${response.status}: ${response.statusText}`);
        }

        return await response.json();
    } catch (error) {
        throw error;
    }
}

export async function getGalleryItems(
    organization_id: string,
    params: {
        user: any;
        uploader_id?: string | null;
        order?: "newest" | "oldest";
        query?: string;
        page?: number;
        limit?: number;
        signal?: AbortSignal;
    }
): Promise<{
    items: any[];
    total: number;
    page: number;
    limit: number;
    total_pages: number;
    has_next: boolean;
    has_prev: boolean;
}> {
    const qs = new URLSearchParams();
    if (params.uploader_id) qs.set("uploader_id", params.uploader_id);
    if (params.order) qs.set("order", params.order);
    if (params.query) qs.set("query", params.query);
    if (params.page) qs.set("page", params.page.toString());
    if (params.limit) qs.set("limit", params.limit.toString());

    const url = `/api/organization/${encodeURIComponent(organization_id)}/gallery${qs.toString() ? `?${qs.toString()}` : ""}`;

    const response = await fetch(url, {
        method: "GET",
        headers: {
            "X-MS-CLIENT-PRINCIPAL-ID": params.user?.id ?? "00000000-0000-0000-0000-000000000000",
            "X-MS-CLIENT-PRINCIPAL-NAME": params.user?.name ?? "anonymous",
            Accept: "application/json"
        },
        signal: params.signal
    });

    if (!response.ok) {
        const bodyText = await response.text().catch(() => "");
        console.error(`Failed to fetch gallery items: ${response.status} ${response.statusText}`, bodyText);
        throw new Error(`Failed to fetch gallery items: ${response.status}`);
    }

    const contentType = response.headers.get("content-type") || "";
    if (!contentType.includes("application/json")) {
        const bodyText = await response.text().catch(() => "");
        console.error("Unexpected non-JSON response from gallery API:", bodyText);
        throw new Error("Invalid response from gallery API (expected JSON)");
    }

    const data = await response.json().catch((err) => {
        console.error("Error parsing gallery JSON response:", err);
        throw new Error("Invalid JSON from gallery API");
    });

    const result = data?.data ?? data ?? {};
    return {
        items: result.items ?? [],
        total: result.total ?? 0,
        page: result.page ?? 1,
        limit: result.limit ?? 10,
        total_pages: result.total_pages ?? 0,
        has_next: result.has_next ?? false,
        has_prev: result.has_prev ?? false
    };
}

export async function fetchReportJobs({
    organization_id,
    user,
    limit = 10,
    status,
}: {
    organization_id: string;
    user: any;
    limit?: number;
    status?: BackendReportStatus;
}): Promise<BackendReportJobDoc[]> {
    const params = new URLSearchParams({
        organization_id,
        limit: String(limit),
    });
    if (status) params.set("status", status);

    const headers: Record<string, string> = {
        "Content-Type": "application/json",
        "X-MS-CLIENT-PRINCIPAL-ID": user?.id ?? "00000000-0000-0000-0000-000000000000",
        "X-MS-CLIENT-PRINCIPAL-NAME": user?.name ?? "anonymous",
    };

    const res = await fetch(`/api/report-jobs?${params.toString()}`, { method: "GET", headers });
    const data = await res.json().catch(() => null);

    if (!res.ok) {
        const msg = (data && (data.message || data.error)) || `Failed to fetch report jobs (${res.status})`;
        throw new Error(msg);
    }

    return Array.isArray(data) ? data : [];
}


export async function getIndustryByOrganization({ organization_id, user }: { organization_id: string; user?: any }): Promise<{ industry_description?: string } | null> {
    const response = await fetch(`/api/voice-customer/organizations/${organization_id}/industry`, {
        method: 'GET',
        headers: {
            'Content-Type': 'application/json',
            'X-MS-CLIENT-PRINCIPAL-ID': user?.id ?? '00000000-0000-0000-0000-000000000000',
            'X-MS-CLIENT-PRINCIPAL-NAME': user?.name ?? 'anonymous',
            'X-MS-CLIENT-PRINCIPAL-ORGANIZATION': user?.organizationId ?? '00000000-0000-0000-0000-000000000000',
        },
    });

    if (response.status === 404) return null;
    const res = await response.json();

    if (response.status > 299 || !response.ok) throw new Error('Failed to fetch industry');
    return res.data;
}

export async function upsertIndustry({ organization_id, industry_description, user }: { organization_id: string | number; industry_description: string; user?: any }): Promise<any> {
    const payload = { "industry_description": industry_description };
    const response = await fetch(`/api/voice-customer/organizations/${organization_id}/industry`, {
        method: 'POST',
        headers: {
            'Content-Type': 'application/json',
            'X-MS-CLIENT-PRINCIPAL-ID': user?.id ?? '00000000-0000-0000-0000-000000000000',
            'X-MS-CLIENT-PRINCIPAL-NAME': user?.name ?? 'anonymous',
            'X-MS-CLIENT-PRINCIPAL-ORGANIZATION': user?.organizationId ?? '00000000-0000-0000-0000-000000000000',
        },
        body: JSON.stringify(payload),
    });

    if (response.status > 299 || !response.ok) throw new Error('Failed to upsert industry');
    return await response.json();
}


export async function createCategory({
    organization_id,
    user,
    name,
    description,
    metadata,
}: {
    organization_id: string;
    user: any;
    name: string;
    description?: string;
    metadata?: object;
}): Promise<Category> {
    const res = await fetch("/api/categories", {
        method: "POST",
        headers: {
            "Content-Type": "application/json",
            "X-MS-CLIENT-PRINCIPAL-ID":
                user?.id ?? "00000000-0000-0000-0000-000000000000",
            "X-MS-CLIENT-PRINCIPAL-NAME": user?.name ?? "anonymous",
        },
        body: JSON.stringify({ organization_id, name, description, metadata }),
    });

    const data = await res.json().catch(() => null);
    if (!res.ok) throw new Error(data?.message || data?.error || "Error creating category");
    return data as Category;
}


export async function getCategory(categoryId: string, organizationId: string): Promise<Category> {
    const response = await fetch(`/api/categories/${categoryId}?organization_id=${organizationId}`, {
        method: 'GET',
        headers: {
            'Content-Type': 'application/json'
        }
    });

    if (!response.ok) {
        const error = await response.json();
        throw new Error(error.message || `Error fetching category: ${response.statusText}`);
    }

    return response.json();
}


export async function getCategoriesByOrganization({
    organization_id,
    user,
    limit = 50,
}: {
    organization_id: string;
    user: any;
    limit?: number;
}): Promise<Category[]> {
    const params = new URLSearchParams({
        organization_id,
        limit: String(limit),
    });

    const res = await fetch(`/api/categories?${params.toString()}`, {
        method: "GET",
        headers: {
            "Content-Type": "application/json",
            "X-MS-CLIENT-PRINCIPAL-ID":
                user?.id ?? "00000000-0000-0000-0000-000000000000",
            "X-MS-CLIENT-PRINCIPAL-NAME": user?.name ?? "anonymous",
        },
    });

    const data = await res.json().catch(() => null);
    if (!res.ok) {
        throw new Error(data?.message || data?.error || "Error fetching categories");
    }
    return Array.isArray(data) ? data : [];
}


export async function deleteCategory({
    category_id,
    organization_id,
    user,
}: {
    category_id: string;
    organization_id: string;
    user: any;
}): Promise<void> {
    const res = await fetch(
        `/api/categories/${encodeURIComponent(category_id)}?organization_id=${encodeURIComponent(organization_id)}`,
        {
            method: "DELETE",
            headers: {
                "Content-Type": "application/json",
                "X-MS-CLIENT-PRINCIPAL-ID":
                    user?.id ?? "00000000-0000-0000-0000-000000000000",
                "X-MS-CLIENT-PRINCIPAL-NAME": user?.name ?? "anonymous",
            },
        }
    );
    if (res.status !== 204 && !res.ok) {
        const data = await res.json().catch(() => null);
        throw new Error(data?.message || data?.error || "Error deleting category");
    }
}

export async function uploadUserDocument({
    file,
    conversationId,
    user
}: {
    file: File;
    conversationId: string;
    user: any;
}): Promise<{ blob_url: string; blob_name: string; saved_filename: string; original_filename: string }> {
    const formData = new FormData();
    formData.append('file', file);
    formData.append('conversation_id', conversationId);

    try {
        const response = await fetch('/api/upload-user-document', {
            method: 'POST',
            headers: {
                'X-MS-CLIENT-PRINCIPAL-ID': user?.id ?? '00000000-0000-0000-0000-000000000000',
                'X-MS-CLIENT-PRINCIPAL-NAME': user?.name ?? 'anonymous',
                'X-MS-CLIENT-PRINCIPAL-ORGANIZATION': user?.organizationId ?? ''
            },
            body: formData
        });

        if (!response.ok) {
            const errorData = await response.json().catch(() => null);
            throw new Error(errorData?.error?.message || `Upload failed: ${response.status}`);
        }

        const result = await response.json();
        const payload = result?.data ?? result; //{ data: { ... }, status }
        return payload;
    } catch (error) {
        console.error('Error uploading user document:', error);
        throw error;
    }
}

export async function deleteUserDocument({
    blobName,
    conversationId,
    user
}: {
    blobName: string;
    conversationId: string;
    user: any;
}): Promise<{ message: string }> {
    const res = await fetch('/api/delete-user-document', {
        method: 'DELETE',
        headers: {
            'Content-Type': 'application/json',
            'X-MS-CLIENT-PRINCIPAL-ID': user?.id ?? '00000000-0000-0000-0000-000000000000',
            'X-MS-CLIENT-PRINCIPAL-NAME': user?.name ?? 'anonymous',
            'X-MS-CLIENT-PRINCIPAL-ORGANIZATION': user?.organizationId ?? ''
        },
        body: JSON.stringify({
            blob_name: blobName,
            conversation_id: conversationId
        })
    });

    const data = await res.json().catch(() => null);
    if (!res.ok) {
        throw new Error(data?.error || data?.message || 'Error deleting user document');
    }
    return data?.data ?? data;
}

export async function listUserDocuments({
    conversationId,
    user
}: {
    conversationId: string;
    user: any;
}): Promise<Array<{ blob_name: string; saved_filename: string; original_filename: string; size?: number; uploaded_at?: string }>> {
    const params = new URLSearchParams({
        conversation_id: conversationId,
    });

    const res = await fetch(`/api/list-user-documents?${params.toString()}`, {
        method: 'GET',
        headers: {
            'X-MS-CLIENT-PRINCIPAL-ID': user?.id ?? '00000000-0000-0000-0000-000000000000',
            'X-MS-CLIENT-PRINCIPAL-NAME': user?.name ?? 'anonymous',
            'X-MS-CLIENT-PRINCIPAL-ORGANIZATION': user?.organizationId ?? ''
        }
    });

    const json = await res.json().catch(() => null);
    if (!res.ok) {
        throw new Error(json?.error?.message || json?.message || 'Error listing user documents');
    }
    const files = json?.data?.files ?? [];
    return Array.isArray(files) ? files : [];
}<|MERGE_RESOLUTION|>--- conflicted
+++ resolved
@@ -651,7 +651,6 @@
     return result;
 }
 
-<<<<<<< HEAD
 export async function renameFile(
   organizationId: string,
   sourceBlobName: string,
@@ -713,7 +712,6 @@
 }
 
 
-=======
 export async function deleteFolder(organizationId: string, folderPath: string) {
     const response = await fetch("/api/delete-folder", {
         method: "DELETE",
@@ -749,7 +747,6 @@
     return result;
 }
 
->>>>>>> d40c1866
 export async function uploadFile(file: any) {
     const formdata = new FormData();
     formdata.append("file", file);
