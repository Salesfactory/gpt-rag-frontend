import { GetSettingsProps, PostSettingsProps, ConversationHistoryItem, ChatTurn, UserInfo, BackendReportStatus, BackendReportJobDoc, Category } from "./models";

export async function getUsers({ user }: any): Promise<any> {
    const user_id = user ? user.id : "00000000-0000-0000-0000-000000000000";
    const user_name = user ? user.name : "anonymous";
    const user_organizationId = user ? user.organizationId : "00000000-0000-0000-0000-000000000000";
    try {
        const response = await fetch("/api/getusers?organizationId=" + user_organizationId, {
            method: "GET",
            headers: {
                "Content-Type": "application/json",
                "X-MS-CLIENT-PRINCIPAL-ID": user_id,
                "X-MS-CLIENT-PRINCIPAL-NAME": user_name
            }
        });

        const parsedResponse = await response.json();
        if (response.status > 299 || !response.ok) {
            throw Error("Unknown error in getUsers");
        }
        return parsedResponse;
    } catch (error) {
        console.log("Error fetching users", error);
        return { data: null };
    }
}

export async function getUserById({ user }: any): Promise<any> {
    const user_id = user ? user.id : "00000000-0000-0000-0000-000000000000";
    const user_name = user ? user.name : "anonymous";

    try {
        const response = await fetch(`/api/getusers?user_id=${user_id}`, {
            method: "GET",
            headers: {
                "Content-Type": "application/json",
                "X-MS-CLIENT-PRINCIPAL-ID": user_id,
                "X-MS-CLIENT-PRINCIPAL-NAME": user_name
            }
        });

        const parsedResponse = await response.json();
        if (response.status > 299 || !response.ok) {
            throw Error("Unknown error in getUserById");
        }
        return parsedResponse;
    } catch (error) {
        console.log("Error fetching user by ID", error);
        return { data: null };
    }
}

export async function fetchUserOrganizations(userId: string): Promise<any> {
    try {
        const response = await fetch(`/api/get-user-organizations`, {
            method: "GET",
            headers: {
                "Content-Type": "application/json",
                "X-MS-CLIENT-PRINCIPAL-ID": userId,
            }
        });

        if (!response.ok) {
            throw new Error("Failed to fetch organizations");
        }

        const organizations = await response.json();
        return organizations;
    } catch (error) {
        console.error("Error fetching user organizations", error);
        return { error: error };
    }
}

export async function fetchUserRoleForOrganization(userId: string, organizationId: string): Promise<{ role: string } | null> {
    try {
        const response = await fetch(`/api/get-users-organizations-role?organization_id=${encodeURIComponent(organizationId)}`, {
            method: "GET",
            headers: {
                "Content-Type": "application/json",
                "X-MS-CLIENT-PRINCIPAL-ID": userId,
            },
        });

        if (!response.ok) {
            throw new Error(`Failed to fetch role. Status: ${response.status}`);
        }

        const data = await response.json();
        return { role: data.role };
    } catch (error) {
        console.error("Error fetching user role:", error);
        return null;
    }
}

export async function deleteUser({ user, userId, organizationId }: any): Promise<any> {
    try {
        const response = await fetch(`/api/deleteuser?userId=${userId}&organizationId=${organizationId}`, {
            method: "DELETE",
            headers: {
                "Content-Type": "application/json",
                "X-MS-CLIENT-PRINCIPAL-ID": user.id
            }
        });
        
        /*This is a temporal fix. The deleteuser code in the frontend needs to be refactored*/
        if (response.status === 200 || response.status === 204) {
            return { success: true };
        }

        const fetchedData = await response.json();
        return fetchedData;
    } catch (error) {
        console.error("Error deleting user", error);
        return { error: error };
    }
}

export async function deleteInvitation({user, invitationId }: any): Promise<any> {
    try {
        const response = await fetch(`/api/deleteInvitation?invitationId=${invitationId}`, {
            method: "DELETE",
            headers: {
                "X-MS-CLIENT-PRINCIPAL-ID": user.id,
                "Content-Type": "application/json",
            }
        });
        
        if (response.status === 200 || response.status === 204) {
            return { success: true };
        }

        const fetchedData = await response.json();
        return fetchedData;
    } catch (error) {
        console.error("Error deleting user", error);
        return { error: error };
    }
}

export async function checkUser({ user }: any): Promise<any> {
    const user_id = user ? user.id : "00000000-0000-0000-0000-000000000000";
    const user_name = user ? user.name : "anonymous";
    if (user.email) {
        const response = await fetch("/api/checkuser", {
            method: "POST",
            headers: {
                "Content-Type": "application/json",
                "X-MS-CLIENT-PRINCIPAL-ID": user_id,
                "X-MS-CLIENT-PRINCIPAL-NAME": user_name
            },
            body: JSON.stringify({
                email: user.email
            })
        });
        const parsedResponse = await response.json();
        if (response.status > 299 || !response.ok) {
            throw Error("Unknown error in checkUser");
        }
        return parsedResponse;
    }

    return { data: null };
}

export async function getUserInfo(): Promise<UserInfo[]> {
    const response = await fetch("/.auth/me");
    if (!response.ok) {
        return [];
    }
    const payload = await response.json();
    return payload;
}

export async function getSettings({ user }: GetSettingsProps): Promise<any> {
    const user_id = user ? user.id : "00000000-0000-0000-0000-000000000000";
    const user_name = user ? user.name : "anonymous";
    try {
        const response = await fetch("/api/settings", {
            method: "GET",
            headers: {
                "Content-Type": "application/json",
                "X-MS-CLIENT-PRINCIPAL-ID": user_id,
                "X-MS-CLIENT-PRINCIPAL-NAME": user_name
            }
        });
        const fetchedData = await response.json();
        return fetchedData;
    } catch (error) {
        console.log("Error fetching settings", error);
        return { temperature: "0", presencePenalty: "0", frequencyPenalty: "0" };
    }
}

export async function postSettings({ user, temperature, model, font_family, font_size }: PostSettingsProps): Promise<any> {
    const user_id = user ? user.id : "00000000-0000-0000-0000-000000000000";
    const user_name = user ? user.name : "anonymous";
    try {
        const response = await fetch("/api/settings", {
            method: "POST",
            headers: {
                "Content-Type": "application/json",
                "X-MS-CLIENT-PRINCIPAL-ID": user_id,
                "X-MS-CLIENT-PRINCIPAL-NAME": user_name
            },
            body: JSON.stringify({
                temperature,
                model,
                font_family,
                font_size
            })
        });
        const fetchedData = await response.json();
        return fetchedData;
    } catch (error) {
        console.error("Error posting settings", error);
        return {};
    }
}

export async function getChatFromHistoryPannelById(chatId: string, userId: string): Promise<ChatTurn[]> {
    const response = await fetch(`/api/chat-conversation/${chatId}`, {
        method: "GET",
        headers: {
            "Content-Type": "application/json",
            "X-MS-CLIENT-PRINCIPAL-ID": userId
        }
    });

    const responseData = await response.json();
    const messages = responseData.messages;

    const conversationItems: ChatTurn[] = [];
    let currentUserMessage = "";
    let currentBotMessage = "";
    let currentBotThoughts: string[] = [];

    if (messages) {
        messages.forEach((item: any) => {
            if (item.role === "user") {
                currentUserMessage = item.content;
            } else if (item.role === "assistant") {
                currentBotMessage = item.content;
                currentBotThoughts = item.thoughts;
                if (currentUserMessage !== "" || currentBotMessage !== "") {
                    conversationItems.push({ user: currentUserMessage, bot: { message: currentBotMessage, thoughts: currentBotThoughts } });
                    currentUserMessage = "";
                    currentBotMessage = "";
                    currentBotThoughts = [];
                }
            }
        });
    }

    if (currentUserMessage !== "" || currentBotMessage !== "") {
        conversationItems.push({ user: currentUserMessage, bot: { message: currentBotMessage, thoughts: currentBotThoughts } });
    }

    return conversationItems;
}

export async function deleteChatConversation(chatId: string, userId: string): Promise<void> {
    try {
        const response = await fetch(`/api/chat-conversations/${chatId}`, {
            method: "DELETE",
            headers: {
                "Content-Type": "application/json",
                "X-MS-CLIENT-PRINCIPAL-ID": userId
            }
        });
        if (!response.ok) {
            throw new Error(`Failed to delete conversation. Status: ${response.status}`);
        }
    } catch (error) {
        console.error("Error deleting conversation:", error);
        throw new Error("Error deleting conversation");
    }
}

export async function getChatHistory(userId: string): Promise<ConversationHistoryItem[]> {
    const response = await fetch("/api/chat-history", {
        method: "GET",
        headers: {
            "Content-Type": "application/json",
            "X-MS-CLIENT-PRINCIPAL-ID": userId
        }
    });
    const parsedResponse: ConversationHistoryItem[] = await response.json();
    if (response.status > 299 || !response.ok) {
        throw Error("Error getting chat history");
    }
    return parsedResponse;
}

export function getCitationFilePath(citation: string): string {
    var storage_account = "please_check_if_storage_account_is_in_frontend_app_settings";

    const xhr = new XMLHttpRequest();
    xhr.open("GET", "/api/get-storage-account", false);
    xhr.send();

    if (xhr.status > 299) {
        console.log("Please check if STORAGE_ACCOUNT is in frontend app settings");
        return storage_account;
    } else {
        const parsedResponse = JSON.parse(xhr.responseText);
        storage_account = parsedResponse["storageaccount"];
    }

    return `https://${storage_account}.blob.core.windows.net/documents/${citation}`;
}

export async function getFeedbackUrl(): Promise<string | null> {
    try {
        const response = await fetch("/api/get-feedback-url", {
            method: "GET",
            headers: {
                "Content-Type": "application/json"
            }
        });
        
        if (response.status > 299 || !response.ok) {
            console.log("Error getting feedback URL");
            return null;
        }
        
        const parsedResponse = await response.json();
        return parsedResponse["feedback_url"] || null;
    } catch (error) {
        console.error("Error fetching feedback URL:", error);
        return null;
    }
}

export function getFilePath(fileUrl: string) {
    if (!fileUrl.endsWith(".pdf") || !fileUrl.endsWith(".docx") || fileUrl.endsWith(".doc")) {
        return fileUrl;
    }
    const regex = /documents\/(.*)/;
    const match = fileUrl.match(regex);
    let filepath = "";

    if (match && match[1]) {
        filepath = match[1];
    }
    return filepath;
}

export async function postFeedbackRating({ user, conversation_id, feedback_message, question, answer, rating, category }: any): Promise<any> {
    const user_id = user ? user.id : "00000000-0000-0000-0000-000000000000";
    const user_name = user ? user.name : "anonymous";
    return new Promise(async (resolve, reject) => {
        try {
            const response = await fetch("/api/feedback", {
                method: "POST",
                headers: {
                    "Content-Type": "application/json",
                    "X-MS-CLIENT-PRINCIPAL-ID": user_id,
                    "X-MS-CLIENT-PRINCIPAL-NAME": user_name
                },
                body: JSON.stringify({
                    conversation_id: conversation_id,
                    feedback: feedback_message,
                    question: question,
                    answer: answer,
                    rating: rating,
                    category: category
                })
            });

            const fetchedData = await response.json();
            resolve(fetchedData);
        } catch (error) {
            console.error("Error posting feedback", error);
            reject(error);
        }
    });
}

export async function inviteUser({ username, email, organizationId, organizationName }: any): Promise<any> {
    try {
        const response = await fetch("/api/inviteUser", {
            method: "POST",
            headers: {
                "Content-Type": "application/json"
            },
            body: JSON.stringify({
                username,
                email,
                organizationId,
                organizationName
            })
        });
        const fetchedData = await response.json();
        return fetchedData;
    } catch (error) {
        console.error("Error inviting user", error);
        return { error: error };
    }
}

interface User {
    id: string;
    name: string;
    organizationId: string;
}

interface SubscriptionResponse {
    data: {
        message: string;
        subscription: {
            id: string;
            status: string;
            current_period_end: number;
        };
    };
    status: number;
}

export async function getFinancialAssistant({ user, subscriptionId }: { user?: User; subscriptionId: string }): Promise<any> {
    const userId = user?.id ?? "00000000-0000-0000-0000-000000000000";

    try {
        const response = await fetch(`/api/subscription/${subscriptionId}/financialAssistant`, {
            method: "GET",
            headers: {
                "Content-Type": "application/json",
                "X-MS-CLIENT-PRINCIPAL-ID": userId
            }
        });

        if (!response.ok) {
            const error = new Error(`Failed to check financial assistant status: ${response.status}`);
            (error as any).status = response.status; // Añade el código de estado al error
            throw error;
        }

        const parsedResponse = await response.json();
        return parsedResponse.data;
    } catch (error) {
        console.error("Error verifying the Financial Assistant: ", error instanceof Error ? error.message : error);
        throw error;
    }
}

export async function upgradeSubscription({ user, subscriptionId }: { user?: User; subscriptionId: string }): Promise<any> {
    const userId = user?.id ?? "00000000-0000-0000-0000-000000000000";
    const userName = user?.name ?? "anonymous";
    const userOrganizationId = user?.organizationId ?? "00000000-0000-0000-0000-000000000000";

    try {
        const response = await fetch(`/api/subscription/${subscriptionId}/financialAssistant`, {
            method: "PUT",
            headers: {
                "Content-Type": "application/json",
                "X-MS-CLIENT-PRINCIPAL-ID": userId,
                "X-MS-CLIENT-PRINCIPAL-NAME": userName
            },
            body: JSON.stringify({
                organizationId: userOrganizationId,
                activateFinancialAssistant: true
            })
        });

        if (!response.ok) {
            throw new Error(`Subscription upgrade failed: ${response.status} ${response.statusText}`);
        }

        const parsedResponse: SubscriptionResponse = await response.json();
        const { message, subscription } = parsedResponse.data;

        console.log("Subscription upgraded successfully:", message);
        return subscription;
    } catch (error) {
        console.error("Error upgrading subscription:", error instanceof Error ? error.message : error);
        throw error;
    }
}

export async function removeFinancialAssistant({ user, subscriptionId }: { user?: User; subscriptionId: string }): Promise<any> {
    const userId = user?.id ?? "00000000-0000-0000-0000-000000000000";
    const userName = user?.name ?? "anonymous";
    try {
        const response = await fetch(`/api/subscription/${subscriptionId}/financialAssistant`, {
            method: "DELETE",
            headers: {
                "Content-Type": "application/json",
                "X-MS-CLIENT-PRINCIPAL-ID": userId,
                "X-MS-CLIENT-PRINCIPAL-NAME": userName
            }
        });

        if (!response.ok) {
            throw new Error(`Subscription removal failed: ${response.status} ${response.statusText}`);
        }

        const parsedResponse: SubscriptionResponse = await response.json();
        const { message, subscription } = parsedResponse.data;

        console.log("Financial Assistant removed successfully:", message);
        return subscription;
    } catch (error) {
        console.error("Error removing Financial Assistant:", error instanceof Error ? error.message : error);
        throw error;
    }
}

export async function createInvitation({ organizationId, invitedUserEmail, userId, role, nickname }: any): Promise<any> {
    try {
        const response = await fetch("/api/createInvitation", {
            method: "POST",
            headers: {
                "Content-Type": "application/json",
                "X-MS-CLIENT-PRINCIPAL-ID": userId
            },
            body: JSON.stringify({
                organizationId,
                invitedUserEmail,
                nickname,
                role
            })
        });
        const fetchedData = await response.json();
        return fetchedData;
    } catch (error) {
        console.error("Error creating invitation", error);
        return { error: error };
    }
}
export async function getApiKeyPayment(): Promise<string> {
    const response = await fetch("/api/stripe", {
        method: "GET",
        headers: {
            "Content-Type": "application/json"
        }
    });

    if (response.status > 299 || !response.ok) {
        throw Error("Error getting Api key payment");
    }

    const apiKey = await response.text();
    return apiKey;
}

export async function getSourceFileFromBlob(organizationId: string) {
    const response = await fetch(`/api/get-source-documents?organization_id=${organizationId}`, {
        method: "GET",
        headers: {
            "Content-Type": "application/json"
        }
    });
    if (!response.ok) {
        console.log("Error fetching files:", response.statusText);
        throw new Error(`Server responded with ${response.status}: ${response.statusText}`);
    }
    const result = await response.json();
    return result;
}

export async function uploadSourceFileToBlob(file: any, organizationId: string) {
    const formdata = new FormData();
    formdata.append("file", file);
    formdata.append("organization_id", organizationId);
<<<<<<< HEAD
    formdata.append("MIME_type", file.type)
    
=======

>>>>>>> c93f681c
    try {
        const response = await fetch("/api/upload-source-document", {
            method: "POST",
            body: formdata,
            redirect: "follow"
        });
        if (!response.ok) {
            console.log("Error uploading file:", response.statusText);
            throw new Error(`Server responded with ${response.status}: ${response.statusText}`);
        }
        const result = await response.json();
        return result;
    } catch (error) {
        console.error("Error uploading file:", error);
        throw error;
    }
}

export async function deleteSourceFileFromBlob(blob_name: string) {
    const response = await fetch(`/api/delete-source-document?blob_name=${blob_name}`, {
        method: "DELETE",
        headers: {
            "Content-Type": "application/json"
        }
    });
    if (!response.ok) {
        console.log("Error deleting file:", response.statusText);
        throw new Error(`Server responded with ${response.status}: ${response.statusText}`);
    }
    const result = await response.json();
    return result;
}

export async function uploadFile(file: any) {
    const formdata = new FormData();
    formdata.append("file", file);
    try {
        const response = await fetch("/api/upload-blob", {
            method: "POST",
            body: formdata,
            redirect: "follow"
        });
        if (!response.ok) {
            throw new Error(`Server responded with ${response.status}: ${response.statusText}`);
        }
        const result = await response.json();
        return result;
    } catch (error) {
        console.error("Error uploading file:", error);
        throw error;
    }
}

export async function createCheckoutSession({ userId, priceId, successUrl, cancelUrl, organizationId, userName, organizationName }: any) {
    const response = await fetch("/create-checkout-session", {
        method: "POST",
        headers: {
            "Content-Type": "application/json"
        },
        body: JSON.stringify({
            userId,
            priceId,
            successUrl,
            cancelUrl,
            organizationId,
            userName,
            organizationName
        })
    });
    if (response.status > 299 || !response.ok) {
        throw Error("Error creating checkout session");
    }

    const session = await response.json();
    return session;
}

export async function getCustomerId({ subscriptionId }: { subscriptionId: string }): Promise<string> {
    const response = await fetch("/get-customer", {
        method: "POST",
        headers: {
           "Content-Type": "application/json" 
        },
        body: JSON.stringify({
            subscription_id: subscriptionId
        })
    });
    if (response.status > 299 || !response.ok) {
        throw Error("Error creating checkout session")
    }

    const data = await response.json();
    return data.customer_id;
}

interface CustomerPortalSession {
    url: string;
}

export async function createCustomerPortalSession({ 
    customerId, 
    return_url,
    subscription_id
}: {
    customerId: string;
    return_url: string;
    subscription_id:string;
}): Promise<CustomerPortalSession>{
    const response = await fetch("/create-customer-portal-session", {
        method: "POST",
        headers: {
            "Content-Type": "application/json"
        },
        body: JSON.stringify({
            customer: customerId,
            return_url,
            subscription_id
        })
    });
    if (response.status > 299 || !response.ok) {
        throw Error("Error creating checkout session");
    }
    
    if (!response.ok) {
        throw new Error("Error creating customer portal session");
    }

    const session = await response.json();
    return session;
    
}

export async function getProductPrices({ user }: { user: any }): Promise<any> {
    const user_id = user ? user.id : "00000000-0000-0000-0000-000000000000";
    const user_name = user ? user.name : "anonymous";
    try {
        const response = await fetch(`/api/prices`, {
            method: "GET",
            headers: {
                "Content-Type": "application/json",
                "X-MS-CLIENT-PRINCIPAL-ID": user_id,
                "X-MS-CLIENT-PRINCIPAL-NAME": user_name
            }
        });
        const fetchedData = await response.json();
        return fetchedData;
    } catch (error) {
        console.log("Error fetching product prices", error);
        return { prices: [] };
    }
}

export async function getOrganizationSubscription({ userId, organizationId }: any) {
    const response = await fetch("/api/get-organization-subscription?organizationId=" + organizationId, {
        method: "GET",
        headers: {
            "Content-Type": "application/json",
            "X-MS-CLIENT-PRINCIPAL-ID": userId
        }
    });

    if (response.status > 299 || !response.ok) {
        throw Error("Error getting organization subscription");
    }

    const subscription = await response.json();
    return subscription;
}

export const createOrganization = async ({ userId, organizationName }: any) => {
    const response = await fetch("/api/create-organization", {
        method: "POST",
        headers: {
            "Content-Type": "application/json",
            "X-MS-CLIENT-PRINCIPAL-ID": userId
        },
        body: JSON.stringify({
            organizationName
        })
    });

    if (response.status > 299 || !response.ok) {
        throw Error("Error creating organization");
    }

    const organization = await response.json();
    return organization;
};

export async function getInvitations({ user }: any): Promise<any> {
    const user_id = user ? user.id : "00000000-0000-0000-0000-000000000000";
    const user_username = user ? user.username : "anonymous";
    const user_organizationId = user ? user.organizationId : "00000000-0000-0000-0000-000000000000";
    try {
        const response = await fetch("/api/getInvitations?organizationId=" + user_organizationId, {
            method: "GET",
            headers: {
                "Content-Type": "application/json",
                "X-MS-CLIENT-PRINCIPAL-ID": user_id,
                "X-MS-CLIENT-PRINCIPAL-NAME": user_username
            }
        });

        const parsedResponse = await response.json();
        if (response.status > 299 || !response.ok) {
            throw Error("Unknown error in getUsers");
        }
        return parsedResponse;
    } catch (error) {
        console.log("Error fetching users", error);
        return { data: null };
    }
}

export async function updateUser({ userId, updatedData }: { userId: string; updatedData: object }) {
    const response = await fetch(`/api/user/${encodeURIComponent(userId)}`, {
        method: "PUT",
        headers: {
            "Content-Type": "application/json",
        },
        body: JSON.stringify(updatedData)
    });

    if (response.status === 404) {
        throw Error(`User with ID ${userId} not found`);
    }

    if (response.status > 299 || !response.ok) {
        throw Error(`Error updating user with ID ${userId}`);
    }
}

export async function updateOrganizationInfo({ orgId, patchData }: { orgId: string; patchData: object }) {
    const response = await fetch(`/api/organization/${encodeURIComponent(orgId)}`, {
        method: "PATCH",
        headers: {
            "Content-Type": "application/json",
        },
        body: JSON.stringify(patchData),
    });

    if (response.status === 404) {
        throw Error(`Organization with ID ${orgId} not found`);
    }

    if (response.status > 299 || !response.ok) {
        throw Error(`Error updating organization data of ID ${orgId}`);
    }

    return response.json();
}

export async function updateUserData({ userId, patchData }: { userId: string; patchData: object }) {
    const response = await fetch(`/api/user/${encodeURIComponent(userId)}`, {
        method: "PATCH",
        headers: {
            "Content-Type": "application/json",
        },
        body: JSON.stringify(patchData)
    });

    if (response.status === 404) {
        throw Error(`User with ID ${userId} not found`);
    }

    if (response.status > 299 || !response.ok) {
        throw Error(`Error updating user data of ID ${userId}`);
    }
}

export async function resetUserPassword({ userId, newPassword }: { userId: string; newPassword: string }) {
    const response = await fetch(`/api/user/${encodeURIComponent(userId)}/reset-password`, {
        method: "PATCH",
        headers: {
            "Content-Type": "application/json",
        },
        body: JSON.stringify({ "new_password":newPassword })
    });

    if (response.status === 404) {
        throw Error(`User with ID ${userId} not found`);
    }

    if (response.status > 299 || !response.ok) {
        throw Error(`Error resetting password for user with ID ${userId}`);
    }

    return response.json();
}

export async function changeSubscription({ subscriptionId, newPlanId, user}: {subscriptionId: string;newPlanId: string; user:any;}): Promise<any> {
    const userId = user ? user.id : "00000000-0000-0000-0000-000000000000";
    const userName = user ? user.name : "anonymous";
    try {
        const response = await fetch(`/api/subscriptions/${subscriptionId}/change`, {
            method: "PUT",
            headers: {
                "Content-Type": "application/json",
                "X-MS-CLIENT-PRINCIPAL-ID":userId,
                "X-MS-CLIENT-PRINCIPAL-NAME": userName
            },
            body: JSON.stringify({
                new_plan_id: newPlanId,
            }),
        });

        if (!response.ok) {
            const errorText = await response.text();
            throw new Error(`Subscription change failed: ${response.status} ${response.statusText} - ${errorText}`);
        }

        const result: { message: string; subscription: any; } = await response.json();

        console.log("Subscription changed successfully:", result.message);
        return result.subscription;
    } catch (error) {
        console.error(
            "Error changing subscription:",
            error instanceof Error ? error.message : error
        );
        throw error;
    }
}

export async function getLogs(organizationId: string): Promise<any> {
    try {
        const response = await fetch('/api/logs/', {method:'POST',
            headers:{
                "Content-Type": "application/json"
            },
            body: JSON.stringify({
                organization_id: organizationId
            })
        })

        if (!response.ok) {
            throw new Error(`Error getting logs: ${response.status} ${response.statusText}`);
        }

        if (response.status === 204) {
            return [];
        }

        const logs = await response.json();
        if (!logs.data || !Array.isArray(logs.data)) {
            return [];
        }
        // order data using timestamp in descending order
        const orderedLogs = logs.data.sort((a: any, b: any) => {
            return new Date(b.changeTime).getTime() - new Date(a.changeTime).getTime();
        });
        return orderedLogs;
    } catch (error: any) {
        if (error instanceof TypeError) {
            console.error('Network error: Unable to reach logs API.')
            throw new Error('Network error: Unable to reach logs API. ')
        }
        console.error("API request failed:", error)
        throw new Error(error.message || "Unexpected error fetching logs.")
    }
}

export async function scrapeUrls(url: string, organizationId?: string, user?: any): Promise<any> {
    try {
        const payload: any = { url };
        
        // Include organization_id if provided to save URLs to database
        if (organizationId) {
            payload.organization_id = organizationId;
        }
        
        const headers: any = {
            "Content-Type": "application/json",
        };
        
        // Add user authentication headers if user is provided
        if (user) {
            headers["X-MS-CLIENT-PRINCIPAL-ID"] = user.id;
            headers["X-MS-CLIENT-PRINCIPAL-NAME"] = user.name;
        }
        
        const response = await fetch("/api/webscraping/scrape-url", {
            method: "POST",
            headers,
            body: JSON.stringify(payload)
        });

        if (!response.ok) {
            throw new Error(`HTTP error! status: ${response.status}`);
        }

        const result = await response.json();
        
        // Return the detailed result which should include success/failure info for each URL
        return result;
    } catch (error) {
        console.error("Error scraping URL:", error);
        throw error;
    }
}

export async function scrapeUrlsMultipage(url: string, organizationId?: string, user?: any): Promise<any> {
    try {
        const payload: any = { url };
        
        // Include organization_id if provided to save URLs to database
        if (organizationId) {
            payload.organization_id = organizationId;
        }
        
        const headers: any = {
            "Content-Type": "application/json",
        };
        
        // Add user authentication headers if user is provided
        if (user) {
            headers["X-MS-CLIENT-PRINCIPAL-ID"] = user.id;
            headers["X-MS-CLIENT-PRINCIPAL-NAME"] = user.name;
        }
        
        const response = await fetch("/api/webscraping/multipage-scrape", {
            method: "POST",
            headers,
            body: JSON.stringify(payload)
        });

        if (!response.ok) {
            throw new Error(`HTTP error! status: ${response.status}`);
        }

        const result = await response.json();
        
        // Return the detailed result which should include success/failure info for each URL
        return result;
    } catch (error) {
        console.error("Error scraping URL with multipage:", error);
        throw error;
    }
}

// Knowledge Sources API functions
export async function getOrganizationUrls(organizationId: string): Promise<any> {
    try {
        const response = await fetch(`/api/webscraping/get-urls?organization_id=${encodeURIComponent(organizationId)}`, {
            method: "GET",
            headers: {
                "Content-Type": "application/json",
            }
        });

        if (!response.ok) {
            throw new Error(`HTTP error! status: ${response.status}`);
        }

        const result = await response.json();
        return result;
    } catch (error) {
        console.error("Error fetching organization URLs:", error);
        throw error;
    }
}

export async function deleteOrganizationUrl(urlId: string, organizationId: string): Promise<any> {
    try {
        const response = await fetch(`/api/webscraping/delete-url?url_id=${encodeURIComponent(urlId)}&organization_id=${encodeURIComponent(organizationId)}`, {
            method: "DELETE",
            headers: {
                "Content-Type": "application/json",
            }
        });

        if (!response.ok) {
            throw new Error(`HTTP error! status: ${response.status}`);
        }

        const result = await response.json();
        return result;
    } catch (error) {
        console.error("Error deleting organization URL:", error);
        throw error;
    }
}

export async function updateOrganizationUrl(urlId: string, organizationId: string, newUrl: string): Promise<any> {
    try {
        const response = await fetch("/api/webscraping/modify-url", {
            method: "PUT",
            headers: {
                "Content-Type": "application/json",
            },
            body: JSON.stringify({
                url_id: urlId,
                organization_id: organizationId,
                new_url: newUrl
            })
        });

        if (!response.ok) {
            throw new Error(`HTTP error! status: ${response.status}`);
        }

        const result = await response.json();
        return result;
    } catch (error) {
        console.error("Error updating organization URL:", error);
        throw error;
    }
}

export async function searchOrganizationUrls(organizationId: string, searchTerm: string): Promise<any> {
    try {
        const response = await fetch(`/api/webscraping/search-urls?organization_id=${encodeURIComponent(organizationId)}&search_term=${encodeURIComponent(searchTerm)}`, {
            method: "GET",
            headers: {
                "Content-Type": "application/json",
            }
        });

        if (!response.ok) {
            throw new Error(`HTTP error! status: ${response.status}`);
        }

        const result = await response.json();
        return result;
    } catch (error) {
        console.error("Error searching organization URLs:", error);
        throw error;
    }
}

export interface ConversationExportResponse {
    success: boolean;
    share_url: string;
    filename: string;
    format: string;
    message_count: number;
    export_date: string;
}

export async function exportConversation(conversationId: string, userId: string, format: string = "html"): Promise<ConversationExportResponse> {
    try {
        const requestBody = {
            id: conversationId,
            user_id: userId,
            format: format
        };
        
        console.log("Exporting conversation with payload:", requestBody);
        
        const response = await fetch("/api/conversations/export", {
            method: "POST",
            headers: {
                "Content-Type": "application/json",
                "X-MS-CLIENT-PRINCIPAL-ID": userId,
            },
            body: JSON.stringify(requestBody)
        });

        if (!response.ok) {
            throw new Error(`Export failed: ${response.status} ${response.statusText}`);
        }

        const result: ConversationExportResponse = await response.json();
        
        console.log("Export response from server:", result);
        
        if (!result.success) {
            throw new Error("Export failed: Server returned unsuccessful response");
        }

        return result;
    } catch (error) {
        console.error("Error exporting conversation:", error);
        throw error;
    }
}

// Create a brand
export async function createBrand({
  brand_name,
  brand_description,
  organization_id,
  user,
}: {
  brand_name: string;
  brand_description: string;
  organization_id: string;
  user: any;
}): Promise<any> {
  const response = await fetch('/api/voice-customer/brands', {
    method: 'POST',
    headers: {
      'Content-Type': 'application/json',
      'X-MS-CLIENT-PRINCIPAL-ID': user?.id ?? '00000000-0000-0000-0000-000000000000',
      'X-MS-CLIENT-PRINCIPAL-NAME': user?.name ?? 'anonymous',
    },
    body: JSON.stringify({ brand_name, brand_description, organization_id }),
  });
  const data = await response.json();
  if (!response.ok) {
    throw new Error(data?.message || data?.error || 'Error creating brand');
  }
  return data;
}

// Delete a brand
export async function deleteBrand({
  brand_id,
  user,
  organization_id,
}: {
  brand_id: string;
  user: any;
  organization_id: string;
}): Promise<any> {
  const response = await fetch(`/api/voice-customer/brands/${encodeURIComponent(brand_id)}`, {
    method: 'DELETE',
    headers: {
      'Content-Type': 'application/json',
      'X-MS-CLIENT-PRINCIPAL-ID': user?.id ?? '00000000-0000-0000-0000-000000000000',
      'X-MS-CLIENT-PRINCIPAL-NAME': user?.name ?? 'anonymous',
    },
    body: JSON.stringify({ organization_id }),
  });
  const data = await response.json();
  if (!response.ok) {
    throw new Error(data?.message || data?.error || 'Error deleting brand');
  }
  return data;
}

// Get brands by organization
export async function getBrandsByOrganization({
  organization_id,
  user,
}: {
  organization_id: string;
  user: any;
}): Promise<any> {
  const response = await fetch(`/api/voice-customer/organizations/${encodeURIComponent(organization_id)}/brands`, {
    method: 'GET',
    headers: {
      'Content-Type': 'application/json',
      'X-MS-CLIENT-PRINCIPAL-ID': user?.id ?? '00000000-0000-0000-0000-000000000000',
      'X-MS-CLIENT-PRINCIPAL-NAME': user?.name ?? 'anonymous',
    },
  });
  const data = await response.json();
  if (!response.ok) {
    throw new Error(data?.message || data?.error || 'Error fetching brands');
  }
  return data.data || [];
}

// Update a brand
export async function updateBrand({
  brand_id,
  brand_name,
  brand_description,
  user,
  organization_id,
}: {
  brand_id: string;
  brand_name: string;
  brand_description: string;
  user: any;
  organization_id: string;
}): Promise<any> {
  const response = await fetch(`/api/voice-customer/brands/${encodeURIComponent(brand_id)}`, {
    method: 'PATCH',
    headers: {
      'Content-Type': 'application/json',
      'X-MS-CLIENT-PRINCIPAL-ID': user?.id ?? '00000000-0000-0000-0000-000000000000',
      'X-MS-CLIENT-PRINCIPAL-NAME': user?.name ?? 'anonymous',
    },
    body: JSON.stringify({ brand_name, brand_description, organization_id }),
  });
  const data = await response.json();
  if (!response.ok) {
    throw new Error(data?.message || data?.error || 'Error updating brand');
  }
  return data;
}

// Create a product
export async function createProduct({
  product_name,
  product_description,
  brand_id,
  organization_id,
  user,
  category,
}: {
  product_name: string;
  product_description: string;
  brand_id: string;
  organization_id: string;
  user: any;
  category: string;
}): Promise<any> {
  const response = await fetch('/api/voice-customer/products', {
    method: 'POST',
    headers: {
      'Content-Type': 'application/json',
      'X-MS-CLIENT-PRINCIPAL-ID': user?.id ?? '00000000-0000-0000-0000-000000000000',
      'X-MS-CLIENT-PRINCIPAL-NAME': user?.name ?? 'anonymous',
    },
    body: JSON.stringify({
      product_name,
      product_description,
      brand_id,
      organization_id,
      category,
    }),
  });
  const data = await response.json();
  if (!response.ok) {
    throw new Error(data?.message || data?.error || 'Error creating product');
  }
  return data;
}

// Delete a product
export async function deleteProduct({
  product_id,
  user,
  organization_id,
}: {
  product_id: string;
  user: any;
  organization_id: string;
}): Promise<any> {
  const response = await fetch(`/api/voice-customer/products/${encodeURIComponent(product_id)}`, {
    method: 'DELETE',
    headers: {
      'Content-Type': 'application/json',
      'X-MS-CLIENT-PRINCIPAL-ID': user?.id ?? '00000000-0000-0000-0000-000000000000',
      'X-MS-CLIENT-PRINCIPAL-NAME': user?.name ?? 'anonymous',
    },
    body: JSON.stringify({ organization_id }),
  });
  const data = await response.json();
  if (!response.ok) {
    throw new Error(data?.message || data?.error || 'Error deleting product');
  }
  return data;
}

// Get products by organization
export async function getProductsByOrganization({
  organization_id,
  user,
}: {
  organization_id: string;
  user: any;
}): Promise<any> {
  const response = await fetch(`/api/voice-customer/organizations/${encodeURIComponent(organization_id)}/products`, {
    method: 'GET',
    headers: {
      'Content-Type': 'application/json',
      'X-MS-CLIENT-PRINCIPAL-ID': user?.id ?? '00000000-0000-0000-0000-000000000000',
      'X-MS-CLIENT-PRINCIPAL-NAME': user?.name ?? 'anonymous',
    },
  });
  const data = await response.json();
  if (!response.ok) {
    throw new Error(data?.message || data?.error || 'Error fetching products');
  }
  return data.data || [];
}

// Update a product
export async function updateProduct({
  product_id,
  product_name,
  product_description,
  brand_id,
  user,
  organization_id,
  category,
}: {
  product_id: string;
  product_name: string;
  product_description: string;
  brand_id: string;
  user: any;
  organization_id: string;
  category: string;
}): Promise<any> {
  const response = await fetch(`/api/voice-customer/products/${encodeURIComponent(product_id)}`, {
    method: 'PATCH',
    headers: {
      'Content-Type': 'application/json',
      'X-MS-CLIENT-PRINCIPAL-ID': user?.id ?? '00000000-0000-0000-0000-000000000000',
      'X-MS-CLIENT-PRINCIPAL-NAME': user?.name ?? 'anonymous',
    },
    body: JSON.stringify({
      product_name,
      product_description,
      brand_id,
      organization_id,
      category,
    }),
  });
  const data = await response.json();
  if (!response.ok) {
    throw new Error(data?.message || data?.error || 'Error updating product');
  }
  return data;
}

// Create a competitor
export async function createCompetitor({
  competitor_name,
  competitor_description,
  brands_id,
  organization_id,
  user,
}: {
  competitor_name: string;
  competitor_description: string;
  brands_id: string[];
  organization_id: string;
  user: any;
}): Promise<any> {
  const response = await fetch('/api/voice-customer/competitors', {
    method: 'POST',
    headers: {
      'Content-Type': 'application/json',
      'X-MS-CLIENT-PRINCIPAL-ID': user?.id ?? '00000000-0000-0000-0000-000000000000',
      'X-MS-CLIENT-PRINCIPAL-NAME': user?.name ?? 'anonymous',
    },
    body: JSON.stringify({
      competitor_name,
      competitor_description,
      brands_id,
      organization_id,
    }),
  });
  const data = await response.json();
  if (!response.ok) {
    throw new Error(data?.message || data?.error || 'Error creating competitor');
  }
  return data;
}

// Delete a competitor
export async function deleteCompetitor({
  competitor_id,
  user,
  organization_id,
}: {
  competitor_id: string;
  user: any;
  organization_id: string;
}): Promise<any> {
  const response = await fetch(`/api/voice-customer/competitors/${encodeURIComponent(competitor_id)}`, {
    method: 'DELETE',
    headers: {
      'Content-Type': 'application/json',
      'X-MS-CLIENT-PRINCIPAL-ID': user?.id ?? '00000000-0000-0000-0000-000000000000',
      'X-MS-CLIENT-PRINCIPAL-NAME': user?.name ?? 'anonymous',
    },
    body: JSON.stringify({ organization_id }),
  });
  const data = await response.json();
  if (!response.ok) {
    throw new Error(data?.message || data?.error || 'Error deleting competitor');
  }
  return data;
}

// Get competitors by organization
export async function getCompetitorsByOrganization({
  organization_id,
  user,
}: {
  organization_id: string;
  user: any;
}): Promise<any> {
  const response = await fetch(`/api/voice-customer/organizations/${encodeURIComponent(organization_id)}/competitors`, {
    method: 'GET',
    headers: {
      'Content-Type': 'application/json',
      'X-MS-CLIENT-PRINCIPAL-ID': user?.id ?? '00000000-0000-0000-0000-000000000000',
      'X-MS-CLIENT-PRINCIPAL-NAME': user?.name ?? 'anonymous',
    },
  });
  const data = await response.json();
  if (!response.ok) {
    throw new Error(data?.message || data?.error || 'Error fetching competitors');
  }
  return data.data || [];
}

// Update a competitor
export async function updateCompetitor({
  competitor_id,
  competitor_name,
  competitor_description,
  user,
  organization_id,
}: {
  competitor_id: string;
  competitor_name: string;
  competitor_description: string;
  user: any;
  organization_id: string;
}): Promise<any> {
  const response = await fetch(`/api/voice-customer/competitors/${encodeURIComponent(competitor_id)}`, {
    method: 'PATCH',
    headers: {
      'Content-Type': 'application/json',
      'X-MS-CLIENT-PRINCIPAL-ID': user?.id ?? '00000000-0000-0000-0000-000000000000',
      'X-MS-CLIENT-PRINCIPAL-NAME': user?.name ?? 'anonymous',
    },
    body: JSON.stringify({
      competitor_name,
      competitor_description,
      organization_id,
    }),
  });
  const data = await response.json();
  if (!response.ok) {
    throw new Error(data?.message || data?.error || 'Error updating competitor');
  }
  return data;
}

// This needs to be implemented in the future with a Delete Modal in Voice of Customer. DO NOT DELETE
export async function getItemsToDeleteByBrand({ brand_id, user, organization_id }: { brand_id: string; user: any, organization_id: string }): Promise<any> {
  const response = await fetch(`/api/voice-customer/organization/${encodeURIComponent(organization_id)}/brands/${encodeURIComponent(brand_id)}/items-to-delete/`, {
    method: 'GET',
    headers: {
      'Content-Type': 'application/json',
      'X-MS-CLIENT-PRINCIPAL-ID': user?.id ?? '00000000-0000-0000-0000-000000000000',
      'X-MS-CLIENT-PRINCIPAL-NAME': user?.name ?? 'anonymous',
    },
  });

  if (!response.ok) {
    throw new Error(`Failed to fetch items to delete for brand ${brand_id}: ${response.statusText}`);
  }

  const result = await response.json();

  return result.data;
}

/**
 * Generic function for fetching any file type from Azure blob storage
 * @param fileName - The name/path of the file to fetch
 * @param container - The container name (defaults to "documents")
 * @returns Promise<Blob> - The file blob data
 */
export async function getFileBlob(fileName: string, container: string = "documents"): Promise<Blob> {
    // Clean prefix 'documents/' if present
    const cleanedFileName = fileName.startsWith('documents/') 
        ? fileName.slice('documents/'.length) 
        : fileName;

    try {
        const response = await fetch('/api/get-blob', {
            method: 'POST',
            headers: {
                'Content-Type': 'application/json'
            },
            body: JSON.stringify({
                container: container,
                blob_name: cleanedFileName
            })
        });

        if (!response.ok) {
            throw new Error(`Error fetching file: ${response.status} ${response.statusText}`);
        }

        return await response.blob();
    } catch (error) {
        console.error('Error fetching file blob:', error);
        throw new Error('Error fetching file.');
    }
}

/**
 * @param filePath - The file path/URL for the Excel file
 * @returns Promise with download URL and metadata
 */
export async function generateExcelDownloadUrl(filePath: string): Promise<{
    success: boolean;
    download_url: string; 
    preview_url?: string; 
    sas_url?: string;     // fallback public blob SAS (Excel only)
    filename: string;
    expires_in_days: number;
}> {
    try {
        const response = await fetch('/api/download-excel-citation', {
            method: 'POST',
            headers: {
                'Content-Type': 'application/json'
            },
            body: JSON.stringify({
                file_path: filePath
            })
        });

        if (!response.ok) {
            const errorData = await response.json().catch(() => ({ error: 'Unknown error' }));
            throw new Error(errorData.error || `HTTP ${response.status}: ${response.statusText}`);
        }

        return await response.json();
    } catch (error) {
        throw error;
    }
}

export async function getGalleryItems(
  organization_id: string,
  params: {
    user: any;
    uploader_id?: string | null;
    order?: "newest" | "oldest";
    query?: string;
    page?: number;
    limit?: number;
    signal?: AbortSignal;
  }
): Promise<{
  items: any[];
  total: number;
  page: number;
  limit: number;
  total_pages: number;
  has_next: boolean;
  has_prev: boolean;
}> {
  const qs = new URLSearchParams();
  if (params.uploader_id) qs.set("uploader_id", params.uploader_id);
  if (params.order)       qs.set("order", params.order);
  if (params.query)       qs.set("query", params.query);
  if (params.page)        qs.set("page", params.page.toString());
  if (params.limit)       qs.set("limit", params.limit.toString());

  const url = `/api/organization/${encodeURIComponent(organization_id)}/gallery${qs.toString() ? `?${qs.toString()}` : ""}`;

  const response = await fetch(url, {
    method: "GET",
    headers: {
      "X-MS-CLIENT-PRINCIPAL-ID": params.user?.id ?? "00000000-0000-0000-0000-000000000000",
      "X-MS-CLIENT-PRINCIPAL-NAME": params.user?.name ?? "anonymous",
      Accept: "application/json"
    },
    signal: params.signal
  });

  if (!response.ok) {
    const bodyText = await response.text().catch(() => "");
    console.error(`Failed to fetch gallery items: ${response.status} ${response.statusText}`, bodyText);
    throw new Error(`Failed to fetch gallery items: ${response.status}`);
  }

  const contentType = response.headers.get("content-type") || "";
  if (!contentType.includes("application/json")) {
    const bodyText = await response.text().catch(() => "");
    console.error("Unexpected non-JSON response from gallery API:", bodyText);
    throw new Error("Invalid response from gallery API (expected JSON)");
  }

  const data = await response.json().catch((err) => {
    console.error("Error parsing gallery JSON response:", err);
    throw new Error("Invalid JSON from gallery API");
  });

  const result = data?.data ?? data ?? {};
  return {
    items: result.items ?? [],
    total: result.total ?? 0,
    page: result.page ?? 1,
    limit: result.limit ?? 10,
    total_pages: result.total_pages ?? 0,
    has_next: result.has_next ?? false,
    has_prev: result.has_prev ?? false
  };
}

export async function fetchReportJobs({
  organization_id,
  user,
  limit = 10,
  status,
}: {
  organization_id: string;
  user: any;
  limit?: number;
  status?: BackendReportStatus;
}): Promise<BackendReportJobDoc[]> {
  const params = new URLSearchParams({
    organization_id,
    limit: String(limit),
  });
  if (status) params.set("status", status);

  const headers: Record<string, string> = {
    "Content-Type": "application/json",
    "X-MS-CLIENT-PRINCIPAL-ID": user?.id ?? "00000000-0000-0000-0000-000000000000",
    "X-MS-CLIENT-PRINCIPAL-NAME": user?.name ?? "anonymous",
  };

  const res = await fetch(`/api/report-jobs?${params.toString()}`, { method: "GET", headers });
  const data = await res.json().catch(() => null);

  if (!res.ok) {
    const msg = (data && (data.message || data.error)) || `Failed to fetch report jobs (${res.status})`;
    throw new Error(msg);
  }

  return Array.isArray(data) ? data : [];
}


export async function getIndustryByOrganization({ organization_id, user }: { organization_id: string; user?: any }): Promise<{ industry_description?: string } | null> {
    const response = await fetch(`/api/voice-customer/organizations/${organization_id}/industry`, {
        method: 'GET',
        headers: {
            'Content-Type': 'application/json',
            'X-MS-CLIENT-PRINCIPAL-ID': user?.id ?? '00000000-0000-0000-0000-000000000000',
            'X-MS-CLIENT-PRINCIPAL-NAME': user?.name ?? 'anonymous',
            'X-MS-CLIENT-PRINCIPAL-ORGANIZATION': user?.organizationId ?? '00000000-0000-0000-0000-000000000000',
        },
    });

    if (response.status === 404) return null;
    const res = await response.json();

    if (response.status > 299 || !response.ok) throw new Error('Failed to fetch industry');
    return res.data;
}

export async function upsertIndustry({ organization_id, industry_description, user }: { organization_id: string | number; industry_description: string; user?: any }): Promise<any> {
    const payload = { "industry_description":industry_description };
    const response = await fetch(`/api/voice-customer/organizations/${organization_id}/industry`, {
        method: 'POST',
        headers: {
            'Content-Type': 'application/json',
            'X-MS-CLIENT-PRINCIPAL-ID': user?.id ?? '00000000-0000-0000-0000-000000000000',
            'X-MS-CLIENT-PRINCIPAL-NAME': user?.name ?? 'anonymous',
            'X-MS-CLIENT-PRINCIPAL-ORGANIZATION': user?.organizationId ?? '00000000-0000-0000-0000-000000000000',
        },
        body: JSON.stringify(payload),
    });

    if (response.status > 299 || !response.ok) throw new Error('Failed to upsert industry');
    return await response.json();
}


export async function createCategory({
  organization_id,
  user,
  name,
  description,
  metadata,
}: {
  organization_id: string;
  user: any;
  name: string;
  description?: string;
  metadata?: object;
}): Promise<Category> {
  const res = await fetch("/api/categories", {
    method: "POST",
    headers: {
      "Content-Type": "application/json",
      "X-MS-CLIENT-PRINCIPAL-ID":
        user?.id ?? "00000000-0000-0000-0000-000000000000",
      "X-MS-CLIENT-PRINCIPAL-NAME": user?.name ?? "anonymous",
    },
    body: JSON.stringify({ organization_id, name, description, metadata }),
  });

  const data = await res.json().catch(() => null);
  if (!res.ok) throw new Error(data?.message || data?.error || "Error creating category");
  return data as Category;
}


export async function getCategory(categoryId: string, organizationId: string): Promise<Category> {
  const response = await fetch(`/api/categories/${categoryId}?organization_id=${organizationId}`, {
    method: 'GET',
    headers: {
      'Content-Type': 'application/json'
    }
  });

  if (!response.ok) {
    const error = await response.json();
    throw new Error(error.message || `Error fetching category: ${response.statusText}`);
  }

  return response.json();
}


export async function getCategoriesByOrganization({
  organization_id,
  user,
  limit = 50,
}: {
  organization_id: string;
  user: any;
  limit?: number;
}): Promise<Category[]> {
  const params = new URLSearchParams({
    organization_id,
    limit: String(limit),
  });

  const res = await fetch(`/api/categories?${params.toString()}`, {
    method: "GET",
    headers: {
      "Content-Type": "application/json",
      "X-MS-CLIENT-PRINCIPAL-ID":
        user?.id ?? "00000000-0000-0000-0000-000000000000",
      "X-MS-CLIENT-PRINCIPAL-NAME": user?.name ?? "anonymous",
    },
  });

  const data = await res.json().catch(() => null);
  if (!res.ok) {
    throw new Error(data?.message || data?.error || "Error fetching categories");
  }
  return Array.isArray(data) ? data : [];
}


export async function deleteCategory({
  category_id,
  organization_id,
  user,
}: {
  category_id: string;
  organization_id: string;
  user: any;
}): Promise<void> {
  const res = await fetch(
    `/api/categories/${encodeURIComponent(category_id)}?organization_id=${encodeURIComponent(organization_id)}`,
    {
      method: "DELETE",
      headers: {
        "Content-Type": "application/json",
        "X-MS-CLIENT-PRINCIPAL-ID":
          user?.id ?? "00000000-0000-0000-0000-000000000000",
        "X-MS-CLIENT-PRINCIPAL-NAME": user?.name ?? "anonymous",
      },
    }
  );
  if (res.status !== 204 && !res.ok) {
    const data = await res.json().catch(() => null);
    throw new Error(data?.message || data?.error || "Error deleting category");
  }
}

export async function uploadUserDocument({
  file,
  organizationId,
  conversationId,
  user
}: {
  file: File;
  organizationId: string;
  conversationId: string;
  user: any;
}): Promise<{ blob_url: string }> {
  const formData = new FormData();
  formData.append('file', file);
  formData.append('organization_id', organizationId);
  formData.append('conversation_id', conversationId);

  try {
    const response = await fetch('/api/upload-user-document', {
      method: 'POST',
      headers: {
        'X-MS-CLIENT-PRINCIPAL-ID': user?.id ?? '00000000-0000-0000-0000-000000000000',
        'X-MS-CLIENT-PRINCIPAL-NAME': user?.name ?? 'anonymous'
      },
      body: formData
    });

    if (!response.ok) {
      const errorData = await response.json().catch(() => null);
      throw new Error(errorData?.error?.message || `Upload failed: ${response.status}`);
    }

    const result = await response.json();
    return result;
  } catch (error) {
    console.error('Error uploading user document:', error);
    throw error;
  }
}<|MERGE_RESOLUTION|>--- conflicted
+++ resolved
@@ -563,12 +563,8 @@
     const formdata = new FormData();
     formdata.append("file", file);
     formdata.append("organization_id", organizationId);
-<<<<<<< HEAD
     formdata.append("MIME_type", file.type)
-    
-=======
-
->>>>>>> c93f681c
+  
     try {
         const response = await fetch("/api/upload-source-document", {
             method: "POST",
