import { GetSettingsProps, PostSettingsProps, ConversationHistoryItem, ChatTurn, ThoughtProcess, UserInfo, BackendReportStatus, BackendReportJobDoc, Category } from "./models";
import { SourceDocumentsResponse } from '../types';
import { fetchWrapper } from './fetchWrapper';

/**
 * API Functions for Frontend
 *
 * Session Management:
 * - Critical auth functions have been migrated to use fetchWrapper (with automatic 401 handling)
 * - fetchWrapper automatically intercepts 401 responses and triggers session expiration modal
 * - When adding new API functions, use fetchWrapper instead of native fetch for better session handling
 *
 * Migration Status:
 * - ✅ fetchUserOrganizations
 * - ✅ fetchUserRoleForOrganization
 * - ✅ checkUser
 * - ✅ getOrganizationSubscription
 * - ⏳ Other functions can be migrated gradually as needed
 */

export async function getUsers({ user }: any): Promise<any> {
    const user_id = user ? user.id : "00000000-0000-0000-0000-000000000000";
    const user_name = user ? user.name : "anonymous";
    const user_organizationId = user ? user.organizationId : "00000000-0000-0000-0000-000000000000";
    try {
        const response = await fetch("/api/getusers?organizationId=" + user_organizationId, {
            method: "GET",
            headers: {
                "Content-Type": "application/json",
                "X-MS-CLIENT-PRINCIPAL-ID": user_id,
                "X-MS-CLIENT-PRINCIPAL-NAME": user_name
            }
        });

        const parsedResponse = await response.json();
        if (response.status > 299 || !response.ok) {
            throw Error("Unknown error in getUsers");
        }
        return parsedResponse;
    } catch (error) {
        console.log("Error fetching users", error);
        return { data: null };
    }
}

export async function getUserById({ user }: any): Promise<any> {
    const user_id = user ? user.id : "00000000-0000-0000-0000-000000000000";
    const user_name = user ? user.name : "anonymous";

    try {
        const response = await fetch(`/api/getusers?user_id=${user_id}`, {
            method: "GET",
            headers: {
                "Content-Type": "application/json",
                "X-MS-CLIENT-PRINCIPAL-ID": user_id,
                "X-MS-CLIENT-PRINCIPAL-NAME": user_name
            }
        });

        const parsedResponse = await response.json();
        if (response.status > 299 || !response.ok) {
            throw Error("Unknown error in getUserById");
        }
        return parsedResponse;
    } catch (error) {
        console.log("Error fetching user by ID", error);
        return { data: null };
    }
}

export async function fetchUserOrganizations(userId: string): Promise<any> {
    try {
        const response = await fetchWrapper(`/api/get-user-organizations`, {
            method: "GET",
            headers: {
                "Content-Type": "application/json",
                "X-MS-CLIENT-PRINCIPAL-ID": userId,
            }
        });

        if (!response.ok) {
            throw new Error("Failed to fetch organizations");
        }

        const organizations = await response.json();
        return organizations;
    } catch (error) {
        console.error("Error fetching user organizations", error);
        return { error: error };
    }
}

export async function fetchUserRoleForOrganization(userId: string, organizationId: string): Promise<{ role: string } | null> {
    try {
        const response = await fetchWrapper(`/api/get-users-organizations-role?organization_id=${encodeURIComponent(organizationId)}`, {
            method: "GET",
            headers: {
                "Content-Type": "application/json",
                "X-MS-CLIENT-PRINCIPAL-ID": userId,
            },
        });

        if (!response.ok) {
            throw new Error(`Failed to fetch role. Status: ${response.status}`);
        }

        const data = await response.json();
        return { role: data.role };
    } catch (error) {
        console.error("Error fetching user role:", error);
        return null;
    }
}

export async function deleteUser({ user, userId, organizationId }: any): Promise<any> {
    try {
        const response = await fetch(`/api/deleteuser?userId=${userId}&organizationId=${organizationId}`, {
            method: "DELETE",
            headers: {
                "Content-Type": "application/json",
                "X-MS-CLIENT-PRINCIPAL-ID": user.id
            }
        });

        /*This is a temporal fix. The deleteuser code in the frontend needs to be refactored*/
        if (response.status === 200 || response.status === 204) {
            return { success: true };
        }

        const fetchedData = await response.json();
        return fetchedData;
    } catch (error) {
        console.error("Error deleting user", error);
        return { error: error };
    }
}

export async function deleteInvitation({ user, invitationId }: any): Promise<any> {
    try {
        const response = await fetch(`/api/deleteInvitation?invitationId=${invitationId}`, {
            method: "DELETE",
            headers: {
                "X-MS-CLIENT-PRINCIPAL-ID": user.id,
                "Content-Type": "application/json",
            }
        });

        if (response.status === 200 || response.status === 204) {
            return { success: true };
        }

        const fetchedData = await response.json();
        return fetchedData;
    } catch (error) {
        console.error("Error deleting user", error);
        return { error: error };
    }
}

export async function checkUser({ user }: any): Promise<any> {
    const user_id = user ? user.id : "00000000-0000-0000-0000-000000000000";
    const user_name = user ? user.name : "anonymous";
    if (user.email) {
        const response = await fetchWrapper("/api/checkuser", {
            method: "POST",
            headers: {
                "Content-Type": "application/json",
                "X-MS-CLIENT-PRINCIPAL-ID": user_id,
                "X-MS-CLIENT-PRINCIPAL-NAME": user_name
            },
            body: JSON.stringify({
                email: user.email
            })
        });
        const parsedResponse = await response.json();
        if (response.status > 299 || !response.ok) {
            throw Error("Unknown error in checkUser");
        }
        return parsedResponse;
    }

    return { data: null };
}

export async function getUserInfo(): Promise<UserInfo[]> {
    const response = await fetch("/.auth/me");
    if (!response.ok) {
        return [];
    }
    const payload = await response.json();
    return payload;
}

export async function getSettings({ user }: GetSettingsProps): Promise<any> {
    const user_id = user ? user.id : "00000000-0000-0000-0000-000000000000";
    const user_name = user ? user.name : "anonymous";
    try {
        const response = await fetchWrapper("/api/settings", {
            method: "GET",
            headers: {
                "Content-Type": "application/json",
                "X-MS-CLIENT-PRINCIPAL-ID": user_id,
                "X-MS-CLIENT-PRINCIPAL-NAME": user_name
            }
        });
        const fetchedData = await response.json();
        return fetchedData;
    } catch (error) {
        console.log("Error fetching settings", error);
        return { temperature: "0", presencePenalty: "0", frequencyPenalty: "0" };
    }
}

export async function postSettings({ user, temperature, model, font_family, font_size, detail_level }: PostSettingsProps): Promise<any> {
    const user_id = user ? user.id : "00000000-0000-0000-0000-000000000000";
    const user_name = user ? user.name : "anonymous";
    try {
        const response = await fetchWrapper("/api/settings", {
            method: "POST",
            headers: {
                "Content-Type": "application/json",
                "X-MS-CLIENT-PRINCIPAL-ID": user_id,
                "X-MS-CLIENT-PRINCIPAL-NAME": user_name
            },
            body: JSON.stringify({
                temperature,
                model,
                font_family,
                font_size,
                detail_level
            })
        });
        const fetchedData = await response.json();
        return fetchedData;
    } catch (error) {
        console.error("Error posting settings", error);
        return {};
    }
}

export async function getChatFromHistoryPannelById(chatId: string, userId: string): Promise<ChatTurn[]> {
    const response = await fetch(`/api/chat-conversation/${chatId}`, {
        method: "GET",
        headers: {
            "Content-Type": "application/json",
            "X-MS-CLIENT-PRINCIPAL-ID": userId
        }
    });

    const responseData = await response.json();
    const messages = responseData.messages;

    const conversationItems: ChatTurn[] = [];
    let currentUserMessage = "";
    let currentBotMessage = "";
    let currentBotThoughts: ThoughtProcess = null;

    if (messages) {
        messages.forEach((item: any) => {
            if (item.role === "user") {
                currentUserMessage = item.content;
            } else if (item.role === "assistant") {
                currentBotMessage = item.content;
                currentBotThoughts = item.thoughts;
                if (currentUserMessage !== "" || currentBotMessage !== "") {
                    conversationItems.push({ user: currentUserMessage, bot: { message: currentBotMessage, thoughts: currentBotThoughts } });
                    currentUserMessage = "";
                    currentBotMessage = "";
                    currentBotThoughts = null;
                }
            }
        });
    }

    if (currentUserMessage !== "" || currentBotMessage !== "") {
        conversationItems.push({ user: currentUserMessage, bot: { message: currentBotMessage, thoughts: currentBotThoughts } });
    }

    return conversationItems;
}

export async function deleteChatConversation(chatId: string, userId: string): Promise<void> {
    try {
        const response = await fetchWrapper(`/api/chat-conversations/${chatId}`, {
            method: "DELETE",
            headers: {
                "Content-Type": "application/json",
                "X-MS-CLIENT-PRINCIPAL-ID": userId
            }
        });
        if (!response.ok) {
            throw new Error(`Failed to delete conversation. Status: ${response.status}`);
        }
    } catch (error) {
        console.error("Error deleting conversation:", error);
        throw new Error("Error deleting conversation");
    }
}

export async function getChatHistory(userId: string): Promise<ConversationHistoryItem[]> {
    const response = await fetch("/api/chat-history", {
        method: "GET",
        headers: {
            "Content-Type": "application/json",
            "X-MS-CLIENT-PRINCIPAL-ID": userId
        }
    });
    const parsedResponse: ConversationHistoryItem[] = await response.json();
    if (response.status > 299 || !response.ok) {
        throw Error("Error getting chat history");
    }
    return parsedResponse;
}

// Cache the storage account to avoid repeated API calls
let storageAccountCache: string | null = null;

export function getCitationFilePath(citation: string): string {
    // Return cached value if available
    if (storageAccountCache) {
        return `https://${storageAccountCache}.blob.core.windows.net/documents/${citation}`;
    }

    var storage_account = "please_check_if_storage_account_is_in_frontend_app_settings";

    const xhr = new XMLHttpRequest();
    xhr.open("GET", "/api/get-storage-account", false);
    xhr.send();

    if (xhr.status > 299) {
        console.log("Please check if STORAGE_ACCOUNT is in frontend app settings");
        return storage_account;
    } else {
        const parsedResponse = JSON.parse(xhr.responseText);
        storage_account = parsedResponse["storageaccount"];
        storageAccountCache = storage_account;
    }

    return `https://${storage_account}.blob.core.windows.net/documents/${citation}`;
}

export async function getFeedbackUrl(): Promise<string | null> {
    try {
        const response = await fetch("/api/get-feedback-url", {
            method: "GET",
            headers: {
                "Content-Type": "application/json"
            }
        });

        if (response.status > 299 || !response.ok) {
            console.log("Error getting feedback URL");
            return null;
        }

        const parsedResponse = await response.json();
        return parsedResponse["feedback_url"] || null;
    } catch (error) {
        console.error("Error fetching feedback URL:", error);
        return null;
    }
}

export function getFilePath(fileUrl: string) {
    if (!fileUrl.endsWith(".pdf") || !fileUrl.endsWith(".docx") || fileUrl.endsWith(".doc")) {
        return fileUrl;
    }
    const regex = /documents\/(.*)/;
    const match = fileUrl.match(regex);
    let filepath = "";

    if (match && match[1]) {
        filepath = match[1];
    }
    return filepath;
}

export async function inviteUser({ username, email, organizationId, organizationName }: any): Promise<any> {
    try {
        const response = await fetch("/api/inviteUser", {
            method: "POST",
            headers: {
                "Content-Type": "application/json"
            },
            body: JSON.stringify({
                username,
                email,
                organizationId,
                organizationName
            })
        });
        const fetchedData = await response.json();
        return fetchedData;
    } catch (error) {
        console.error("Error inviting user", error);
        return { error: error };
    }
}

interface User {
    id: string;
    name: string;
    organizationId: string;
}

interface SubscriptionResponse {
    data: {
        message: string;
        subscription: {
            id: string;
            status: string;
            current_period_end: number;
        };
    };
    status: number;
}

export async function getFinancialAssistant({ user, subscriptionId }: { user?: User; subscriptionId: string }): Promise<any> {
    const userId = user?.id ?? "00000000-0000-0000-0000-000000000000";

    try {
        const response = await fetch(`/api/subscription/${subscriptionId}/financialAssistant`, {
            method: "GET",
            headers: {
                "Content-Type": "application/json",
                "X-MS-CLIENT-PRINCIPAL-ID": userId
            }
        });

        if (!response.ok) {
            const error = new Error(`Failed to check financial assistant status: ${response.status}`);
            (error as any).status = response.status; // Añade el código de estado al error
            throw error;
        }

        const parsedResponse = await response.json();
        return parsedResponse.data;
    } catch (error) {
        console.error("Error verifying the Financial Assistant: ", error instanceof Error ? error.message : error);
        throw error;
    }
}

export async function upgradeSubscription({ user, subscriptionId }: { user?: User; subscriptionId: string }): Promise<any> {
    const userId = user?.id ?? "00000000-0000-0000-0000-000000000000";
    const userName = user?.name ?? "anonymous";
    const userOrganizationId = user?.organizationId ?? "00000000-0000-0000-0000-000000000000";

    try {
        const response = await fetch(`/api/subscription/${subscriptionId}/financialAssistant`, {
            method: "PUT",
            headers: {
                "Content-Type": "application/json",
                "X-MS-CLIENT-PRINCIPAL-ID": userId,
                "X-MS-CLIENT-PRINCIPAL-NAME": userName
            },
            body: JSON.stringify({
                organizationId: userOrganizationId,
                activateFinancialAssistant: true
            })
        });

        if (!response.ok) {
            throw new Error(`Subscription upgrade failed: ${response.status} ${response.statusText}`);
        }

        const parsedResponse: SubscriptionResponse = await response.json();
        const { message, subscription } = parsedResponse.data;

        console.log("Subscription upgraded successfully:", message);
        return subscription;
    } catch (error) {
        console.error("Error upgrading subscription:", error instanceof Error ? error.message : error);
        throw error;
    }
}

export async function removeFinancialAssistant({ user, subscriptionId }: { user?: User; subscriptionId: string }): Promise<any> {
    const userId = user?.id ?? "00000000-0000-0000-0000-000000000000";
    const userName = user?.name ?? "anonymous";
    try {
        const response = await fetch(`/api/subscription/${subscriptionId}/financialAssistant`, {
            method: "DELETE",
            headers: {
                "Content-Type": "application/json",
                "X-MS-CLIENT-PRINCIPAL-ID": userId,
                "X-MS-CLIENT-PRINCIPAL-NAME": userName
            }
        });

        if (!response.ok) {
            throw new Error(`Subscription removal failed: ${response.status} ${response.statusText}`);
        }

        const parsedResponse: SubscriptionResponse = await response.json();
        const { message, subscription } = parsedResponse.data;

        console.log("Financial Assistant removed successfully:", message);
        return subscription;
    } catch (error) {
        console.error("Error removing Financial Assistant:", error instanceof Error ? error.message : error);
        throw error;
    }
}

export async function createInvitation({ organizationId, invitedUserEmail, userId, role, nickname }: any): Promise<any> {
    try {
        const response = await fetch("/api/createInvitation", {
            method: "POST",
            headers: {
                "Content-Type": "application/json",
                "X-MS-CLIENT-PRINCIPAL-ID": userId
            },
            body: JSON.stringify({
                organizationId,
                invitedUserEmail,
                nickname,
                role
            })
        });
        const fetchedData = await response.json();
        return fetchedData;
    } catch (error) {
        console.error("Error creating invitation", error);
        return { error: error };
    }
}
export async function getApiKeyPayment(): Promise<string> {
    const response = await fetch("/api/stripe", {
        method: "GET",
        headers: {
            "Content-Type": "application/json"
        }
    });

    if (response.status > 299 || !response.ok) {
        throw Error("Error getting Api key payment");
    }

    const apiKey = await response.text();
    return apiKey;
}

export async function getSourceFileFromBlob(
    organizationId: string, 
    folderPath: string = "", 
    category: string = "all",
    order: "newest" | "oldest" = "newest",
    signal?: AbortSignal
): Promise<SourceDocumentsResponse> {
    const url = new URL('/api/get-source-documents', window.location.origin);
    url.searchParams.append('organization_id', organizationId);
    if (folderPath) {
        url.searchParams.append('folder_path', folderPath);
    }
    if (category && category !== 'all') {
        url.searchParams.append('category', category);
    }
    if (order) {
        url.searchParams.append('order', order);
    }
    
    const response = await fetch(url.toString(), {
        method: "GET",
        headers: {
            "Content-Type": "application/json"
        },
        signal
    });
    if (!response.ok) {
        console.log("Error fetching files:", response.statusText);
        throw new Error(`Server responded with ${response.status}: ${response.statusText}`);
    }
    const result = await response.json();
    return result?.data ?? result;
}

export async function uploadSourceFileToBlob(file: any, organizationId: string, folderPath: string = "") {
    const formdata = new FormData();
    formdata.append("file", file);
    formdata.append("organization_id", organizationId);
    formdata.append("MIME_type", file.type);
    formdata.append("folder_path", folderPath);

    try {
        const response = await fetch("/api/upload-source-document", {
            method: "POST",
            body: formdata,
            redirect: "follow"
        });
        if (!response.ok) {
            console.log("Error uploading file:", response.statusText);
            if (response.status === 422) {
                throw new Error("File type not allowed. Please upload a valid file.");
            }
            throw new Error(`Server responded with ${response.status}: ${response.statusText}`);
        }
        const result = await response.json();
        return result;
    } catch (error) {
        console.error("Error uploading file:", error);
        throw error;
    }
}

export async function deleteSourceFileFromBlob(blob_name: string) {
    const response = await fetch(`/api/delete-source-document?blob_name=${blob_name}`, {
        method: "DELETE",
        headers: {
            "Content-Type": "application/json"
        }
    });
    if (!response.ok) {
        console.log("Error deleting file:", response.statusText);
        throw new Error(`Server responded with ${response.status}: ${response.statusText}`);
    }
    const result = await response.json();
    return result;
}

export async function createFolder(organizationId: string, folderName: string, currentPath: string = "") {
    const response = await fetch("/api/create-folder", {
        method: "POST",
        headers: {
            "Content-Type": "application/json"
        },
        body: JSON.stringify({
            organization_id: organizationId,
            folder_name: folderName,
            current_path: currentPath
        })
    });
    
    if (!response.ok) {
        const errorData = await response.json().catch(() => ({ message: "Unknown error" }));
        
        // Handle specific error cases
        if (response.status === 409) {
            throw new Error("A folder with this name already exists");
        }
        
        throw new Error(errorData.message || `Server responded with ${response.status}: ${response.statusText}`);
    }
    
    const result = await response.json();
    return result;
}

export async function moveFile(organizationId: string, sourceBlobName: string, destinationFolderPath: string = "") {
    const response = await fetch("/api/move-file", {
        method: "POST",
        headers: {
            "Content-Type": "application/json"
        },
        body: JSON.stringify({
            organization_id: organizationId,
            source_blob_name: sourceBlobName,
            destination_folder_path: destinationFolderPath
        })
    });
    
    if (!response.ok) {
        const errorData = await response.json().catch(() => ({ message: "Unknown error" }));
        
        // Handle specific error cases
        if (response.status === 403) {
            throw new Error("Unauthorized: You do not have permission to move this file");
        }
        
        if (response.status === 404) {
            throw new Error("Source file not found");
        }
        
        if (response.status === 409) {
            throw new Error("A file with this name already exists in the destination folder");
        }
        
        throw new Error(errorData.message || `Server responded with ${response.status}: ${response.statusText}`);
    }
    
    const result = await response.json();
    return result;
}

export async function renameFile(
  organizationId: string,
  sourceBlobName: string,
  newFileName: string
) {
  const response = await fetch("/api/rename-file", {
    method: "POST",
    headers: { "Content-Type": "application/json" },
    body: JSON.stringify({
      organization_id: organizationId,
      source_blob_name: sourceBlobName,
      new_file_name: newFileName,
    }),
  });

  if (!response.ok) {
    const errorData = await response.json().catch(() => ({ message: "Unknown error" }));

    if (response.status === 400) throw new Error("Invalid request to rename file");
    if (response.status === 403) throw new Error("Unauthorized: You do not have permission to rename this file");
    if (response.status === 404) throw new Error("Source file not found");
    if (response.status === 409) throw new Error("A file with this name already exists in this folder");
    if (response.status === 422) throw new Error("Invalid file name");

    throw new Error(errorData.message || `Server responded with ${response.status}: ${response.statusText}`);
  }

  return response.json();
}

export async function renameFolder(
  organizationId: string,
  folderFullPath: string,
  newFolderName: string
) {
  const response = await fetch("/api/rename-folder", {
    method: "POST",
    headers: { "Content-Type": "application/json" },
    body: JSON.stringify({
      organization_id: organizationId,
      folder_full_path: folderFullPath,
      new_folder_name: newFolderName,
    }),
  });

  if (!response.ok) {
    const errorData = await response.json().catch(() => ({ message: "Unknown error" }));

    if (response.status === 400) throw new Error("Invalid request to rename folder");
    if (response.status === 403) throw new Error("Unauthorized: You do not have permission to rename this folder");
    if (response.status === 404) throw new Error("Folder not found");
    if (response.status === 409) throw new Error("A folder with this name already exists at this level");
    if (response.status === 422) throw new Error("Invalid folder name");

    throw new Error(errorData.message || `Server responded with ${response.status}: ${response.statusText}`);
  }

  return response.json();
}


export async function deleteFolder(organizationId: string, folderPath: string) {
    const response = await fetch("/api/delete-folder", {
        method: "DELETE",
        headers: {
            "Content-Type": "application/json"
        },
        body: JSON.stringify({
            organization_id: organizationId,
            folder_path: folderPath
        })
    });
    
    if (!response.ok) {
        const errorData = await response.json().catch(() => ({ message: "Unknown error" }));
        
        // Handle specific error cases
        if (response.status === 403) {
            throw new Error("Unauthorized: You do not have permission to delete this folder");
        }
        
        if (response.status === 404) {
            throw new Error("Folder not found");
        }
        
        if (response.status === 400) {
            throw new Error(errorData.message || "Invalid request");
        }
        
        throw new Error(errorData.message || `Server responded with ${response.status}: ${response.statusText}`);
    }
    
    const result = await response.json();
    return result;
}

export async function uploadFile(file: any) {
    const formdata = new FormData();
    formdata.append("file", file);
    try {
        const response = await fetch("/api/upload-blob", {
            method: "POST",
            body: formdata,
            redirect: "follow"
        });
        if (!response.ok) {
            throw new Error(`Server responded with ${response.status}: ${response.statusText}`);
        }
        const result = await response.json();
        return result;
    } catch (error) {
        console.error("Error uploading file:", error);
        throw error;
    }
}

export async function createCheckoutSession({ userId, priceId, successUrl, cancelUrl, organizationId, userName, organizationName }: any) {
    const response = await fetch("/create-checkout-session", {
        method: "POST",
        headers: {
            "Content-Type": "application/json"
        },
        body: JSON.stringify({
            userId,
            priceId,
            successUrl,
            cancelUrl,
            organizationId,
            userName,
            organizationName
        })
    });
    if (response.status > 299 || !response.ok) {
        throw Error("Error creating checkout session");
    }

    const session = await response.json();
    return session;
}

export async function getCustomerId({ subscriptionId }: { subscriptionId: string }): Promise<string> {
    const response = await fetch("/get-customer", {
        method: "POST",
        headers: {
            "Content-Type": "application/json"
        },
        body: JSON.stringify({
            subscription_id: subscriptionId
        })
    });
    if (response.status > 299 || !response.ok) {
        throw Error("Error creating checkout session")
    }

    const data = await response.json();
    return data.customer_id;
}

interface CustomerPortalSession {
    url: string;
}

export async function createCustomerPortalSession({
    customerId,
    return_url,
    subscription_id
}: {
    customerId: string;
    return_url: string;
    subscription_id: string;
}): Promise<CustomerPortalSession> {
    const response = await fetch("/create-customer-portal-session", {
        method: "POST",
        headers: {
            "Content-Type": "application/json"
        },
        body: JSON.stringify({
            customer: customerId,
            return_url,
            subscription_id
        })
    });
    if (response.status > 299 || !response.ok) {
        throw Error("Error creating checkout session");
    }

    if (!response.ok) {
        throw new Error("Error creating customer portal session");
    }

    const session = await response.json();
    return session;

}

export async function getProductPrices({ user }: { user: any }): Promise<any> {
    const user_id = user ? user.id : "00000000-0000-0000-0000-000000000000";
    const user_name = user ? user.name : "anonymous";
    try {
        const response = await fetch(`/api/prices`, {
            method: "GET",
            headers: {
                "Content-Type": "application/json",
                "X-MS-CLIENT-PRINCIPAL-ID": user_id,
                "X-MS-CLIENT-PRINCIPAL-NAME": user_name
            }
        });
        const fetchedData = await response.json();
        return fetchedData;
    } catch (error) {
        console.log("Error fetching product prices", error);
        return { prices: [] };
    }
}

export async function getOrganizationSubscription({ userId, organizationId }: any) {
    const response = await fetchWrapper("/api/get-organization-subscription?organizationId=" + organizationId, {
        method: "GET",
        headers: {
            "Content-Type": "application/json",
            "X-MS-CLIENT-PRINCIPAL-ID": userId
        }
    });

    if (response.status > 299 || !response.ok) {
        throw Error("Error getting organization subscription");
    }

    const subscription = await response.json();
    return subscription;
}

export const createOrganization = async ({ userId, organizationName }: any) => {
    const response = await fetch("/api/create-organization", {
        method: "POST",
        headers: {
            "Content-Type": "application/json",
            "X-MS-CLIENT-PRINCIPAL-ID": userId
        },
        body: JSON.stringify({
            organizationName
        })
    });

    if (response.status > 299 || !response.ok) {
        throw Error("Error creating organization");
    }

    const organization = await response.json();
    return organization;
};

export async function getInvitations({ user }: any): Promise<any> {
    const user_id = user ? user.id : "00000000-0000-0000-0000-000000000000";
    const user_username = user ? user.username : "anonymous";
    const user_organizationId = user ? user.organizationId : "00000000-0000-0000-0000-000000000000";
    try {
        const response = await fetch("/api/getInvitations?organizationId=" + user_organizationId, {
            method: "GET",
            headers: {
                "Content-Type": "application/json",
                "X-MS-CLIENT-PRINCIPAL-ID": user_id,
                "X-MS-CLIENT-PRINCIPAL-NAME": user_username
            }
        });

        const parsedResponse = await response.json();
        if (response.status > 299 || !response.ok) {
            throw Error("Unknown error in getUsers");
        }
        return parsedResponse;
    } catch (error) {
        console.log("Error fetching users", error);
        return { data: null };
    }
}

export async function updateUser({ userId, updatedData }: { userId: string; updatedData: object }) {
    const response = await fetch(`/api/user/${encodeURIComponent(userId)}`, {
        method: "PUT",
        headers: {
            "Content-Type": "application/json",
        },
        body: JSON.stringify(updatedData)
    });

    if (response.status === 404) {
        throw Error(`User with ID ${userId} not found`);
    }

    if (response.status > 299 || !response.ok) {
        throw Error(`Error updating user with ID ${userId}`);
    }
}

export async function updateOrganizationInfo({ orgId, patchData }: { orgId: string; patchData: object }) {
    const response = await fetch(`/api/organization/${encodeURIComponent(orgId)}`, {
        method: "PATCH",
        headers: {
            "Content-Type": "application/json",
        },
        body: JSON.stringify(patchData),
    });

    if (response.status === 404) {
        throw Error(`Organization with ID ${orgId} not found`);
    }

    if (response.status > 299 || !response.ok) {
        throw Error(`Error updating organization data of ID ${orgId}`);
    }

    return response.json();
}

export async function updateUserData({ userId, patchData }: { userId: string; patchData: object }) {
    const response = await fetch(`/api/user/${encodeURIComponent(userId)}`, {
        method: "PATCH",
        headers: {
            "Content-Type": "application/json",
        },
        body: JSON.stringify(patchData)
    });

    if (response.status === 404) {
        throw Error(`User with ID ${userId} not found`);
    }

    if (response.status > 299 || !response.ok) {
        throw Error(`Error updating user data of ID ${userId}`);
    }
}

export async function resetUserPassword({ userId, newPassword }: { userId: string; newPassword: string }) {
    const response = await fetch(`/api/user/${encodeURIComponent(userId)}/reset-password`, {
        method: "PATCH",
        headers: {
            "Content-Type": "application/json",
        },
        body: JSON.stringify({ "new_password": newPassword })
    });

    if (response.status === 404) {
        throw Error(`User with ID ${userId} not found`);
    }

    if (response.status > 299 || !response.ok) {
        throw Error(`Error resetting password for user with ID ${userId}`);
    }

    return response.json();
}

export async function changeSubscription({ subscriptionId, newPlanId, user }: { subscriptionId: string; newPlanId: string; user: any; }): Promise<any> {
    const userId = user ? user.id : "00000000-0000-0000-0000-000000000000";
    const userName = user ? user.name : "anonymous";
    try {
        const response = await fetch(`/api/subscriptions/${subscriptionId}/change`, {
            method: "PUT",
            headers: {
                "Content-Type": "application/json",
                "X-MS-CLIENT-PRINCIPAL-ID": userId,
                "X-MS-CLIENT-PRINCIPAL-NAME": userName
            },
            body: JSON.stringify({
                new_plan_id: newPlanId,
            }),
        });

        if (!response.ok) {
            const errorText = await response.text();
            throw new Error(`Subscription change failed: ${response.status} ${response.statusText} - ${errorText}`);
        }

        const result: { message: string; subscription: any; } = await response.json();

        console.log("Subscription changed successfully:", result.message);
        return result.subscription;
    } catch (error) {
        console.error(
            "Error changing subscription:",
            error instanceof Error ? error.message : error
        );
        throw error;
    }
}

export async function getLogs(organizationId: string): Promise<any> {
    try {
        const response = await fetch('/api/logs/', {
            method: 'POST',
            headers: {
                "Content-Type": "application/json"
            },
            body: JSON.stringify({
                organization_id: organizationId
            })
        })

        if (!response.ok) {
            throw new Error(`Error getting logs: ${response.status} ${response.statusText}`);
        }

        if (response.status === 204) {
            return [];
        }

        const logs = await response.json();
        if (!logs.data || !Array.isArray(logs.data)) {
            return [];
        }
        // order data using timestamp in descending order
        const orderedLogs = logs.data.sort((a: any, b: any) => {
            return new Date(b.changeTime).getTime() - new Date(a.changeTime).getTime();
        });
        return orderedLogs;
    } catch (error: any) {
        if (error instanceof TypeError) {
            console.error('Network error: Unable to reach logs API.')
            throw new Error('Network error: Unable to reach logs API. ')
        }
        console.error("API request failed:", error)
        throw new Error(error.message || "Unexpected error fetching logs.")
    }
}

export async function scrapeUrls(url: string, organizationId?: string, user?: any): Promise<any> {
    try {
        const payload: any = { url };

        // Include organization_id if provided to save URLs to database
        if (organizationId) {
            payload.organization_id = organizationId;
        }

        const headers: any = {
            "Content-Type": "application/json",
        };

        // Add user authentication headers if user is provided
        if (user) {
            headers["X-MS-CLIENT-PRINCIPAL-ID"] = user.id;
            headers["X-MS-CLIENT-PRINCIPAL-NAME"] = user.name;
        }

        const response = await fetch("/api/webscraping/scrape-url", {
            method: "POST",
            headers,
            body: JSON.stringify(payload)
        });

        if (!response.ok) {
            throw new Error(`HTTP error! status: ${response.status}`);
        }

        const result = await response.json();

        // Return the detailed result which should include success/failure info for each URL
        return result;
    } catch (error) {
        console.error("Error scraping URL:", error);
        throw error;
    }
}

export async function scrapeUrlsMultipage(url: string, organizationId?: string, user?: any): Promise<any> {
    try {
        const payload: any = { url };

        // Include organization_id if provided to save URLs to database
        if (organizationId) {
            payload.organization_id = organizationId;
        }

        const headers: any = {
            "Content-Type": "application/json",
        };

        // Add user authentication headers if user is provided
        if (user) {
            headers["X-MS-CLIENT-PRINCIPAL-ID"] = user.id;
            headers["X-MS-CLIENT-PRINCIPAL-NAME"] = user.name;
        }

        const response = await fetch("/api/webscraping/multipage-scrape", {
            method: "POST",
            headers,
            body: JSON.stringify(payload)
        });

        if (!response.ok) {
            throw new Error(`HTTP error! status: ${response.status}`);
        }

        const result = await response.json();

        // Return the detailed result which should include success/failure info for each URL
        return result;
    } catch (error) {
        console.error("Error scraping URL with multipage:", error);
        throw error;
    }
}

// Knowledge Sources API functions
export async function getOrganizationUrls(organizationId: string): Promise<any> {
    try {
        const response = await fetch(`/api/webscraping/get-urls?organization_id=${encodeURIComponent(organizationId)}`, {
            method: "GET",
            headers: {
                "Content-Type": "application/json",
            }
        });

        if (!response.ok) {
            throw new Error(`HTTP error! status: ${response.status}`);
        }

        const result = await response.json();
        return result;
    } catch (error) {
        console.error("Error fetching organization URLs:", error);
        throw error;
    }
}

export async function deleteOrganizationUrl(urlId: string, organizationId: string): Promise<any> {
    try {
        const response = await fetch(`/api/webscraping/delete-url?url_id=${encodeURIComponent(urlId)}&organization_id=${encodeURIComponent(organizationId)}`, {
            method: "DELETE",
            headers: {
                "Content-Type": "application/json",
            }
        });

        if (!response.ok) {
            throw new Error(`HTTP error! status: ${response.status}`);
        }

        const result = await response.json();
        return result;
    } catch (error) {
        console.error("Error deleting organization URL:", error);
        throw error;
    }
}

export async function updateOrganizationUrl(urlId: string, organizationId: string, newUrl: string): Promise<any> {
    try {
        const response = await fetch("/api/webscraping/modify-url", {
            method: "PUT",
            headers: {
                "Content-Type": "application/json",
            },
            body: JSON.stringify({
                url_id: urlId,
                organization_id: organizationId,
                new_url: newUrl
            })
        });

        if (!response.ok) {
            throw new Error(`HTTP error! status: ${response.status}`);
        }

        const result = await response.json();
        return result;
    } catch (error) {
        console.error("Error updating organization URL:", error);
        throw error;
    }
}

export async function searchOrganizationUrls(organizationId: string, searchTerm: string): Promise<any> {
    try {
        const response = await fetch(`/api/webscraping/search-urls?organization_id=${encodeURIComponent(organizationId)}&search_term=${encodeURIComponent(searchTerm)}`, {
            method: "GET",
            headers: {
                "Content-Type": "application/json",
            }
        });

        if (!response.ok) {
            throw new Error(`HTTP error! status: ${response.status}`);
        }

        const result = await response.json();
        return result;
    } catch (error) {
        console.error("Error searching organization URLs:", error);
        throw error;
    }
}

export interface ConversationExportResponse {
    success: boolean;
    share_url: string;
    filename: string;
    format: string;
    message_count: number;
    export_date: string;
}

export async function exportConversation(conversationId: string, userId: string, format: string = "html"): Promise<ConversationExportResponse> {
    try {
        const requestBody = {
            id: conversationId,
            user_id: userId,
            format: format
        };

        const response = await fetch("/api/conversations/export", {
            method: "POST",
            headers: {
                "Content-Type": "application/json",
                "X-MS-CLIENT-PRINCIPAL-ID": userId
            },
            body: JSON.stringify(requestBody)
        });

        if (!response.ok) {
            throw new Error(`Export failed: ${response.status} ${response.statusText}`);
        }

        const result: ConversationExportResponse = await response.json();

        console.log("Export response from server:", result);

        if (!result.success) {
            throw new Error("Export failed: Server returned unsuccessful response");
        }

        return result;
    } catch (error) {
        console.error("Error exporting conversation:", error);
        throw error;
    }
}

// Create a brand
export async function createBrand({
    brand_name,
    brand_description,
    organization_id,
    user,
}: {
    brand_name: string;
    brand_description: string;
    organization_id: string;
    user: any;
}): Promise<any> {
    const response = await fetch('/api/voice-customer/brands', {
        method: 'POST',
        headers: {
            'Content-Type': 'application/json',
            'X-MS-CLIENT-PRINCIPAL-ID': user?.id ?? '00000000-0000-0000-0000-000000000000',
            'X-MS-CLIENT-PRINCIPAL-NAME': user?.name ?? 'anonymous',
        },
        body: JSON.stringify({ brand_name, brand_description, organization_id }),
    });
    const data = await response.json();
    if (!response.ok) {
        throw new Error(data?.message || data?.error || 'Error creating brand');
    }
    return data;
}

// Delete a brand
export async function deleteBrand({
    brand_id,
    user,
    organization_id,
}: {
    brand_id: string;
    user: any;
    organization_id: string;
}): Promise<any> {
    const response = await fetch(`/api/voice-customer/brands/${encodeURIComponent(brand_id)}`, {
        method: 'DELETE',
        headers: {
            'Content-Type': 'application/json',
            'X-MS-CLIENT-PRINCIPAL-ID': user?.id ?? '00000000-0000-0000-0000-000000000000',
            'X-MS-CLIENT-PRINCIPAL-NAME': user?.name ?? 'anonymous',
        },
        body: JSON.stringify({ organization_id }),
    });
    const data = await response.json();
    if (!response.ok) {
        throw new Error(data?.message || data?.error || 'Error deleting brand');
    }
    return data;
}

// Get brands by organization
export async function getBrandsByOrganization({
    organization_id,
    user,
}: {
    organization_id: string;
    user: any;
}): Promise<any> {
    const response = await fetch(`/api/voice-customer/organizations/${encodeURIComponent(organization_id)}/brands`, {
        method: 'GET',
        headers: {
            'Content-Type': 'application/json',
            'X-MS-CLIENT-PRINCIPAL-ID': user?.id ?? '00000000-0000-0000-0000-000000000000',
            'X-MS-CLIENT-PRINCIPAL-NAME': user?.name ?? 'anonymous',
        },
    });
    const data = await response.json();
    if (!response.ok) {
        throw new Error(data?.message || data?.error || 'Error fetching brands');
    }
    return data.data || [];
}

// Update a brand
export async function updateBrand({
    brand_id,
    brand_name,
    brand_description,
    user,
    organization_id,
}: {
    brand_id: string;
    brand_name: string;
    brand_description: string;
    user: any;
    organization_id: string;
}): Promise<any> {
    const response = await fetch(`/api/voice-customer/brands/${encodeURIComponent(brand_id)}`, {
        method: 'PATCH',
        headers: {
            'Content-Type': 'application/json',
            'X-MS-CLIENT-PRINCIPAL-ID': user?.id ?? '00000000-0000-0000-0000-000000000000',
            'X-MS-CLIENT-PRINCIPAL-NAME': user?.name ?? 'anonymous',
        },
        body: JSON.stringify({ brand_name, brand_description, organization_id }),
    });
    const data = await response.json();
    if (!response.ok) {
        throw new Error(data?.message || data?.error || 'Error updating brand');
    }
    return data;
}

// Create a product
export async function createProduct({
    product_name,
    product_description,
    brand_id,
    organization_id,
    user,
    category,
}: {
    product_name: string;
    product_description: string;
    brand_id: string;
    organization_id: string;
    user: any;
    category: string;
}): Promise<any> {
    const response = await fetch('/api/voice-customer/products', {
        method: 'POST',
        headers: {
            'Content-Type': 'application/json',
            'X-MS-CLIENT-PRINCIPAL-ID': user?.id ?? '00000000-0000-0000-0000-000000000000',
            'X-MS-CLIENT-PRINCIPAL-NAME': user?.name ?? 'anonymous',
        },
        body: JSON.stringify({
            product_name,
            product_description,
            brand_id,
            organization_id,
            category,
        }),
    });
    const data = await response.json();
    if (!response.ok) {
        throw new Error(data?.message || data?.error || 'Error creating product');
    }
    return data;
}

// Delete a product
export async function deleteProduct({
    product_id,
    user,
    organization_id,
}: {
    product_id: string;
    user: any;
    organization_id: string;
}): Promise<any> {
    const response = await fetch(`/api/voice-customer/products/${encodeURIComponent(product_id)}`, {
        method: 'DELETE',
        headers: {
            'Content-Type': 'application/json',
            'X-MS-CLIENT-PRINCIPAL-ID': user?.id ?? '00000000-0000-0000-0000-000000000000',
            'X-MS-CLIENT-PRINCIPAL-NAME': user?.name ?? 'anonymous',
        },
        body: JSON.stringify({ organization_id }),
    });
    const data = await response.json();
    if (!response.ok) {
        throw new Error(data?.message || data?.error || 'Error deleting product');
    }
    return data;
}

// Get products by organization
export async function getProductsByOrganization({
    organization_id,
    user,
}: {
    organization_id: string;
    user: any;
}): Promise<any> {
    const response = await fetch(`/api/voice-customer/organizations/${encodeURIComponent(organization_id)}/products`, {
        method: 'GET',
        headers: {
            'Content-Type': 'application/json',
            'X-MS-CLIENT-PRINCIPAL-ID': user?.id ?? '00000000-0000-0000-0000-000000000000',
            'X-MS-CLIENT-PRINCIPAL-NAME': user?.name ?? 'anonymous',
        },
    });
    const data = await response.json();
    if (!response.ok) {
        throw new Error(data?.message || data?.error || 'Error fetching products');
    }
    return data.data || [];
}

// Update a product
export async function updateProduct({
    product_id,
    product_name,
    product_description,
    brand_id,
    user,
    organization_id,
    category,
}: {
    product_id: string;
    product_name: string;
    product_description: string;
    brand_id: string;
    user: any;
    organization_id: string;
    category: string;
}): Promise<any> {
    const response = await fetch(`/api/voice-customer/products/${encodeURIComponent(product_id)}`, {
        method: 'PATCH',
        headers: {
            'Content-Type': 'application/json',
            'X-MS-CLIENT-PRINCIPAL-ID': user?.id ?? '00000000-0000-0000-0000-000000000000',
            'X-MS-CLIENT-PRINCIPAL-NAME': user?.name ?? 'anonymous',
        },
        body: JSON.stringify({
            product_name,
            product_description,
            brand_id,
            organization_id,
            category,
        }),
    });
    const data = await response.json();
    if (!response.ok) {
        throw new Error(data?.message || data?.error || 'Error updating product');
    }
    return data;
}

// Create a competitor
export async function createCompetitor({
    competitor_name,
    competitor_description,
    brands_id,
    organization_id,
    user,
}: {
    competitor_name: string;
    competitor_description: string;
    brands_id: string[];
    organization_id: string;
    user: any;
}): Promise<any> {
    const response = await fetch('/api/voice-customer/competitors', {
        method: 'POST',
        headers: {
            'Content-Type': 'application/json',
            'X-MS-CLIENT-PRINCIPAL-ID': user?.id ?? '00000000-0000-0000-0000-000000000000',
            'X-MS-CLIENT-PRINCIPAL-NAME': user?.name ?? 'anonymous',
        },
        body: JSON.stringify({
            competitor_name,
            competitor_description,
            brands_id,
            organization_id,
        }),
    });
    const data = await response.json();
    if (!response.ok) {
        throw new Error(data?.message || data?.error || 'Error creating competitor');
    }
    return data;
}

// Delete a competitor
export async function deleteCompetitor({
    competitor_id,
    user,
    organization_id,
}: {
    competitor_id: string;
    user: any;
    organization_id: string;
}): Promise<any> {
    const response = await fetch(`/api/voice-customer/competitors/${encodeURIComponent(competitor_id)}`, {
        method: 'DELETE',
        headers: {
            'Content-Type': 'application/json',
            'X-MS-CLIENT-PRINCIPAL-ID': user?.id ?? '00000000-0000-0000-0000-000000000000',
            'X-MS-CLIENT-PRINCIPAL-NAME': user?.name ?? 'anonymous',
        },
        body: JSON.stringify({ organization_id }),
    });
    const data = await response.json();
    if (!response.ok) {
        throw new Error(data?.message || data?.error || 'Error deleting competitor');
    }
    return data;
}

// Get competitors by organization
export async function getCompetitorsByOrganization({
    organization_id,
    user,
}: {
    organization_id: string;
    user: any;
}): Promise<any> {
    const response = await fetch(`/api/voice-customer/organizations/${encodeURIComponent(organization_id)}/competitors`, {
        method: 'GET',
        headers: {
            'Content-Type': 'application/json',
            'X-MS-CLIENT-PRINCIPAL-ID': user?.id ?? '00000000-0000-0000-0000-000000000000',
            'X-MS-CLIENT-PRINCIPAL-NAME': user?.name ?? 'anonymous',
        },
    });
    const data = await response.json();
    if (!response.ok) {
        throw new Error(data?.message || data?.error || 'Error fetching competitors');
    }
    return data.data || [];
}

// Update a competitor
export async function updateCompetitor({
    competitor_id,
    competitor_name,
    competitor_description,
    user,
    organization_id,
}: {
    competitor_id: string;
    competitor_name: string;
    competitor_description: string;
    user: any;
    organization_id: string;
}): Promise<any> {
    const response = await fetch(`/api/voice-customer/competitors/${encodeURIComponent(competitor_id)}`, {
        method: 'PATCH',
        headers: {
            'Content-Type': 'application/json',
            'X-MS-CLIENT-PRINCIPAL-ID': user?.id ?? '00000000-0000-0000-0000-000000000000',
            'X-MS-CLIENT-PRINCIPAL-NAME': user?.name ?? 'anonymous',
        },
        body: JSON.stringify({
            competitor_name,
            competitor_description,
            organization_id,
        }),
    });
    const data = await response.json();
    if (!response.ok) {
        throw new Error(data?.message || data?.error || 'Error updating competitor');
    }
    return data;
}

// This needs to be implemented in the future with a Delete Modal in Voice of Customer. DO NOT DELETE
export async function getItemsToDeleteByBrand({ brand_id, user, organization_id }: { brand_id: string; user: any, organization_id: string }): Promise<any> {
    const response = await fetch(`/api/voice-customer/organization/${encodeURIComponent(organization_id)}/brands/${encodeURIComponent(brand_id)}/items-to-delete/`, {
        method: 'GET',
        headers: {
            'Content-Type': 'application/json',
            'X-MS-CLIENT-PRINCIPAL-ID': user?.id ?? '00000000-0000-0000-0000-000000000000',
            'X-MS-CLIENT-PRINCIPAL-NAME': user?.name ?? 'anonymous',
        },
    });

    if (!response.ok) {
        throw new Error(`Failed to fetch items to delete for brand ${brand_id}: ${response.statusText}`);
    }

    const result = await response.json();

    return result.data;
}

/**
 * Generic function for fetching any file type from Azure blob storage
 * @param fileName - The name/path of the file to fetch
 * @param container - The container name (defaults to "documents")
 * @returns Promise<Blob> - The file blob data
 */
export async function getFileBlob(fileName: string, container: string = "documents"): Promise<Blob> {
    // Clean prefix 'documents/' if present
    const cleanedFileName = fileName.startsWith('documents/')
        ? fileName.slice('documents/'.length)
        : fileName;

    try {
        const response = await fetch('/api/get-blob', {
            method: 'POST',
            headers: {
                'Content-Type': 'application/json'
            },
            body: JSON.stringify({
                container: container,
                blob_name: cleanedFileName
            })
        });

        if (!response.ok) {
            throw new Error(`Error fetching file: ${response.status} ${response.statusText}`);
        }

        return await response.blob();
    } catch (error) {
        console.error('Error fetching file blob:', error);
        throw new Error('Error fetching file.');
    }
}

/**
 * @param filePath - The file path/URL for the Excel file
 * @returns Promise with download URL and metadata
 */
export async function generateExcelDownloadUrl(filePath: string): Promise<{
    success: boolean;
    download_url: string;
    preview_url?: string;
    sas_url?: string;     // fallback public blob SAS (Excel only)
    filename: string;
    expires_in_days: number;
}> {
    try {
        const response = await fetch('/api/download-excel-citation', {
            method: 'POST',
            headers: {
                'Content-Type': 'application/json'
            },
            body: JSON.stringify({
                file_path: filePath
            })
        });

        if (!response.ok) {
            const errorData = await response.json().catch(() => ({ error: 'Unknown error' }));
            throw new Error(errorData.error || `HTTP ${response.status}: ${response.statusText}`);
        }

        return await response.json();
    } catch (error) {
        throw error;
    }
}

export async function getGalleryItems(
    organization_id: string,
    params: {
        user: any;
        uploader_id?: string | null;
        order?: "newest" | "oldest";
        query?: string;
        page?: number;
        limit?: number;
        signal?: AbortSignal;
    }
): Promise<{
    items: any[];
    total: number;
    page: number;
    limit: number;
    total_pages: number;
    has_next: boolean;
    has_prev: boolean;
}> {
    const qs = new URLSearchParams();
    if (params.uploader_id) qs.set("uploader_id", params.uploader_id);
    if (params.order) qs.set("order", params.order);
    if (params.query) qs.set("query", params.query);
    if (params.page) qs.set("page", params.page.toString());
    if (params.limit) qs.set("limit", params.limit.toString());

    const url = `/api/organization/${encodeURIComponent(organization_id)}/gallery${qs.toString() ? `?${qs.toString()}` : ""}`;

    const response = await fetch(url, {
        method: "GET",
        headers: {
            "X-MS-CLIENT-PRINCIPAL-ID": params.user?.id ?? "00000000-0000-0000-0000-000000000000",
            "X-MS-CLIENT-PRINCIPAL-NAME": params.user?.name ?? "anonymous",
            Accept: "application/json"
        },
        signal: params.signal
    });

    if (!response.ok) {
        const bodyText = await response.text().catch(() => "");
        console.error(`Failed to fetch gallery items: ${response.status} ${response.statusText}`, bodyText);
        throw new Error(`Failed to fetch gallery items: ${response.status}`);
    }

    const contentType = response.headers.get("content-type") || "";
    if (!contentType.includes("application/json")) {
        const bodyText = await response.text().catch(() => "");
        console.error("Unexpected non-JSON response from gallery API:", bodyText);
        throw new Error("Invalid response from gallery API (expected JSON)");
    }

    const data = await response.json().catch((err) => {
        console.error("Error parsing gallery JSON response:", err);
        throw new Error("Invalid JSON from gallery API");
    });

    const result = data?.data ?? data ?? {};
    return {
        items: result.items ?? [],
        total: result.total ?? 0,
        page: result.page ?? 1,
        limit: result.limit ?? 10,
        total_pages: result.total_pages ?? 0,
        has_next: result.has_next ?? false,
        has_prev: result.has_prev ?? false
    };
}

export async function fetchReportJobs({
    organization_id,
    user,
    limit = 10,
    status,
}: {
    organization_id: string;
    user: any;
    limit?: number;
    status?: BackendReportStatus;
}): Promise<BackendReportJobDoc[]> {
    const params = new URLSearchParams({
        organization_id,
        limit: String(limit),
    });
    if (status) params.set("status", status);

    const headers: Record<string, string> = {
        "Content-Type": "application/json",
        "X-MS-CLIENT-PRINCIPAL-ID": user?.id ?? "00000000-0000-0000-0000-000000000000",
        "X-MS-CLIENT-PRINCIPAL-NAME": user?.name ?? "anonymous",
    };

    const res = await fetch(`/api/report-jobs?${params.toString()}`, { method: "GET", headers });
    const data = await res.json().catch(() => null);

    if (!res.ok) {
        const msg = (data && (data.message || data.error)) || `Failed to fetch report jobs (${res.status})`;
        throw new Error(msg);
    }

    return Array.isArray(data) ? data : [];
}


export async function getIndustryByOrganization({ organization_id, user }: { organization_id: string; user?: any }): Promise<{ industry_description?: string } | null> {
    const response = await fetch(`/api/voice-customer/organizations/${organization_id}/industry`, {
        method: 'GET',
        headers: {
            'Content-Type': 'application/json',
            'X-MS-CLIENT-PRINCIPAL-ID': user?.id ?? '00000000-0000-0000-0000-000000000000',
            'X-MS-CLIENT-PRINCIPAL-NAME': user?.name ?? 'anonymous',
            'X-MS-CLIENT-PRINCIPAL-ORGANIZATION': user?.organizationId ?? '00000000-0000-0000-0000-000000000000',
        },
    });

    if (response.status === 404) return null;
    const res = await response.json();

    if (response.status > 299 || !response.ok) throw new Error('Failed to fetch industry');
    return res.data;
}

export async function upsertIndustry({ organization_id, industry_description, user }: { organization_id: string | number; industry_description: string; user?: any }): Promise<any> {
    const payload = { "industry_description": industry_description };
    const response = await fetch(`/api/voice-customer/organizations/${organization_id}/industry`, {
        method: 'POST',
        headers: {
            'Content-Type': 'application/json',
            'X-MS-CLIENT-PRINCIPAL-ID': user?.id ?? '00000000-0000-0000-0000-000000000000',
            'X-MS-CLIENT-PRINCIPAL-NAME': user?.name ?? 'anonymous',
            'X-MS-CLIENT-PRINCIPAL-ORGANIZATION': user?.organizationId ?? '00000000-0000-0000-0000-000000000000',
        },
        body: JSON.stringify(payload),
    });

    if (response.status > 299 || !response.ok) throw new Error('Failed to upsert industry');
    return await response.json();
}


export async function createCategory({
    organization_id,
    user,
    name,
    description,
    metadata,
}: {
    organization_id: string;
    user: any;
    name: string;
    description?: string;
    metadata?: object;
}): Promise<Category> {
    const res = await fetch("/api/categories", {
        method: "POST",
        headers: {
            "Content-Type": "application/json",
            "X-MS-CLIENT-PRINCIPAL-ID":
                user?.id ?? "00000000-0000-0000-0000-000000000000",
            "X-MS-CLIENT-PRINCIPAL-NAME": user?.name ?? "anonymous",
        },
        body: JSON.stringify({ organization_id, name, description, metadata }),
    });

    const data = await res.json().catch(() => null);
    if (!res.ok) throw new Error(data?.message || data?.error || "Error creating category");
    return data as Category;
}


export async function getCategory(categoryId: string, organizationId: string): Promise<Category> {
    const response = await fetch(`/api/categories/${categoryId}?organization_id=${organizationId}`, {
        method: 'GET',
        headers: {
            'Content-Type': 'application/json'
        }
    });

    if (!response.ok) {
        const error = await response.json();
        throw new Error(error.message || `Error fetching category: ${response.statusText}`);
    }

    return response.json();
}


export async function getCategoriesByOrganization({
    organization_id,
    user,
    limit = 50,
}: {
    organization_id: string;
    user: any;
    limit?: number;
}): Promise<Category[]> {
    const params = new URLSearchParams({
        organization_id,
        limit: String(limit),
    });

    const res = await fetch(`/api/categories?${params.toString()}`, {
        method: "GET",
        headers: {
            "Content-Type": "application/json",
            "X-MS-CLIENT-PRINCIPAL-ID":
                user?.id ?? "00000000-0000-0000-0000-000000000000",
            "X-MS-CLIENT-PRINCIPAL-NAME": user?.name ?? "anonymous",
        },
    });

    const data = await res.json().catch(() => null);
    if (!res.ok) {
        throw new Error(data?.message || data?.error || "Error fetching categories");
    }
    return Array.isArray(data) ? data : [];
}


export async function deleteCategory({
    category_id,
    organization_id,
    user,
}: {
    category_id: string;
    organization_id: string;
    user: any;
}): Promise<void> {
    const res = await fetch(
        `/api/categories/${encodeURIComponent(category_id)}?organization_id=${encodeURIComponent(organization_id)}`,
        {
            method: "DELETE",
            headers: {
                "Content-Type": "application/json",
                "X-MS-CLIENT-PRINCIPAL-ID":
                    user?.id ?? "00000000-0000-0000-0000-000000000000",
                "X-MS-CLIENT-PRINCIPAL-NAME": user?.name ?? "anonymous",
            },
        }
    );
    if (res.status !== 204 && !res.ok) {
        const data = await res.json().catch(() => null);
        throw new Error(data?.message || data?.error || "Error deleting category");
    }
}

export async function uploadUserDocument({
    file,
    conversationId,
    user
}: {
    file: File;
    conversationId: string;
    user: any;
}): Promise<{ blob_url: string; blob_name: string; saved_filename: string; original_filename: string }> {
    const formData = new FormData();
    formData.append('file', file);
    formData.append('conversation_id', conversationId);

    try {
        const response = await fetch('/api/upload-user-document', {
            method: 'POST',
            headers: {
                'X-MS-CLIENT-PRINCIPAL-ID': user?.id ?? '00000000-0000-0000-0000-000000000000',
                'X-MS-CLIENT-PRINCIPAL-NAME': user?.name ?? 'anonymous',
                'X-MS-CLIENT-PRINCIPAL-ORGANIZATION': user?.organizationId ?? ''
            },
            body: formData
        });

        if (!response.ok) {
            const errorData = await response.json().catch(() => null);
            throw new Error(errorData?.error?.message || `Upload failed: ${response.status}`);
        }

        const result = await response.json();
        const payload = result?.data ?? result; //{ data: { ... }, status }
        return payload;
    } catch (error) {
        console.error('Error uploading user document:', error);
        throw error;
    }
}

export async function deleteUserDocument({
    blobName,
    conversationId,
    user
}: {
    blobName: string;
    conversationId: string;
    user: any;
}): Promise<{ message: string }> {
    const res = await fetch('/api/delete-user-document', {
        method: 'DELETE',
        headers: {
            'Content-Type': 'application/json',
            'X-MS-CLIENT-PRINCIPAL-ID': user?.id ?? '00000000-0000-0000-0000-000000000000',
            'X-MS-CLIENT-PRINCIPAL-NAME': user?.name ?? 'anonymous',
            'X-MS-CLIENT-PRINCIPAL-ORGANIZATION': user?.organizationId ?? ''
        },
        body: JSON.stringify({
            blob_name: blobName,
            conversation_id: conversationId
        })
    });

    const data = await res.json().catch(() => null);
    if (!res.ok) {
        throw new Error(data?.error || data?.message || 'Error deleting user document');
    }
    return data?.data ?? data;
}

export async function listUserDocuments({
    conversationId,
    user
}: {
    conversationId: string;
    user: any;
}): Promise<Array<{ blob_name: string; saved_filename: string; original_filename: string; size?: number; uploaded_at?: string }>> {
    const params = new URLSearchParams({
        conversation_id: conversationId,
    });

    const res = await fetch(`/api/list-user-documents?${params.toString()}`, {
        method: 'GET',
        headers: {
            'X-MS-CLIENT-PRINCIPAL-ID': user?.id ?? '00000000-0000-0000-0000-000000000000',
            'X-MS-CLIENT-PRINCIPAL-NAME': user?.name ?? 'anonymous',
            'X-MS-CLIENT-PRINCIPAL-ORGANIZATION': user?.organizationId ?? ''
        }
    });

    const json = await res.json().catch(() => null);
    if (!res.ok) {
        throw new Error(json?.error?.message || json?.message || 'Error listing user documents');
    }
    const files = json?.data?.files ?? [];
    return Array.isArray(files) ? files : [];
}


export async function getStorageUsageByOrganization(organization_id: string, user?: any) {
    const response = await fetch(`/api/organizations/${encodeURIComponent(organization_id)}/storage-usage`, {
        method: 'GET',
        headers: {
            'Content-Type': 'application/json',
            'X-MS-CLIENT-PRINCIPAL-ID': user?.id ?? '00000000-0000-0000-0000-000000000000',
            'X-MS-CLIENT-PRINCIPAL-NAME': user?.name ?? 'anonymous',
        },
    });

    if (!response.ok) {
        const error = await response.json();
        throw new Error(error.message || `Error fetching storage usage: ${response.statusText}`);
    }

    return response.json();
<<<<<<< HEAD
}

/* NOTE: Take Into consideration the difference between Fetch and FetchWrapper when adding new API functions
            FetchWrapper includes automatic session validation and retry logic and error handling.
            Use FetchWrapper for all new API calls if you need automatic session management...
            if you're gonna make a lot of recurrent calls to the API in a short time frame. You should use Fetch instead of FetchWrapper
*/
=======
}
>>>>>>> 2fd93c01
<|MERGE_RESOLUTION|>--- conflicted
+++ resolved
@@ -2121,7 +2121,6 @@
     }
 
     return response.json();
-<<<<<<< HEAD
 }
 
 /* NOTE: Take Into consideration the difference between Fetch and FetchWrapper when adding new API functions
@@ -2129,6 +2128,3 @@
             Use FetchWrapper for all new API calls if you need automatic session management...
             if you're gonna make a lot of recurrent calls to the API in a short time frame. You should use Fetch instead of FetchWrapper
 */
-=======
-}
->>>>>>> 2fd93c01
