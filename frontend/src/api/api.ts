--- conflicted
+++ resolved
@@ -1848,7 +1848,6 @@
     return data?.data ?? data ?? [];
 }
 
-<<<<<<< HEAD
 export async function fetchReportJobs({
   organization_id,
   user,
@@ -1881,7 +1880,9 @@
   }
 
   return Array.isArray(data) ? data : [];
-=======
+}
+
+
 export async function getIndustryByOrganization({ organization_id, user }: { organization_id: string; user?: any }): Promise<{ industry_description?: string } | null> {
     const response = await fetch(`/api/voice-customer/organizations/${organization_id}/industry`, {
         method: 'GET',
@@ -1907,5 +1908,4 @@
         'X-MS-CLIENT-PRINCIPAL-NAME': user?.name ?? 'anonymous',
         'X-MS-CLIENT-PRINCIPAL-ORGANIZATION': user?.organizationId ?? '00000000-0000-0000-0000-000000000000',
     };
->>>>>>> 376ca0a2
 }