<<<<<<< HEAD
import { List } from "@fluentui/react";
import { AskRequest, AskResponse, AskResponseGpt, ChatRequest, ChatRequestGpt, ConversationHistoryItem } from "./models";
=======
import { 
    AskRequest, 
    AskResponse, 
    AskResponseGpt, 
    ChatRequest, 
    ChatRequestGpt, 
    GetSettingsProps, 
    PostSettingsProps 
} from "./models";

const loadModule = async (modulePath : string) => {
    try {
      return (await import(/* @vite-ignore */modulePath))?.default;
    } catch (e) {
        console.log("Error loading " + modulePath, e);
    }
}

export async function getSettings({ user }: GetSettingsProps): Promise<any> {
    const settings = await loadModule("./settings.json");
    const baseUrl = settings?.ENVIRONMENT === "development" ? settings?.LOCAL_API : "";

    const user_id = user ? user.id : "00000000-0000-0000-0000-000000000000";
    const user_name = user ? user.name : "anonymous";
    const url = baseUrl + "/api/settings";
    try {
        const response = await fetch(url, {
            method: "GET",
            headers: {
                "Content-Type": "application/json",
                "X-MS-CLIENT-PRINCIPAL-ID": user_id,
                "X-MS-CLIENT-PRINCIPAL-NAME": user_name
            }
        });
        const fetchedData = await response.json();
        return fetchedData;
    } catch (error) {
        console.error("Error fetching settings", error);
        return {};
    }
}

export async function postSettings({ user, temperature, presence_penalty, frequency_penalty } : PostSettingsProps): Promise<any> {
    const settings = await loadModule("./settings.json");
    const baseUrl = settings?.ENVIRONMENT === "development" ? settings?.LOCAL_API : "";
    
    const user_id = user ? user.id : "00000000-0000-0000-0000-000000000000";
    const user_name = user ? user.name : "anonymous";
    const url = baseUrl + "/api/settings";
    try {
        const response = await fetch(url, {
            method: "POST",
            headers: {
                "Content-Type": "application/json",
                "X-MS-CLIENT-PRINCIPAL-ID": user_id,
                "X-MS-CLIENT-PRINCIPAL-NAME": user_name
            },
            body: JSON.stringify({
                temperature,
                presence_penalty,
                frequency_penalty
            })
        });
        const fetchedData = await response.json();
        console.log("Settings posted", fetchedData);
        return fetchedData;
    } catch (error) {
        console.error("Error posting settings", error);
        return {};
    }
}
>>>>>>> e50c9c65

export async function chatApiGpt(options: ChatRequestGpt): Promise<AskResponseGpt> {
    const settings = await loadModule("./settings.json");
    const baseUrl = settings?.ENVIRONMENT === "development" ? settings?.LOCAL_API : "";
    const response = await fetch(baseUrl + "/chatgpt", {
        method: "POST",
        headers: {
            "Content-Type": "application/json"
        },
        body: JSON.stringify({
            history: options.history,
            approach: options.approach,
            conversation_id: options.conversation_id,
            query: options.query,
            overrides: {
                semantic_ranker: options.overrides?.semanticRanker,
                semantic_captions: options.overrides?.semanticCaptions,
                top: options.overrides?.top,
                temperature: options.overrides?.temperature,
                prompt_template: options.overrides?.promptTemplate,
                prompt_template_prefix: options.overrides?.promptTemplatePrefix,
                prompt_template_suffix: options.overrides?.promptTemplateSuffix,
                exclude_category: options.overrides?.excludeCategory,
                suggest_followup_questions: options.overrides?.suggestFollowupQuestions
            }
        })
    });

    const parsedResponse: AskResponseGpt = await response.json();
    if (response.status > 299 || !response.ok) {
        throw Error(parsedResponse.error || "Unknown error");
    }

    return parsedResponse;
}

export async function getChatHistory(): Promise<ConversationHistoryItem[]> {
    const response = await fetch("/api/get-chat-history", {
        method: "GET",
        headers: {
            "Content-Type": "application/json"
        }
    });
    const parsedResponse: ConversationHistoryItem[] = await response.json();
    if (response.status > 299 || !response.ok) {
        throw Error("Error getting chat history");
    }
    return parsedResponse;
}

export function getCitationFilePath(citation: string): string {
    var storage_account = "please_check_if_storage_account_is_in_frontend_app_settings";

    const xhr = new XMLHttpRequest();
    xhr.open("GET", "/api/get-storage-account", false);
    xhr.send();

    if (xhr.status > 299) {
        console.log("Please check if STORAGE_ACCOUNT is in frontend app settings");
        return storage_account;
    } else {
        const parsedResponse = JSON.parse(xhr.responseText);
        storage_account = parsedResponse["storageaccount"];
    }
    console.log("storage account:" + storage_account);

    return `https://${storage_account}.blob.core.windows.net/documents/${citation}`;
}<|MERGE_RESOLUTION|>--- conflicted
+++ resolved
@@ -1,7 +1,5 @@
-<<<<<<< HEAD
 import { List } from "@fluentui/react";
 import { AskRequest, AskResponse, AskResponseGpt, ChatRequest, ChatRequestGpt, ConversationHistoryItem } from "./models";
-=======
 import { 
     AskRequest, 
     AskResponse, 
@@ -73,7 +71,6 @@
         return {};
     }
 }
->>>>>>> e50c9c65
 
 export async function chatApiGpt(options: ChatRequestGpt): Promise<AskResponseGpt> {
     const settings = await loadModule("./settings.json");
