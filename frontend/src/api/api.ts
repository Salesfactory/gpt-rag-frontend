import { List } from "@fluentui/react";
import {
    AskRequest,
    AskResponse,
    AskResponseGpt,
    ChatRequest,
    ChatRequestGpt,
    GetSettingsProps,
    PostSettingsProps,
    ConversationHistoryItem,
    ConversationChatItem,
    ChatTurn,
    UserInfo
} from "./models";

export async function getUsers({ user }: any): Promise<any> {
    const user_id = user ? user.id : "00000000-0000-0000-0000-000000000000";
    const user_name = user ? user.name : "anonymous";
    const user_organizationId = user ? user.organizationId : "00000000-0000-0000-0000-000000000000";
    try {
        const response = await fetch("/api/getusers?organizationId=" + user_organizationId, {
            method: "GET",
            headers: {
                "Content-Type": "application/json",
                "X-MS-CLIENT-PRINCIPAL-ID": user_id,
                "X-MS-CLIENT-PRINCIPAL-NAME": user_name
            }
        });

        const parsedResponse = await response.json();
        if (response.status > 299 || !response.ok) {
            throw Error("Unknown error in getUsers");
        }
        return parsedResponse;
    } catch (error) {
        console.log("Error fetching users", error);
        return { data: null };
    }
}

export async function deleteUser({ user, userId }: any): Promise<any> {
    try {
        const response = await fetch(`/api/deleteuser?userId=${userId}`, {
            method: "DELETE",
            headers: {
                "Content-Type": "application/json",
                "X-MS-CLIENT-PRINCIPAL-ID": user.id
            }
        });
        const fetchedData = await response.json();
        return fetchedData;
    } catch (error) {
        console.error("Error deleting user", error);
        return { error: error };
    }
}

export async function checkUser({ user }: any): Promise<any> {
    console.log(user);
    const user_id = user ? user.id : "00000000-0000-0000-0000-000000000000";
    const user_name = user ? user.name : "anonymous";
    if (user.email) {
        const response = await fetch("/api/checkuser", {
            method: "POST",
            headers: {
                "Content-Type": "application/json",
                "X-MS-CLIENT-PRINCIPAL-ID": user_id,
                "X-MS-CLIENT-PRINCIPAL-NAME": user_name
            },
            body: JSON.stringify({
                email: user.email
            })
        });

        console.log(response);

        const parsedResponse = await response.json();
        if (response.status > 299 || !response.ok) {
            throw Error("Unknown error in checkUser");
        }
        return parsedResponse;
    }

    return { data: null };
}

export async function getUserInfo(): Promise<UserInfo[]> {
    const response = await fetch("/.auth/me");
    if (!response.ok) {
        return [];
    }
    const payload = await response.json();
    return payload;
}

export async function getSettings({ user }: GetSettingsProps): Promise<any> {
    const user_id = user ? user.id : "00000000-0000-0000-0000-000000000000";
    const user_name = user ? user.name : "anonymous";
    try {
        const response = await fetch("/api/settings", {
            method: "GET",
            headers: {
                "Content-Type": "application/json",
                "X-MS-CLIENT-PRINCIPAL-ID": user_id,
                "X-MS-CLIENT-PRINCIPAL-NAME": user_name
            }
        });
        const fetchedData = await response.json();
        return fetchedData;
    } catch (error) {
        console.log("Error fetching settings", error);
        return { temperature: "0", presencePenalty: "0", frequencyPenalty: "0" };
    }
}

export async function postSettings({ user, temperature }: PostSettingsProps): Promise<any> {
    const user_id = user ? user.id : "00000000-0000-0000-0000-000000000000";
    const user_name = user ? user.name : "anonymous";
    try {
        const response = await fetch("/api/settings", {
            method: "POST",
            headers: {
                "Content-Type": "application/json",
                "X-MS-CLIENT-PRINCIPAL-ID": user_id,
                "X-MS-CLIENT-PRINCIPAL-NAME": user_name
            },
            body: JSON.stringify({
                temperature
            })
        });
        const fetchedData = await response.json();
        return fetchedData;
    } catch (error) {
        console.error("Error posting settings", error);
        return {};
    }
}

export async function chatApiGpt(options: ChatRequestGpt): Promise<AskResponseGpt> {
    const response = await fetch("/chatgpt", {
        method: "POST",
        headers: {
            "Content-Type": "application/json"
        },
        body: JSON.stringify({
            history: options.history,
            approach: options.approach,
            conversation_id: options.conversation_id,
            query: options.query,
            url: options.file_blob_url,
            overrides: {
                semantic_ranker: options.overrides?.semanticRanker,
                semantic_captions: options.overrides?.semanticCaptions,
                top: options.overrides?.top,
                temperature: options.overrides?.temperature,
                prompt_template: options.overrides?.promptTemplate,
                prompt_template_prefix: options.overrides?.promptTemplatePrefix,
                prompt_template_suffix: options.overrides?.promptTemplateSuffix,
                exclude_category: options.overrides?.excludeCategory,
                suggest_followup_questions: options.overrides?.suggestFollowupQuestions
            }
        })
    });

    const parsedResponse: AskResponseGpt = await response.json();
    if (response.status > 299 || !response.ok) {
        throw Error(parsedResponse.error || "Unknown error");
    }
    return parsedResponse;
}

export async function getChatFromHistoryPannelById(chatId: string, userId: string): Promise<ChatTurn[]> {
    const response = await fetch(`/api/chat-conversation/${chatId}`, {
        method: "GET",
        headers: {
            "Content-Type": "application/json",
            "X-MS-CLIENT-PRINCIPAL-ID": userId
        }
    });

    const responseData = await response.json();
    const messages = responseData.messages;

    const conversationItems: ChatTurn[] = [];
    let currentUserMessage = "";
    let currentBotMessage = "";
    let currentBotThoughts: string[] = [];

    if (messages) {
        messages.forEach((item: any) => {
            if (item.role === "user") {
                currentUserMessage = item.content;
            } else if (item.role === "assistant") {
                currentBotMessage = item.content;
                currentBotThoughts = item.thoughts;
                if (currentUserMessage !== "" || currentBotMessage !== "") {
                    conversationItems.push({ user: currentUserMessage, bot: { message: currentBotMessage, thoughts: currentBotThoughts } });
                    currentUserMessage = "";
                    currentBotMessage = "";
                    currentBotThoughts = [];
                }
            }
        });
    }

    if (currentUserMessage !== "" || currentBotMessage !== "") {
        conversationItems.push({ user: currentUserMessage, bot: { message: currentBotMessage, thoughts: currentBotThoughts } });
    }

    return conversationItems;
}

export async function deleteChatConversation(chatId: string, userId: string): Promise<void> {
    try {
        const response = await fetch(`/api/chat-conversations/${chatId}`, {
            method: "DELETE",
            headers: {
                "Content-Type": "application/json",
                "X-MS-CLIENT-PRINCIPAL-ID": userId
            }
        });
        if (!response.ok) {
            throw new Error(`Failed to delete conversation. Status: ${response.status}`);
        }
    } catch (error) {
        console.error("Error deleting conversation:", error);
        throw new Error("Error deleting conversation");
    }
}

export async function getChatHistory(userId: string): Promise<ConversationHistoryItem[]> {
    const response = await fetch("/api/chat-history", {
        method: "GET",
        headers: {
            "Content-Type": "application/json",
            "X-MS-CLIENT-PRINCIPAL-ID": userId
        }
    });
    const parsedResponse: ConversationHistoryItem[] = await response.json();
    if (response.status > 299 || !response.ok) {
        throw Error("Error getting chat history");
    }
    return parsedResponse;
}

export function getCitationFilePath(citation: string): string {
    var storage_account = "please_check_if_storage_account_is_in_frontend_app_settings";

    const xhr = new XMLHttpRequest();
    xhr.open("GET", "/api/get-storage-account", false);
    xhr.send();

    if (xhr.status > 299) {
        console.log("Please check if STORAGE_ACCOUNT is in frontend app settings");
        return storage_account;
    } else {
        const parsedResponse = JSON.parse(xhr.responseText);
        storage_account = parsedResponse["storageaccount"];
    }
    console.log("storage account:" + storage_account);

    return `https://${storage_account}.blob.core.windows.net/documents/${citation}`;
}

export function getFilePath(fileUrl: string) {
    if (!fileUrl.endsWith(".pdf") || !fileUrl.endsWith(".docx") || fileUrl.endsWith(".doc")) {
        return fileUrl;
    }
    const regex = /documents\/(.*)/;
    const match = fileUrl.match(regex);
    let filepath = "";

    if (match && match[1]) {
        filepath = match[1];
    }
    return filepath;
}

export async function postFeedbackRating({ user, conversation_id, feedback_message, question, answer, rating, category }: any): Promise<any> {
    const user_id = user ? user.id : "00000000-0000-0000-0000-000000000000";
    const user_name = user ? user.name : "anonymous";
    return new Promise(async (resolve, reject) => {
        try {
            const response = await fetch("/api/feedback", {
                method: "POST",
                headers: {
                    "Content-Type": "application/json",
                    "X-MS-CLIENT-PRINCIPAL-ID": user_id,
                    "X-MS-CLIENT-PRINCIPAL-NAME": user_name
                },
                body: JSON.stringify({
                    conversation_id: conversation_id,
                    feedback: feedback_message,
                    question: question,
                    answer: answer,
                    rating: rating,
                    category: category
                })
            });

            const fetchedData = await response.json();
            resolve(fetchedData);
        } catch (error) {
            console.error("Error posting feedback", error);
            reject(error);
        }
    });
}

export async function inviteUser({ username, email, organizationId }: any): Promise<any> {
    try {
        const response = await fetch("/api/inviteUser", {
            method: "POST",
            headers: {
                "Content-Type": "application/json"
            },
            body: JSON.stringify({
                username,
                email,
                organizationId
            })
        });
        const fetchedData = await response.json();
        return fetchedData;
    } catch (error) {
        console.error("Error inviting user", error);
        return { error: error };
    }
}
export async function createInvitation({ organizationId, invitedUserEmail, userId, role }: any): Promise<any> {
    try {
        const response = await fetch("/api/createInvitation", {
            method: "POST",
            headers: {
                "Content-Type": "application/json",
                "X-MS-CLIENT-PRINCIPAL-ID": userId
            },
            body: JSON.stringify({
                organizationId,
                invitedUserEmail,
                role
            })
        });
        const fetchedData = await response.json();
        return fetchedData;
    } catch (error) {
        console.error("Error creating invitation", error);
        return { error: error };
    }
}
export async function getApiKeyPayment(): Promise<string> {
    const response = await fetch("/api/stripe", {
        method: "GET",
        headers: {
            "Content-Type": "application/json"
        }
    });

    if (response.status > 299 || !response.ok) {
        throw Error("Error getting Api key payment");
    }

    const apiKey = await response.text();
    return apiKey;
}

export async function uploadFile(file: any) {
    const formdata = new FormData();
    formdata.append("file", file);
    try {
        const response = await fetch("/api/upload-blob", {
            method: "POST",
            body: formdata,
            redirect: "follow"
        });
        if (!response.ok) {
            throw new Error(`Server responded with ${response.status}: ${response.statusText}`);
        }
        const result = await response.json();
        console.log("File uploaded successfully:", result);
        return result;
    } catch (error) {
        console.error("Error uploading file:", error);
        throw error;
    }
}

export async function createCheckoutSession({ userId, priceId, successUrl, cancelUrl, organizationId }: any) {
    const response = await fetch("/create-checkout-session", {
        method: "POST",
        headers: {
            "Content-Type": "application/json"
        },
        body: JSON.stringify({
            userId,
            priceId,
            successUrl,
            cancelUrl,
            organizationId
        })
    });
    if (response.status > 299 || !response.ok) {
        throw Error("Error creating checkout session");
    }

    const session = await response.json();
    return session;
}

<<<<<<< HEAD
export async function getOrganizationSubscription({ userId, organizationId }: any) {
=======
export async function getProductPrices({ user}: { user: any}): Promise<any> {
    const user_id = user ? user.id : "00000000-0000-0000-0000-000000000000";
    const user_name = user ? user.name : "anonymous";
    try {
        const response = await fetch(`/api/prices`, {
            method: "GET",
            headers: {
                "Content-Type": "application/json",
                "X-MS-CLIENT-PRINCIPAL-ID": user_id,
                "X-MS-CLIENT-PRINCIPAL-NAME": user_name
            }
        });
        const fetchedData = await response.json();
        return fetchedData;
    } catch (error) {
        console.log("Error fetching product prices", error);
        return { prices: [] };
    }
}

export async function getOrganizationSubscription({userId, organizationId} : any) {
>>>>>>> 553faf70
    const response = await fetch("/api/get-organization-subscription?organizationId=" + organizationId, {
        method: "GET",
        headers: {
            "Content-Type": "application/json",
            "X-MS-CLIENT-PRINCIPAL-ID": userId
        }
    });

    if (response.status > 299 || !response.ok) {
        throw Error("Error getting organization subscription");
    }

    const subscription = await response.json();
    return subscription;
}

export const createOrganization = async ({ userId, organizationName }: any) => {
    const response = await fetch("/api/create-organization", {
        method: "POST",
        headers: {
            "Content-Type": "application/json",
            "X-MS-CLIENT-PRINCIPAL-ID": userId
        },
        body: JSON.stringify({
            organizationName
        })
    });

    if (response.status > 299 || !response.ok) {
        throw Error("Error creating organization");
    }

    const organization = await response.json();
    return organization;
};

export async function getInvitations({ user }: any): Promise<any> {
    const user_id = user ? user.id : "00000000-0000-0000-0000-000000000000";
    const user_username = user ? user.username : "anonymous";
    const user_organizationId = user ? user.organizationId : "00000000-0000-0000-0000-000000000000";
    try {
        const response = await fetch("/api/getInvitations?organizationId=" + user_organizationId, {
            method: "GET",
            headers: {
                "Content-Type": "application/json",
                "X-MS-CLIENT-PRINCIPAL-ID": user_id,
                "X-MS-CLIENT-PRINCIPAL-NAME": user_username
            }
        });

        const parsedResponse = await response.json();
        if (response.status > 299 || !response.ok) {
            throw Error("Unknown error in getUsers");
        }
        return parsedResponse;
    } catch (error) {
        console.log("Error fetching users", error);
        return { data: null };
    }
}<|MERGE_RESOLUTION|>--- conflicted
+++ resolved
@@ -407,9 +407,6 @@
     return session;
 }
 
-<<<<<<< HEAD
-export async function getOrganizationSubscription({ userId, organizationId }: any) {
-=======
 export async function getProductPrices({ user}: { user: any}): Promise<any> {
     const user_id = user ? user.id : "00000000-0000-0000-0000-000000000000";
     const user_name = user ? user.name : "anonymous";
@@ -431,7 +428,6 @@
 }
 
 export async function getOrganizationSubscription({userId, organizationId} : any) {
->>>>>>> 553faf70
     const response = await fetch("/api/get-organization-subscription?organizationId=" + organizationId, {
         method: "GET",
         headers: {
