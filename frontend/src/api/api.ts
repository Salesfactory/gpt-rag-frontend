--- conflicted
+++ resolved
@@ -1780,7 +1780,7 @@
     }
 }
 
-<<<<<<< HEAD
+
 export async function getGalleryItems(
   organization_id: string,
   params: {
@@ -1794,17 +1794,7 @@
   if (params.uploader_id) qs.set("uploader_id", params.uploader_id);
   if (params.order)       qs.set("order", params.order);
   if (params.q)           qs.set("q", params.q);
-=======
-export async function getGalleryItems(organization_id: string, params: { user: any }, sortOrder: string = 'newest'): Promise<any[]> {
-    const response = await fetch(`/api/organization/${encodeURIComponent(organization_id)}/gallery?sort=${sortOrder}`, {
-        method: 'GET',
-        headers: {
-            'X-MS-CLIENT-PRINCIPAL-ID': params.user?.id ?? '00000000-0000-0000-0000-000000000000',
-            'X-MS-CLIENT-PRINCIPAL-NAME': params.user?.name ?? 'anonymous',
-            'Accept': 'application/json'
-        },
-    });
->>>>>>> 0fe9ab80
+
 
   const url = `/api/organization/${encodeURIComponent(organization_id)}/gallery${qs.toString() ? `?${qs.toString()}` : ""}`;
 
