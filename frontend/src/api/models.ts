export type UserInfo = {
    access_token: string;
    expires_on: string;
    id_token: string;
    provider_name: string;
    user_claims: any[];
    user_id: string;
};

export const enum Approaches {
    RetrieveThenRead = "rtr",
    ReadRetrieveRead = "rrr",
    ReadDecomposeAsk = "rda"
}

export type ConversationHistoryItem = {
    id: string;
    start_date: string;
    content: string;
    type: string;
    organization_id: string;
};

export type ConversationChatItem = {
    role: string;
    content: string;
};

export type AskRequestOverrides = {
    semanticRanker?: boolean;
    semanticCaptions?: boolean;
    excludeCategory?: string;
    top?: number;
    temperature?: number;
    promptTemplate?: string;
    promptTemplatePrefix?: string;
    promptTemplateSuffix?: string;
    suggestFollowupQuestions?: boolean;
};

export type AskRequest = {
    question: string;
    approach: Approaches;
    overrides?: AskRequestOverrides;
};

export type AskResponse = {
    answer: string;
    thoughts: string | null;
    data_points: string[];
    error?: string;
};

export type TransactionData = {
    cuenta_origen: string;
    monto: string;
    telefono_destino: string;
};

export type AskResponseGpt = {
    conversation_id: string;
    answer: string;
    current_state: string;
    thoughts: string | null;
    data_points: string[];
    transaction_data?: TransactionData;
    error?: string;
};

export type ChatTurn = {
    user: string;
    bot?: {
        message: string;
        thoughts: any;
    } | null;
};

export type ChatRequest = {
    history: ChatTurn[];
    approach: Approaches;
    overrides?: AskRequestOverrides;
};

export type ChatRequestGpt = {
    history: ChatTurn[];
    approach: Approaches;
    conversation_id: string;
    query: string;
    file_blob_url: string;
    overrides?: AskRequestOverrides;
    agent: string;
    documentName: string;
};

export type GetSettingsProps = {
    user: {
        id: string;
        name: string;
    } | null;
};

export type PostSettingsProps = {
    user: {
        id: string;
        name: string;
    } | null;
    temperature: number;
    model: string;
    font_family: string;
    font_size: string;
};

export type SummarizationReportProps = {
    templateType: string;
    description: string;
    companyTicker: string;
    companyName: string;
};
<<<<<<< HEAD
export interface Category {
  id: string;
  organization_id: string;
  name: string;
  description?: string;
  metadata?: Record<string, any>;
  created_at: string;
  updated_at: string;
}
=======

// ---- Report Jobs (status) ----
export type BackendReportStatus = "COMPLETED" | "RUNNING" | "QUEUED" | "FAILED";

export interface BackendReportJobDoc {
  id: string;
  type?: string;
  report_name?: string;
  status?: BackendReportStatus | string;
  progress?: number;
  created_at?: string | null;
  updated_at?: string | null;
  params?: { target?: string };
}


>>>>>>> 73267348
<|MERGE_RESOLUTION|>--- conflicted
+++ resolved
@@ -116,7 +116,7 @@
     companyTicker: string;
     companyName: string;
 };
-<<<<<<< HEAD
+
 export interface Category {
   id: string;
   organization_id: string;
@@ -126,7 +126,7 @@
   created_at: string;
   updated_at: string;
 }
-=======
+
 
 // ---- Report Jobs (status) ----
 export type BackendReportStatus = "COMPLETED" | "RUNNING" | "QUEUED" | "FAILED";
@@ -141,6 +141,3 @@
   updated_at?: string | null;
   params?: { target?: string };
 }
-
-
->>>>>>> 73267348
