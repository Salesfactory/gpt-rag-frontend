--- conflicted
+++ resolved
@@ -6,250 +6,97 @@
 import styles from "./QuestionInputcopy.module.css";
 
 interface Props {
-    onSend: (question: string) => void;
-    disabled: boolean;
-    placeholder?: string;
-    clearOnSend?: boolean;
-    extraButtonNewChat?: React.ReactNode;
-    extraButtonDownload?: React.ReactNode;
-    extraButtonAttach?: React.ReactNode;
+  onSend: (question: string) => void;
+  disabled: boolean;
+  placeholder?: string;
+  clearOnSend?: boolean;
+  extraButtonNewChat?: React.ReactNode;
+  extraButtonDownload?: React.ReactNode;
+  extraButtonAttach?: React.ReactNode;
 }
 
-<<<<<<< HEAD
-import { useFilePicker } from "use-file-picker";
+export const QuestionInput = ({
+  onSend,
+  disabled,
+  placeholder,
+  clearOnSend,
+  extraButtonNewChat,
+  extraButtonDownload,
+  extraButtonAttach
+}: Props) => {
+  const { organization } = useAppContext();
+  const [question, setQuestion] = useState<string>("");
 
-export const FileAttachmentInput = ({ setFileBlobUrl }: { setFileBlobUrl: (url: string) => void }) => {
-    const [files, setFiles] = useState<File[]>([]);
-    const [loadingFiles, setLoadingFiles] = useState(false);
-    const [error, setError] = useState<string>("");
-
-    const { openFilePicker, filesContent, loading, errors } = useFilePicker({
-        readAs: "DataURL",
-        accept: ["xls", "xlsx", "csv"],
-        multiple: false,
-        onFilesSelected: async ({ plainFiles, filesContent, errors }) => {
-            // this callback is always called, even if there are errors
-            setLoadingFiles(true);
-            try {
-                const data = await uploadFile(plainFiles[0]);
-                setLoadingFiles(false);
-                setError("");
-                setFileBlobUrl(data.blob_url);
-            } catch (error) {
-                setLoadingFiles(false);
-                setError("Error uploading file");
-                return;
-            }
-        },
-        onFilesRejected: ({ errors }) => {
-            // this callback is called when there were validation errors
-            setError("Error with the file picker");
-            setLoadingFiles(false);
-        },
-        onFilesSuccessfullySelected: async ({ plainFiles, filesContent }) => {
-            // this callback is called when the files are successfully selected
-            setFiles(plainFiles);
-        }
-    });
-
-    if (loading) {
-        return (
-            <div
-                id="file-display-row"
-                style={{
-                    display: "flex",
-                    flexDirection: "row",
-                    position: "fixed",
-                    bottom: 100,
-                    color: "red"
-                }}
-            >
-                <Spinner
-                    styles={{
-                        root: {
-                            marginTop: "50px"
-                        }
-                    }}
-                />
-            </div>
-        );
+  const sendQuestion = () => {
+    if (
+      disabled ||
+      !question.trim() ||
+      !organization ||
+      organization.subscriptionStatus === "inactive" ||
+      !organization.subscriptionId
+    ) {
+      return;
     }
 
-    if (errors.length) {
-        return (
-            <div
-                id="file-display-row"
-                style={{
-                    display: "flex",
-                    flexDirection: "row",
-                    position: "fixed",
-                    bottom: 150,
-                    color: "red"
-                }}
-            >
-                <div>Error with the file picker</div>
-            </div>
-        );
+    onSend(question);
+
+    if (clearOnSend) {
+      setQuestion("");
     }
+  };
 
-    return (
-        <>
-            <div
-                id="file-display-row"
-                style={{
-                    display: "flex",
-                    flexDirection: "row",
-                    position: "fixed",
-                    bottom: 200
-                }}
-            >
-                {files.map((file, index) => (
-                    <div
-                        id="file-display-item"
-                        key={index}
-                        style={{
-                            position: "absolute",
-                            width: "1000px",
-                            maxWidth: "700px",
-                            display: "flex",
-                            flexDirection: "row",
-                            alignItems: "center",
-                            padding: "5px 10px",
-                            border: "1px solid #ccc",
-                            borderRadius: "5px",
-                            cursor: "pointer",
-                            overflow: "hidden",
-                            textOverflow: "ellipsis",
-                            backgroundColor: "white",
-                            zIndex: 5
-                        }}
-                    >
-                        <button
-                            style={{
-                                backgroundColor: "transparent",
-                                border: "none",
-                                cursor: "pointer",
-                                padding: "0",
-                                margin: "0",
-                                fontSize: "20px",
-                                color: "black"
-                            }}
-                            aria-label="Close"
-                            onClick={() => {
-                                setFiles([]);
-                                setError("");
-                                setFileBlobUrl("");
-                            }}
-                        >
-                            &times;
-                        </button>
-                        <IconButton style={{ color: "black" }} iconProps={{ iconName: "ExcelDocument" }} title="Attach a file" ariaLabel="Attach a file" />
-                        <div>{file.name}</div>
-                    </div>
-                ))}
-                {error && <div>{error}</div>}
-                {loadingFiles && !error && (
-                    <div
-                        style={{
-                            display: "flex",
-                            flexDirection: "row",
-                            alignItems: "center"
-                        }}
-                    >
-                        Loading file...
-                        <Spinner />
-                    </div>
-                )}
-            </div>
-            <br />
-            <div className={`${styles.attachmentButton}`} aria-label="Button to attach file" onClick={openFilePicker} tabIndex={0}>
-                <AttachRegular />
-            </div>
-        </>
-    );
-};
+  const onEnterPress = (ev: React.KeyboardEvent<Element>) => {
+    if (ev.key === "Enter" && !ev.shiftKey) {
+      ev.preventDefault();
+      sendQuestion();
+    }
+  };
 
-export const QuestionInput = ({ onSend, disabled, placeholder, clearOnSend, extraButtonNewChat, extraButtonDownload, extraButtonAttach }: Props) => {
-=======
-export const QuestionInput = ({ onSend, disabled, placeholder, clearOnSend, extraButtonNewChat, extraButtonDownload }: Props) => {
->>>>>>> af5c39c6
-    const { organization } = useAppContext();
-    const [question, setQuestion] = useState<string>("");
+  const onQuestionChange = (_ev: React.FormEvent<HTMLInputElement | HTMLTextAreaElement>, newValue?: string) => {
+    setQuestion(newValue ?? "");
+  };
 
-    const sendQuestion = () => {
-        if (
-            disabled ||
-            !question.trim() ||
-            !organization ||
-            organization.subscriptionStatus === "inactive" ||
-            !organization.subscriptionId
-        ) {
-            return;
-        }
+  const sendQuestionDisabled =
+    disabled ||
+    !question.trim() ||
+    !organization ||
+    organization.subscriptionStatus === "inactive" ||
+    !organization.subscriptionId;
 
-        onSend(question);
-
-        if (clearOnSend) {
-            setQuestion("");
-        }
-    };
-
-    const onEnterPress = (ev: React.KeyboardEvent<Element>) => {
-        if (ev.key === "Enter" && !ev.shiftKey) {
-            ev.preventDefault();
-            sendQuestion();
-        }
-    };
-
-    const onQuestionChange = (_ev: React.FormEvent<HTMLInputElement | HTMLTextAreaElement>, newValue?: string) => {
-        if (!newValue) {
-            setQuestion("");
-        } else {
-            setQuestion(newValue);
-        }
-    };
-
-    const sendQuestionDisabled =
-        disabled ||
-        !question.trim() ||
-        !organization ||
-        organization.subscriptionStatus === "inactive" ||
-        !organization.subscriptionId;
-
-    return (
-        <Stack horizontal className={styles.questionInputContainer}>
-            <div className={styles.questionInputButtonsContainer}>
-                {extraButtonNewChat}
-                {extraButtonDownload}
-                {extraButtonAttach}
-            </div>
-            <TextField
-                className={styles.questionInputTextArea}
-                placeholder={placeholder}
-                multiline
-                resizable={false}
-                borderless
-                value={question}
-                onChange={onQuestionChange}
-                onKeyDown={onEnterPress}
-                autoAdjustHeight
-            />
-            <div className={styles.leftButtons}>
-                <div
-                    className={`${styles.questionInputSendButton} ${sendQuestionDisabled ? styles.questionInputSendButtonDisabled : ""}`}
-                    aria-label="Ask a question button"
-                    onClick={sendQuestion}
-                    onKeyDown={ev => {
-                        if (ev.key === "Enter") {
-                            ev.preventDefault();
-                            sendQuestion();
-                        }
-                    }}
-                    tabIndex={0}
-                >
-                    <Send />
-                </div>
-            </div>
-        </Stack>
-    );
+  return (
+    <Stack horizontal className={styles.questionInputContainer}>
+      <div className={styles.questionInputButtonsContainer}>
+        {extraButtonNewChat}
+        {extraButtonDownload}
+        {extraButtonAttach} {/* ← lo renderiza el padre (Chat) */}
+      </div>
+      <TextField
+        className={styles.questionInputTextArea}
+        placeholder={placeholder}
+        multiline
+        resizable={false}
+        borderless
+        value={question}
+        onChange={onQuestionChange}
+        onKeyDown={onEnterPress}
+        autoAdjustHeight
+      />
+      <div className={styles.leftButtons}>
+        <div
+          className={`${styles.questionInputSendButton} ${sendQuestionDisabled ? styles.questionInputSendButtonDisabled : ""}`}
+          aria-label="Ask a question button"
+          onClick={sendQuestion}
+          onKeyDown={ev => {
+            if (ev.key === "Enter") {
+              ev.preventDefault();
+              sendQuestion();
+            }
+          }}
+          tabIndex={0}
+        >
+          <Send />
+        </div>
+      </div>
+    </Stack>
+  );
 };