--- conflicted
+++ resolved
@@ -5,11 +5,7 @@
 import PptxViewer from "./PPTXViewer";
 
 interface FileViewerProps {
-<<<<<<< HEAD
-    file: string | Blob;
-=======
     file: (string|Blob);
->>>>>>> eca9fc07
     fileType: string;
     page?: number;
 }
