--- conflicted
+++ resolved
@@ -3,13 +3,8 @@
 import { Text } from "@fluentui/react/lib/Text";
 import { Spinner } from "@fluentui/react/lib/Spinner";
 import styles from "./UploadResources.module.css";
-<<<<<<< HEAD
-import { Download, Trash2, FileText, Table, Presentation, Folder, Edit2, Clock, ArrowUpDown, FolderUp, Check, X } from "lucide-react";
-import { formatFileSize } from "../../utils/fileUtils";
-=======
-import { Download, Trash2, FileText, Table, Presentation, Folder, Edit2, Clock, ArrowUpDown, FolderUp, ArrowUp, ArrowDown } from "lucide-react";
+import { Download, Trash2, FileText, Table, Presentation, Folder, Edit2, Clock, ArrowUpDown, FolderUp, Check, X, ArrowUp, ArrowDown } from "lucide-react";
 import { formatDate, formatFileSize } from "../../utils/fileUtils";
->>>>>>> ad830e38
 import { BlobItem, FolderItem } from "../../types";
 import NewFolderDialogModal from "./NewFolderDialogModal";
 import { createFolder, moveFile, deleteFolder, renameFile, renameFolder } from "../../api/api";
