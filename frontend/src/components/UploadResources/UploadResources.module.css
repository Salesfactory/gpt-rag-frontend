--- conflicted
+++ resolved
@@ -1088,7 +1088,6 @@
     transform: scale(0.98);
 }
 
-<<<<<<< HEAD
 .headerContainer {
   display: flex;
   flex-direction: column;
@@ -1184,7 +1183,8 @@
 
 .storageBarFill[data-has-used="true"] {
   min-width: 8px;
-=======
+}
+
 /* Drag and Drop Styles */
 .drop_zone {
     border: 2px dashed #94a3b8 !important;
@@ -1324,5 +1324,4 @@
 .delete_folder_delete_button:disabled {
     opacity: 0.5;
     cursor: not-allowed;
->>>>>>> d40c1866
-}+}
