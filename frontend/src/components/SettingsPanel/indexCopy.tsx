import React, { useState, useEffect, useRef } from "react";
import { SaveFilled } from "@fluentui/react-icons";
import { X, Info } from "lucide-react";
import { DefaultButton, Stack, Spinner, Slider, Dropdown, IDropdownOption, Dialog, DialogContent, PrimaryButton } from "@fluentui/react";
import styles from "./SettingsModalcopy.module.css";
import { getSettings, postSettings } from "../../api/api";
import { useAppContext } from "../../providers/AppProviders";
import { toast } from "react-toastify";

const ConfirmationDialog = ({ loading, isOpen, onDismiss, onConfirm }: { loading: boolean; isOpen: boolean; onDismiss: () => void; onConfirm: () => void }) => {
    return (
        <Dialog
            hidden={!isOpen}
            onDismiss={onDismiss}
            dialogContentProps={{
                type: 0,
                title: "Confirmation",
                subText: "Are you sure you want to save the changes?"
            }}
            modalProps={{
                isBlocking: true,
                styles: { main: { maxWidth: 450 } }
            }}
        >
            {loading ? (
                <div>
                    <Spinner
                        styles={{
                            root: {
                                marginTop: "50px"
                            }
                        }}
                    />
                </div>
            ) : (
                <DialogContent>
                    <div
                        style={{
                            display: "flex",
                            justifyContent: "center",
                            gap: "10px"
                        }}
                    >
                        <DefaultButton onClick={onDismiss} text="Cancel" />
                        <PrimaryButton
                            onClick={onConfirm}
                            text="Save"
                            styles={{
                                root: { backgroundColor: "#16a34a", borderColor: "#16a34a" },
                                rootHovered: { backgroundColor: "#15803d", borderColor: "#15803d" },
                                rootPressed: { backgroundColor: "#15803d", borderColor: "#15803d" }
                            }}
                        />
                    </div>
                </DialogContent>
            )}
        </Dialog>
    );
};

interface ChatSettingsProps {
    onClose: () => void;
}

export const SettingsPanel: React.FC<ChatSettingsProps> = ({ onClose }) => {
<<<<<<< HEAD
    const { user } = useAppContext();

    const [temperature, setTemperature] = useState<number>(0);
    const [selectedModel, setSelectedModel] = useState<string>("gpt-4.1");
    const [loading, setLoading] = useState(true);
    const [isLoadingSettings, setIsLoadingSettings] = useState(false);
    const [selectedFontSize, setSelectedFontSize] = useState<string>("16");
    const [selectedFont, setSelectedFont] = useState<string>("Arial");
    const [isDialogOpen, setIsDialogOpen] = useState(false);

    const modelOptions: IDropdownOption[] = [
        { key: "gpt-4.1", text: "gpt-4.1" },
        { key: "Claude-4-Sonnet", text: "Claude-4-Sonnet" }
    ];

    const modelTemperatureSettings: Record<string, { default: number; min: number; max: number; step: number }> = {
        "gpt-4.1": { default: 0, min: 0, max: 1, step: 0.1 },
        "Claude-4-Sonnet": { default: 0, min: 0, max: 1, step: 0.1 }
=======
  const { user } = useAppContext();

  const [temperature, setTemperature] = useState<number>(0);
  const [selectedModel, setSelectedModel] = useState<string>("gpt-4.1");
  const [loading, setLoading] = useState(true);
  const [isLoadingSettings, setIsLoadingSettings] = useState(false);
  const [selectedFontSize, setSelectedFontSize] = useState<string>("16");
  const [selectedFont, setSelectedFont] = useState<string>("Arial");
  const [isDialogOpen, setIsDialogOpen] = useState(false);

  const modelOptions: IDropdownOption[] = [
    { key: "gpt-4.1", text: "gpt-4.1" },
    { key: "Claude-4.5-Sonnet", text: "Claude-4.5-Sonnet" }
  ];

  const modelTemperatureSettings: Record<
    string,
    { default: number; min: number; max: number; step: number }
  > = {
    "gpt-4.1": { default: 0, min: 0, max: 1, step: 0.1 },
    "Claude-4.5-Sonnet": { default: 0, min: 0, max: 1, step: 0.1 }
  };

  const fontSizeOptions: IDropdownOption[] = [
    { key: "10", text: "10" },
    { key: "10.5", text: "10.5" },
    { key: "11", text: "11" },
    { key: "12", text: "12" },
    { key: "14", text: "14" },
    { key: "16", text: "16" },
    { key: "18", text: "18" },
    { key: "20", text: "20" },
    { key: "22", text: "22" },
    { key: "24", text: "24" },
    { key: "26", text: "26" },
    { key: "28", text: "28" },
    { key: "36", text: "36" }
  ];

  const fontOptions: IDropdownOption[] = [
    { key: "Arial", text: "Arial" },
    { key: "Helvetica", text: "Helvetica" },
    { key: "Georgia", text: "Georgia" },
    { key: "Times New Roman", text: "Times New Roman" },
    { key: "Verdana", text: "Verdana" },
    { key: "Trebuchet MS", text: "Trebuchet MS" },
    { key: "Courier New", text: "Courier New" },
    { key: "Impact", text: "Impact" },
    { key: "Comic Sans MS", text: "Comic Sans MS" },
    { key: "Tahoma", text: "Tahoma" },
    { key: "Palatino", text: "Palatino" },
    { key: "Lucida Console", text: "Lucida Console" }
  ];

  useEffect(() => {
    const fetchData = async () => {
      if (!user) {
        setLoading(false);
        return;
      }

      setLoading(true);
      try {
        const data = await getSettings({
          user: { id: user.id, name: user.name }
        });

        const model = data.model || "gpt-4.1";
        // If the saved model doesn't exist in our settings, default to gpt-4.1
        const validModel = modelTemperatureSettings[model] ? model : "gpt-4.1";
        setSelectedModel(validModel);

        const modelConfig = modelTemperatureSettings[validModel];
        if (data.temperature === undefined || data.temperature === null) {
          setTemperature(Number(modelConfig.default));
        } else {
          setTemperature(Number(data.temperature));
        }

        if (typeof data.font_size === "string" && data.font_size.trim() !== "") {
          setSelectedFontSize(data.font_size.toString());
        }
        if (typeof data.font_family === "string" && data.font_family.trim() !== "") {
          setSelectedFont(data.font_family.trim());
        }
      } catch (error) {
        console.error("Error fetching settings:", error);
        const modelConfig = modelTemperatureSettings[selectedModel];
        setTemperature(Number(modelConfig.default));
      } finally {
        setLoading(false);
      }
>>>>>>> 4753b8a4
    };

    const fontSizeOptions: IDropdownOption[] = [
        { key: "10", text: "10" },
        { key: "10.5", text: "10.5" },
        { key: "11", text: "11" },
        { key: "12", text: "12" },
        { key: "14", text: "14" },
        { key: "16", text: "16" },
        { key: "18", text: "18" },
        { key: "20", text: "20" },
        { key: "22", text: "22" },
        { key: "24", text: "24" },
        { key: "26", text: "26" },
        { key: "28", text: "28" },
        { key: "36", text: "36" }
    ];

    const fontOptions: IDropdownOption[] = [
        { key: "Arial", text: "Arial" },
        { key: "Helvetica", text: "Helvetica" },
        { key: "Georgia", text: "Georgia" },
        { key: "Times New Roman", text: "Times New Roman" },
        { key: "Verdana", text: "Verdana" },
        { key: "Trebuchet MS", text: "Trebuchet MS" },
        { key: "Courier New", text: "Courier New" },
        { key: "Impact", text: "Impact" },
        { key: "Comic Sans MS", text: "Comic Sans MS" },
        { key: "Tahoma", text: "Tahoma" },
        { key: "Palatino", text: "Palatino" },
        { key: "Lucida Console", text: "Lucida Console" }
    ];

    useEffect(() => {
        const fetchData = async () => {
            if (!user) {
                setLoading(false);
                return;
            }

            setLoading(true);
            try {
                const data = await getSettings({
                    user: { id: user.id, name: user.name }
                });

                const model = data.model || "gpt-4.1";
                setSelectedModel(model);

                const modelConfig = modelTemperatureSettings[model] || modelTemperatureSettings["gpt-4.1"];
                if (data.temperature === undefined || data.temperature === null) {
                    setTemperature(Number(modelConfig.default));
                } else {
                    setTemperature(Number(data.temperature));
                }

                if (typeof data.font_size === "string" && data.font_size.trim() !== "") {
                    setSelectedFontSize(data.font_size.toString());
                }
                if (typeof data.font_family === "string" && data.font_family.trim() !== "") {
                    setSelectedFont(data.font_family.trim());
                }
            } catch (error) {
                console.error("Error fetching settings:", error);
                const modelConfig = modelTemperatureSettings[selectedModel];
                setTemperature(Number(modelConfig.default));
            } finally {
                setLoading(false);
            }
        };

        fetchData();
        // eslint-disable-next-line react-hooks/exhaustive-deps
    }, [user]);

    const handleSubmit = () => {
        const parsedTemperature = temperature;
        const modelConfig = modelTemperatureSettings[selectedModel];
        const parsedFontSize = selectedFontSize;
        const parsedFontSeleted = selectedFont;

        if (!modelConfig || parsedTemperature < modelConfig.min || parsedTemperature > modelConfig.max) {
            console.error(`Invalid temperature for ${selectedModel}. Must be between ${modelConfig?.min} and ${modelConfig?.max}.`);
            return;
        }

        postSettings({
            user,
            temperature: parsedTemperature,
            model: selectedModel,
            font_family: parsedFontSeleted,
            font_size: parsedFontSize
        })
            .then(data => {
                setTemperature(Number(data.temperature));
                setSelectedModel(data.model);
                setSelectedFont(data.font_family);
                setSelectedFontSize(data.font_size);
                try {
                    localStorage.setItem("chat_creativity", String(data.temperature));
                } catch {}
                setIsDialogOpen(false);
                setIsLoadingSettings(false);
                toast("Settings saved. Creativity will apply to new messages.", { type: "success" });
                onClose();
            })
            .catch(error => {
                console.error("Error saving settings:", error);
                setIsLoadingSettings(false);
                toast("Error saving data", { type: "error" });
            });
    };

    const InfoTooltip: React.FC<{ title: string }> = ({ title }) => {
        const [open, setOpen] = useState(false);
        const wrapperRef = useRef<HTMLSpanElement | null>(null);

        useEffect(() => {
            const handleDocClick = (e: MouseEvent) => {
                if (!wrapperRef.current) return;
                if (!wrapperRef.current.contains(e.target as Node)) setOpen(false);
            };
            const handleEsc = (e: KeyboardEvent) => {
                if (e.key === "Escape") setOpen(false);
            };
            document.addEventListener("mousedown", handleDocClick);
            document.addEventListener("keydown", handleEsc);
            return () => {
                document.removeEventListener("mousedown", handleDocClick);
                document.removeEventListener("keydown", handleEsc);
            };
        }, []);

        return (
            <span ref={wrapperRef} className={`${styles.tooltipWrapper} ${open ? styles.tooltipOpen : ""}`} aria-label={`${title} info`}>
                <button
                    type="button"
                    className={`${styles.infoButton} ${open ? styles.infoButtonActive : ""}`}
                    aria-expanded={open}
                    aria-haspopup="dialog"
                    onClick={() => setOpen(v => !v)}
                    onKeyDown={e => {
                        if (e.key === "Enter" || e.key === " ") {
                            e.preventDefault();
                            setOpen(v => !v);
                        }
                    }}
                >
                    <Info size={20} className={styles.infoIcon} aria-hidden="true" />
                </button>
                <div className={styles.tooltipBoxLarge} role="dialog" aria-modal="false">
                    <div className={styles.scaleGrid}>
                        <div>
                            <div className={styles.scaleItemHeader}>
                                <span className={`${styles.scaleDot} ${styles.dotGray}`} />
                                <span className={styles.scaleTitle}>Factual</span>
                            </div>
                            <div className={styles.scaleRange}>0.0–0.1</div>
                            <div className={styles.scaleDesc}>Highly consistent and predictable output</div>
                        </div>
                        <div>
                            <div className={styles.scaleItemHeader}>
                                <span className={`${styles.scaleDot} ${styles.dotGrayLight}`} />
                                <span className={styles.scaleTitle}>Professional</span>
                            </div>
                            <div className={styles.scaleRange}>0.2–0.3</div>
                            <div className={styles.scaleDesc}>Structured responses for business contexts</div>
                        </div>
                        <div>
                            <div className={styles.scaleItemHeader}>
                                <span className={`${styles.scaleDot} ${styles.dotGreenLight}`} />
                                <span className={styles.scaleTitle}>Conversational</span>
                            </div>
                            <div className={styles.scaleRange}>0.4–0.5</div>
                            <div className={styles.scaleDesc}>Natural, engaging dialogue for exploration</div>
                        </div>
                        <div>
                            <div className={styles.scaleItemHeader}>
                                <span className={`${styles.scaleDot} ${styles.dotGreen}`} />
                                <span className={styles.scaleTitle}>Creative</span>
                            </div>
                            <div className={styles.scaleRange}>0.6+</div>
                            <div className={styles.scaleDesc}>Diverse and innovative responses</div>
                        </div>
                    </div>
                </div>
            </span>
        );
    };

    const handleSetTemperature = (val: number) => {
        if (Number.isNaN(val)) return;
        setTemperature(val);
    };

    const handleClosePanel = () => {
        onClose();
    };

    if (!user) {
        return <div>Please log in to view your settings.</div>;
    }

    const panelRef = useRef<HTMLDivElement>(null);

    useEffect(() => {
        const handleClickOutside = (event: MouseEvent) => {
            if (panelRef.current && !panelRef.current.contains(event.target as Node)) {
                onClose();
            }
        };
        document.addEventListener("mousedown", handleClickOutside);
        return () => {
            document.removeEventListener("mousedown", handleClickOutside);
        };
    }, [onClose]);

    return (
        <div className={styles.overlay}>
            <div ref={panelRef} className={styles.panel} onClick={e => e.stopPropagation()}>
                <ConfirmationDialog
                    loading={isLoadingSettings}
                    isOpen={isDialogOpen}
                    onDismiss={() => setIsDialogOpen(false)}
                    onConfirm={() => {
                        setIsLoadingSettings(true);
                        handleSubmit();
                    }}
                />

                <Stack className={styles.answerContainer} verticalAlign="space-between">
                    <Stack.Item grow className={styles["w-100"]}>
                        <div className={styles.header2}>
                            <div className={styles.title}>Chat Settings</div>
                            <div className={styles.buttons}>
                                <div></div>
                                <div className={styles.closeButtonContainer}>
                                    <button className={styles.closeButton2} aria-label="hide button" onClick={handleClosePanel}>
                                        <X />
                                    </button>
                                </div>
                            </div>
                        </div>

                        {loading ? (
                            <div>
                                <h3 style={{ textAlign: "center", fontSize: "16px", marginTop: "20px" }}>Loading your settings</h3>
                                <Spinner styles={{ root: { marginBottom: "30px" } }} />
                            </div>
                        ) : (
                            <div className={styles.content}>
                                <div className={styles["w-100"]}>
                                    <div className={styles.item}>
                                        <span>Font Type</span>
                                    </div>
                                    <Dropdown
                                        placeholder="Select font"
                                        options={fontOptions}
                                        selectedKey={selectedFont}
                                        onChange={(_event, option) => option && setSelectedFont(option.key as string)}
                                        aria-labelledby="font-dropdown"
                                        onRenderOption={option => <span style={{ fontFamily: option!.text }}>{option!.text}</span>}
                                        onRenderTitle={options => {
                                            if (!options || options.length === 0) return null;
                                            return <span style={{ fontFamily: options[0].text }}>{options[0].text}</span>;
                                        }}
                                        calloutProps={{ directionalHint: 4, isBeakVisible: false, styles: { root: { maxHeight: 200, overflowY: "auto" } } }}
                                        styles={{
                                            root: { width: "90%" },
                                            dropdown: {
                                                borderRadius: "8px",
                                                border: "1px solid #d1d5db",
                                                minHeight: "39px",
                                                backgroundColor: "#ffffff",
                                                outline: "none",
                                                boxShadow: "none"
                                            },
                                            title: {
                                                fontSize: "14px",
                                                paddingLeft: "12px",
                                                paddingRight: "12px",
                                                lineHeight: "37px",
                                                color: "#374151",
                                                border: "0px",
                                                backgroundColor: "transparent"
                                            },
                                            caretDown: { color: "#6b7280", fontSize: "12px", right: "12px" },
                                            callout: {
                                                borderRadius: "8px",
                                                border: "1px solid #d1d5db",
                                                boxShadow: "0 4px 6px -1px rgba(0, 0, 0, 0.1), 0 2px 4px -1px rgba(0, 0, 0, 0.06)"
                                            }
                                        }}
                                    />

                                    <div className={styles.item}>
                                        <span>Font Size</span>
                                    </div>
                                    <Dropdown
                                        placeholder="Select font size"
                                        options={fontSizeOptions}
                                        selectedKey={selectedFontSize}
                                        onChange={(_event, option) => option && setSelectedFontSize(option.key as string)}
                                        aria-labelledby="font-size-dropdown"
                                        calloutProps={{ directionalHint: 4, isBeakVisible: false, styles: { root: { maxHeight: 200, overflowY: "auto" } } }}
                                        styles={{
                                            root: { width: "90%" },
                                            dropdown: {
                                                borderRadius: "8px",
                                                border: "1px solid #d1d5db",
                                                minHeight: "39px",
                                                backgroundColor: "#ffffff",
                                                outline: "none",
                                                boxShadow: "none",
                                                "&:hover": { borderColor: "#9ca3af" },
                                                "&:focus": {
                                                    borderColor: "#3b82f6",
                                                    boxShadow: "0 0 0 2px rgba(59, 130, 246, 0.2)",
                                                    outline: "none",
                                                    borderRadius: "6px"
                                                },
                                                "&:focus-within": {
                                                    borderColor: "#3b82f6",
                                                    boxShadow: "0 0 0 2px rgba(59, 130, 246, 0.2)",
                                                    outline: "none",
                                                    borderRadius: "6px"
                                                },
                                                "&[aria-expanded='true']": { borderRadius: "6px" }
                                            },
                                            title: {
                                                fontSize: "14px",
                                                paddingLeft: "12px",
                                                paddingRight: "12px",
                                                lineHeight: "37px",
                                                color: "#374151",
                                                border: "0px",
                                                backgroundColor: "transparent"
                                            },
                                            caretDown: { color: "#6b7280", fontSize: "12px", right: "12px" },
                                            callout: {
                                                borderRadius: "8px",
                                                border: "1px solid #d1d5db",
                                                boxShadow: "0 4px 6px -1px rgba(0, 0, 0, 0.1), 0 2px 4px -1px rgba(0, 0, 0, 0.06)"
                                            }
                                        }}
                                    />

                                    <div className={styles.item}>
                                        <span>Model Selection</span>
                                    </div>
                                    <Dropdown
                                        placeholder="Select a model"
                                        options={modelOptions}
                                        selectedKey={selectedModel}
                                        onChange={(_event, option) => option && setSelectedModel(option.key as string)}
                                        aria-labelledby="model-dropdown"
                                        styles={{
                                            root: { width: "90%" },
                                            dropdown: {
                                                borderRadius: "8px",
                                                border: "1px solid #d1d5db",
                                                minHeight: "39px",
                                                backgroundColor: "#ffffff",
                                                outline: "none",
                                                boxShadow: "none",
                                                "&:hover": { borderColor: "#9ca3af" },
                                                "&:focus": {
                                                    borderColor: "#3b82f6",
                                                    boxShadow: "0 0 0 2px rgba(59, 130, 246, 0.2)",
                                                    outline: "none",
                                                    borderRadius: "6px"
                                                },
                                                "&:focus-within": {
                                                    borderColor: "#3b82f6",
                                                    boxShadow: "0 0 0 2px rgba(59, 130, 246, 0.2)",
                                                    outline: "none",
                                                    borderRadius: "6px"
                                                },
                                                "&[aria-expanded='true']": { borderRadius: "6px" }
                                            },
                                            title: {
                                                fontSize: "14px",
                                                paddingLeft: "12px",
                                                paddingRight: "12px",
                                                lineHeight: "37px",
                                                color: "#374151",
                                                border: "0px",
                                                backgroundColor: "transparent"
                                            },
                                            caretDown: { color: "#6b7280", fontSize: "12px", right: "12px" },
                                            callout: {
                                                borderRadius: "8px",
                                                border: "1px solid #d1d5db",
                                                boxShadow: "0 4px 6px -1px rgba(0, 0, 0, 0.1), 0 2px 4px -1px rgba(0, 0, 0, 0.06)"
                                            }
                                        }}
                                    />
                                </div>

                                <div className={styles["w-100"]}>
                                    <div className={styles.item}>
                                        <span>Creativity Scale</span>
                                        <InfoTooltip title="Creativity Scale" />
                                    </div>
                                    <div className={styles.sliderContainer}>
                                        <Slider
                                            label=""
                                            min={modelTemperatureSettings[selectedModel].min}
                                            max={modelTemperatureSettings[selectedModel].max}
                                            step={modelTemperatureSettings[selectedModel].step}
                                            value={temperature}
                                            showValue
                                            snapToStep
                                            onChange={handleSetTemperature}
                                            aria-labelledby="temperature-slider"
                                            styles={{
                                                root: { width: "100%" }
                                            }}
                                            className={styles.sliderCustom}
                                        />
                                    </div>
                                </div>

                                <div className={styles["w-100"]} style={{ marginTop: "30px", textAlign: "center" }}>
                                    <DefaultButton className={styles.saveButton} onClick={() => setIsDialogOpen(true)} aria-label="Save settings">
                                        <SaveFilled className={styles.saveIcon} />
                                        &#8202;&#8202;Save
                                    </DefaultButton>
                                </div>
                            </div>
                        )}
                    </Stack.Item>
                </Stack>
            </div>
        </div>
    );
};<|MERGE_RESOLUTION|>--- conflicted
+++ resolved
@@ -63,7 +63,6 @@
 }
 
 export const SettingsPanel: React.FC<ChatSettingsProps> = ({ onClose }) => {
-<<<<<<< HEAD
     const { user } = useAppContext();
 
     const [temperature, setTemperature] = useState<number>(0);
@@ -82,100 +81,7 @@
     const modelTemperatureSettings: Record<string, { default: number; min: number; max: number; step: number }> = {
         "gpt-4.1": { default: 0, min: 0, max: 1, step: 0.1 },
         "Claude-4-Sonnet": { default: 0, min: 0, max: 1, step: 0.1 }
-=======
-  const { user } = useAppContext();
-
-  const [temperature, setTemperature] = useState<number>(0);
-  const [selectedModel, setSelectedModel] = useState<string>("gpt-4.1");
-  const [loading, setLoading] = useState(true);
-  const [isLoadingSettings, setIsLoadingSettings] = useState(false);
-  const [selectedFontSize, setSelectedFontSize] = useState<string>("16");
-  const [selectedFont, setSelectedFont] = useState<string>("Arial");
-  const [isDialogOpen, setIsDialogOpen] = useState(false);
-
-  const modelOptions: IDropdownOption[] = [
-    { key: "gpt-4.1", text: "gpt-4.1" },
-    { key: "Claude-4.5-Sonnet", text: "Claude-4.5-Sonnet" }
-  ];
-
-  const modelTemperatureSettings: Record<
-    string,
-    { default: number; min: number; max: number; step: number }
-  > = {
-    "gpt-4.1": { default: 0, min: 0, max: 1, step: 0.1 },
-    "Claude-4.5-Sonnet": { default: 0, min: 0, max: 1, step: 0.1 }
-  };
-
-  const fontSizeOptions: IDropdownOption[] = [
-    { key: "10", text: "10" },
-    { key: "10.5", text: "10.5" },
-    { key: "11", text: "11" },
-    { key: "12", text: "12" },
-    { key: "14", text: "14" },
-    { key: "16", text: "16" },
-    { key: "18", text: "18" },
-    { key: "20", text: "20" },
-    { key: "22", text: "22" },
-    { key: "24", text: "24" },
-    { key: "26", text: "26" },
-    { key: "28", text: "28" },
-    { key: "36", text: "36" }
-  ];
-
-  const fontOptions: IDropdownOption[] = [
-    { key: "Arial", text: "Arial" },
-    { key: "Helvetica", text: "Helvetica" },
-    { key: "Georgia", text: "Georgia" },
-    { key: "Times New Roman", text: "Times New Roman" },
-    { key: "Verdana", text: "Verdana" },
-    { key: "Trebuchet MS", text: "Trebuchet MS" },
-    { key: "Courier New", text: "Courier New" },
-    { key: "Impact", text: "Impact" },
-    { key: "Comic Sans MS", text: "Comic Sans MS" },
-    { key: "Tahoma", text: "Tahoma" },
-    { key: "Palatino", text: "Palatino" },
-    { key: "Lucida Console", text: "Lucida Console" }
-  ];
-
-  useEffect(() => {
-    const fetchData = async () => {
-      if (!user) {
-        setLoading(false);
-        return;
-      }
-
-      setLoading(true);
-      try {
-        const data = await getSettings({
-          user: { id: user.id, name: user.name }
-        });
-
-        const model = data.model || "gpt-4.1";
-        // If the saved model doesn't exist in our settings, default to gpt-4.1
-        const validModel = modelTemperatureSettings[model] ? model : "gpt-4.1";
-        setSelectedModel(validModel);
-
-        const modelConfig = modelTemperatureSettings[validModel];
-        if (data.temperature === undefined || data.temperature === null) {
-          setTemperature(Number(modelConfig.default));
-        } else {
-          setTemperature(Number(data.temperature));
-        }
-
-        if (typeof data.font_size === "string" && data.font_size.trim() !== "") {
-          setSelectedFontSize(data.font_size.toString());
-        }
-        if (typeof data.font_family === "string" && data.font_family.trim() !== "") {
-          setSelectedFont(data.font_family.trim());
-        }
-      } catch (error) {
-        console.error("Error fetching settings:", error);
-        const modelConfig = modelTemperatureSettings[selectedModel];
-        setTemperature(Number(modelConfig.default));
-      } finally {
-        setLoading(false);
-      }
->>>>>>> 4753b8a4
+
     };
 
     const fontSizeOptions: IDropdownOption[] = [
