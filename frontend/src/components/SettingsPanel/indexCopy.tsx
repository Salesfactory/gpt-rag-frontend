import React, { useState, useEffect, useRef } from "react";
import { SaveFilled } from "@fluentui/react-icons";
import { X, Info } from "lucide-react";
import { DefaultButton, Stack, Spinner, Slider, Dropdown, IDropdownOption } from "@fluentui/react";
import styles from "./SettingsModalcopy.module.css";
import { getSettings, postSettings } from "../../api/api";
import { useAppContext } from "../../providers/AppProviders";
import { Dialog, DialogContent, PrimaryButton } from "@fluentui/react";
import { toast } from "react-toastify";

//

const ConfirmationDialog = ({ loading, isOpen, onDismiss, onConfirm }: { loading: boolean; isOpen: boolean; onDismiss: () => void; onConfirm: () => void }) => {
    return (
        <Dialog
            hidden={!isOpen}
            onDismiss={onDismiss}
            dialogContentProps={{
                type: 0,
                title: "Confirmation",
                subText: "Are you sure you want to save the changes?"
            }}
            modalProps={{
                isBlocking: true,
                styles: { main: { maxWidth: 450 } }
            }}
        >
            {loading ? (
                <div>
                    <Spinner
                        styles={{
                            root: {
                                marginTop: "50px"
                            }
                        }}
                    />
                </div>
            ) : (
                <DialogContent>
                    <div
                        style={{
                            display: "flex",
                            justifyContent: "center",
                            gap: "10px"
                        }}
                    >
                        <DefaultButton onClick={onDismiss} text="Cancel" />
                        <PrimaryButton
                            onClick={() => {
                                onConfirm();
                            }}
                            text="Save"
                            styles={{
                                root: {
                                    backgroundColor: "#16a34a",
                                    borderColor: "#16a34a"
                                },
                                rootHovered: {
                                    backgroundColor: "#15803d",
                                    borderColor: "#15803d"
                                },
                                rootPressed: {
                                    backgroundColor: "#15803d",
                                    borderColor: "#15803d"
                                }
                            }}
                        />
                    </div>
                </DialogContent>
            )}
        </Dialog>
    );
};

interface ChatSettingsProps {
    onClose: () => void;
}

export const SettingsPanel: React.FC<ChatSettingsProps> = ({ onClose }) => {
    const { user } = useAppContext();

    const [temperature, setTemperature] = useState<number>(0);
    const [selectedModel, setSelectedModel] = useState<string>("gpt-4.1");
    const [loading, setLoading] = useState(true);
    const [isLoadingSettings, setIsLoadingSettings] = useState(false);
    const [selectedFontSize, setSelectedFontSize] = useState<string>("16");
    const [selectedFont, setSelectedFont] = useState<string>("Arial");

    const [isDialogOpen, setIsDialogOpen] = useState(false);

    

    const modelOptions: IDropdownOption[] = [
        { key: "gpt-4.1", text: "gpt-4.1" },
        { key: "Claude-4-Sonnet", text: "Claude-4-Sonnet" }
    ];

    const modelTemperatureSettings: Record<string, { default: number; min: number; max: number; step: number }> = {
        "gpt-4.1": { default: 0, min: 0, max: 1, step: 0.1 },
        "Claude-4-Sonnet": { default: 0, min: 0, max: 1, step: 0.1 }
    };

    const fontSizeOptions = [
        { key: "10", text: "10" },
        { key: "10.5", text: "10.5" },
        { key: "11", text: "11" },
        { key: "12", text: "12" },
        { key: "14", text: "14" },
        { key: "16", text: "16" },
        { key: "18", text: "18" },
        { key: "20", text: "20" },
        { key: "22", text: "22" },
        { key: "24", text: "24" },
        { key: "26", text: "26" },
        { key: "28", text: "28" },
        { key: "36", text: "36" }
    ];

    const fontOptions: IDropdownOption[] = [
        { key: "Arial", text: "Arial" },
        { key: "Helvetica", text: "Helvetica" },
        { key: "Georgia", text: "Georgia" },
        { key: "Times New Roman", text: "Times New Roman" },
        { key: "Verdana", text: "Verdana" },
        { key: "Trebuchet MS", text: "Trebuchet MS" },
        { key: "Courier New", text: "Courier New" },
        { key: "Impact", text: "Impact" },
        { key: "Comic Sans MS", text: "Comic Sans MS" },
        { key: "Tahoma", text: "Tahoma" },
        { key: "Palatino", text: "Palatino" },
        { key: "Lucida Console", text: "Lucida Console" }
    ];

    useEffect(() => {
        const fetchData = async () => {
            if (!user) {
                setLoading(false);
                return;
            }

            setLoading(true);

            try {
                const data = await getSettings({
                    user: {
                        id: user.id,
                        name: user.name
                    }
                });

                // Temperature
                if (data.temperature === undefined || data.temperature === null) {
                    const modelConfig = modelTemperatureSettings[data.model || "gpt-4.1"];
                    setTemperature(Number(modelConfig.default))
                } else {
                    setTemperature(data.temperature);
                }

                // Model
                setSelectedModel(data.model || "gpt-4.1");

                // Font Size
                if (typeof data.font_size === "string" && data.font_family.trim() !== "") {
                    setSelectedFontSize(data.font_size.toString());
                }
                // Font Family
                if (typeof data.font_family === "string" && data.font_family.trim() !== "") {
                    setSelectedFont(data.font_family.trim());
                }
            } catch (error) {
                console.error("Error fetching settings:", error);
                const modelConfig = modelTemperatureSettings[selectedModel];
                setTemperature(Number(modelConfig.default))
            } finally {
                setLoading(false);
            }
        };

        fetchData();
    }, [user]);

    const handleSubmit = () => {
        const parsedTemperature = temperature;
        const modelConfig = modelTemperatureSettings[selectedModel];
        const parsedFontSize = selectedFontSize;
        const parsedFontSeleted = selectedFont;

        if (parsedTemperature < modelConfig.min || parsedTemperature > modelConfig.max) {
            console.error(`Invalid temperature for ${selectedModel}. Must be between ${modelConfig.min} and ${modelConfig.max}.`);
            return;
        }

        postSettings({
            user,
            temperature: parsedTemperature,
            model: selectedModel,
            font_family: parsedFontSeleted,
            font_size: parsedFontSize
        })
            .then(data => {
                setTemperature(data.temperature.toString());
                setSelectedModel(data.model);
                setSelectedFont(data.font_family);
                setSelectedFontSize(data.font_size);
                try { localStorage.setItem("chat_creativity", String(data.temperature)); } catch {}
                if (typeof setTemperature === "function") setTemperature(Number(data.temperature))
                setIsDialogOpen(false);
                setIsLoadingSettings(false);
                toast("Settings saved. Creativity will apply to new messages.", { type: "success" });
                onClose();
            })
            .catch(error => {
                console.error("Error saving settings:", error);
                setIsLoadingSettings(false);
                toast("Error saving data", { type: "error" });
            });
    };

    

    const InfoTooltip: React.FC<{ title: string }> = ({ title }) => {
        const [open, setOpen] = useState(false);
        const wrapperRef = useRef<HTMLSpanElement | null>(null);

<<<<<<< HEAD
    const handleSetTemperature = (val: number) => {
        if (Number.isNaN(val)) return;
        setTemperature(val);
    };

    const onRenderLabel = (dialog: string, title: string) => (
        <TooltipHost
            tooltipProps={{
                onRenderContent: () => (
                    <div>
                        <h3>{title}</h3>
                        {dialog}
=======
        useEffect(() => {
            const handleDocClick = (e: MouseEvent) => {
                if (!wrapperRef.current) return;
                if (!wrapperRef.current.contains(e.target as Node)) {
                    setOpen(false);
                }
            };
            const handleEsc = (e: KeyboardEvent) => {
                if (e.key === "Escape") setOpen(false);
            };
            document.addEventListener("mousedown", handleDocClick);
            document.addEventListener("keydown", handleEsc);
            return () => {
                document.removeEventListener("mousedown", handleDocClick);
                document.removeEventListener("keydown", handleEsc);
            };
        }, []);

        return (
            <span
                ref={wrapperRef}
                className={`${styles.tooltipWrapper} ${open ? styles.tooltipOpen : ""}`}
                aria-label={`${title} info`}
            >
                <button
                    type="button"
                    className={`${styles.infoButton} ${open ? styles.infoButtonActive : ""}`}
                    aria-expanded={open}
                    aria-haspopup="dialog"
                    onClick={() => setOpen(v => !v)}
                    onKeyDown={e => {
                        if (e.key === "Enter" || e.key === " ") {
                            e.preventDefault();
                            setOpen(v => !v);
                        }
                    }}
                >
                    <Info size={20} className={styles.infoIcon} aria-hidden="true" />
                </button>
                <div className={styles.tooltipBoxLarge} role="dialog" aria-modal="false">
                    <div className={styles.scaleGrid}>
                        <div>
                            <div className={styles.scaleItemHeader}>
                                <span className={`${styles.scaleDot} ${styles.dotGray}`} />
                                <span className={styles.scaleTitle}>Factual</span>
                            </div>
                            <div className={styles.scaleRange}>0.0–0.1</div>
                            <div className={styles.scaleDesc}>Highly consistent and predictable output</div>
                        </div>
                        <div>
                            <div className={styles.scaleItemHeader}>
                                <span className={`${styles.scaleDot} ${styles.dotGrayLight}`} />
                                <span className={styles.scaleTitle}>Professional</span>
                            </div>
                            <div className={styles.scaleRange}>0.2–0.3</div>
                            <div className={styles.scaleDesc}>Structured responses for business contexts</div>
                        </div>
                        <div>
                            <div className={styles.scaleItemHeader}>
                                <span className={`${styles.scaleDot} ${styles.dotGreenLight}`} />
                                <span className={styles.scaleTitle}>Conversational</span>
                            </div>
                            <div className={styles.scaleRange}>0.4–0.5</div>
                            <div className={styles.scaleDesc}>Natural, engaging dialogue for exploration</div>
                        </div>
                        <div>
                            <div className={styles.scaleItemHeader}>
                                <span className={`${styles.scaleDot} ${styles.dotGreen}`} />
                                <span className={styles.scaleTitle}>Creative</span>
                            </div>
                            <div className={styles.scaleRange}>0.6+</div>
                            <div className={styles.scaleDesc}>Diverse and innovative responses</div>
                        </div>
>>>>>>> ee0744b1
                    </div>
                </div>
            </span>
        );
    };

    const handleClosePanel = () => {
        onClose();
    };

    if (!user) {
        setLoading(false);
        // Display a message or render a different component
        return <div>Please log in to view your settings.</div>;
    }
    const panelRef = useRef<HTMLDivElement>(null);

    useEffect(() => {
        const handleClickOutside = (event: MouseEvent) => {
            if (panelRef.current && !panelRef.current.contains(event.target as Node)) {
                onClose();
            }
        };
        document.addEventListener("mousedown", handleClickOutside);

        return () => {
            document.removeEventListener("mousedown", handleClickOutside);
        };
    }, [onClose]);
    return (
        <div className={styles.overlay}>
            <div ref={panelRef} className={styles.panel} onClick={e => e.stopPropagation()}>
                <ConfirmationDialog
                    loading={isLoadingSettings}
                    isOpen={isDialogOpen}
                    onDismiss={() => {
                        setIsDialogOpen(false);
                    }}
                    onConfirm={() => {
                        setIsLoadingSettings(true);
                        handleSubmit();
                    }}
                />
                <Stack className={`${styles.answerContainer}`} verticalAlign="space-between">
                    <Stack.Item grow className={styles["w-100"]}>
                        <div className={styles.header2}>
                            <div className={styles.title}>Chat Settings</div>
                            <div className={styles.buttons}>
                                <div></div>
                                <div className={styles.closeButtonContainer}>
                                    <button className={styles.closeButton2} aria-label="hide button" onClick={handleClosePanel}>
                                        <X />
                                    </button>
                                </div>
                            </div>
                        </div>
                        {loading ? (
                            <div>
                                <h3 style={{ textAlign: "center", fontSize: "16px", marginTop: "20px" }}>Loading your settings</h3>
                                <Spinner
                                    styles={{
                                        root: {
                                            marginBottom: "30px"
                                        }
                                    }}
                                />
                            </div>
                        ) : (
                            <div className={styles.content}>
                                <div className={styles["w-100"]}>
                                    <div className={styles.item}>
                                        <span>Font Type</span>
                                    </div>
                                    <Dropdown
                                        placeholder="Select font"
                                        options={fontOptions}
                                        selectedKey={selectedFont}
                                        onChange={(_event, option) => {
                                            if (option) {
                                                setSelectedFont(option.key as string);
                                            }
                                        }}
                                        aria-labelledby="font-dropdown"
                                        onRenderOption={option => <span style={{ fontFamily: option!.text }}>{option!.text}</span>}
                                        onRenderTitle={options => {
                                            if (!options || options.length === 0) return null;
                                            return <span style={{ fontFamily: options[0].text }}>{options[0].text}</span>;
                                        }}
                                        calloutProps={{
                                            directionalHint: 4,
                                            isBeakVisible: false,
                                            styles: {
                                                root: {
                                                    maxHeight: 200,
                                                    overflowY: "auto"
                                                }
                                            }
                                        }}
                                        styles={{
                                            root: {
                                                width: "90%"
                                            },
                                            dropdown: {
                                                borderRadius: "8px",
                                                border: "1px solid #d1d5db",
                                                minHeight: "39px",
                                                backgroundColor: "#ffffff",
                                                outline: "none",
                                                boxShadow: "none"
                                            },
                                            title: {
                                                fontSize: "14px",
                                                paddingLeft: "12px",
                                                paddingRight: "12px",
                                                lineHeight: "37px",
                                                color: "#374151",
                                                border: "0px",
                                                backgroundColor: "transparent"
                                            },
                                            caretDown: {
                                                color: "#6b7280",
                                                fontSize: "12px",
                                                right: "12px"
                                            },
                                            callout: {
                                                borderRadius: "8px",
                                                border: "1px solid #d1d5db",
                                                boxShadow: "0 4px 6px -1px rgba(0, 0, 0, 0.1), 0 2px 4px -1px rgba(0, 0, 0, 0.06)"
                                            }
                                        }}
                                    />
                                    <div className={styles.item}>
                                        <span>Font Size</span>
                                    </div>
                                    <Dropdown
                                        placeholder="Select font size"
                                        options={fontSizeOptions}
                                        selectedKey={selectedFontSize}
                                        onChange={(_event, option) => {
                                            if (option) {
                                                setSelectedFontSize(option.key as string);
                                            }
                                        }}
                                        aria-labelledby="font-size-dropdown"
                                        calloutProps={{
                                            directionalHint: 4,
                                            isBeakVisible: false,
                                            styles: {
                                                root: {
                                                    maxHeight: 200,
                                                    overflowY: "auto"
                                                }
                                            }
                                        }}
                                        styles={{
                                            root: {
                                                width: "90%"
                                            },
                                            dropdown: {
                                                borderRadius: "8px",
                                                border: "1px solid #d1d5db",
                                                minHeight: "39px",
                                                backgroundColor: "#ffffff",
                                                outline: "none",
                                                boxShadow: "none",
                                                "&:hover": {
                                                    borderColor: "#9ca3af"
                                                },
                                                "&:focus": {
                                                    borderColor: "#3b82f6",
                                                    boxShadow: "0 0 0 2px rgba(59, 130, 246, 0.2)",
                                                    outline: "none",
                                                    borderRadius: "6px"
                                                },
                                                "&:focus-within": {
                                                    borderColor: "#3b82f6",
                                                    boxShadow: "0 0 0 2px rgba(59, 130, 246, 0.2)",
                                                    outline: "none",
                                                    borderRadius: "6px"
                                                },
                                                "&[aria-expanded='true']": {
                                                    borderRadius: "6px"
                                                }
                                            },
                                            title: {
                                                fontSize: "14px",
                                                paddingLeft: "12px",
                                                paddingRight: "12px",
                                                lineHeight: "37px",
                                                color: "#374151",
                                                border: "0px",
                                                backgroundColor: "transparent"
                                            },
                                            caretDown: {
                                                color: "#6b7280",
                                                fontSize: "12px",
                                                right: "12px"
                                            },
                                            callout: {
                                                borderRadius: "8px",
                                                border: "1px solid #d1d5db",
                                                boxShadow: "0 4px 6px -1px rgba(0, 0, 0, 0.1), 0 2px 4px -1px rgba(0, 0, 0, 0.06)"
                                            }
                                        }}
                                    />
                                    <div className={styles.item}>
                                        <span>Model Selection</span>
                                    </div>
                                    <Dropdown
                                        placeholder="Select a model"
                                        options={modelOptions}
                                        selectedKey={selectedModel}
                                        onChange={(_event, option) => {
                                            if (option) {
                                                setSelectedModel(option.key as string);
                                            }
                                        }}
                                        aria-labelledby="model-dropdown"
                                        styles={{
                                            root: {
                                                width: "90%"
                                            },
                                            dropdown: {
                                                borderRadius: "8px",
                                                border: "1px solid #d1d5db",
                                                minHeight: "39px",
                                                backgroundColor: "#ffffff",
                                                outline: "none",
                                                boxShadow: "none",
                                                "&:hover": {
                                                    borderColor: "#9ca3af"
                                                },
                                                "&:focus": {
                                                    borderColor: "#3b82f6",
                                                    boxShadow: "0 0 0 2px rgba(59, 130, 246, 0.2)",
                                                    outline: "none",
                                                    borderRadius: "6px"
                                                },
                                                "&:focus-within": {
                                                    borderColor: "#3b82f6",
                                                    boxShadow: "0 0 0 2px rgba(59, 130, 246, 0.2)",
                                                    outline: "none",
                                                    borderRadius: "6px"
                                                },
                                                "&[aria-expanded='true']": {
                                                    borderRadius: "6px"
                                                }
                                            },
                                            title: {
                                                fontSize: "14px",
                                                paddingLeft: "12px",
                                                paddingRight: "12px",
                                                lineHeight: "37px",
                                                color: "#374151",
                                                border: "0px",
                                                backgroundColor: "transparent"
                                            },
                                            caretDown: {
                                                color: "#6b7280",
                                                fontSize: "12px",
                                                right: "12px"
                                            },
                                            callout: {
                                                borderRadius: "8px",
                                                border: "1px solid #d1d5db",
                                                boxShadow: "0 4px 6px -1px rgba(0, 0, 0, 0.1), 0 2px 4px -1px rgba(0, 0, 0, 0.06)"
                                            }
                                        }}
                                    />
                                </div>
                                <div className={styles["w-100"]}>
                                    <div className={styles.item}>
                                        <span>Creativity Scale</span>
                                        <InfoTooltip title="Creativity Scale" />
                                    </div>
                                    <div className={styles.sliderContainer}>
                                        <Slider
                                            label=""
                                            min={modelTemperatureSettings[selectedModel].min}
                                            max={modelTemperatureSettings[selectedModel].max}
                                            step={modelTemperatureSettings[selectedModel].step}
                                            value={temperature}
                                            showValue
                                            snapToStep
                                            onChange={handleSetTemperature}
                                            aria-labelledby="temperature-slider"
                                            styles={{
                                                root: { width: "90%" }
                                            }}
                                            className={styles.sliderCustom}
                                        />
                                    </div>
                                </div>

                                <div className={styles["w-100"]} style={{ marginTop: "30px", textAlign: "center" }}>
                                    <DefaultButton className={styles.saveButton} onClick={() => setIsDialogOpen(true)} aria-label="Save settings">
                                        <SaveFilled className={styles.saveIcon} />
                                        &#8202;&#8202;Save
                                    </DefaultButton>
                                </div>
                            </div>
                        )}
                    </Stack.Item>
                </Stack>
            </div>
        </div>
    );
};<|MERGE_RESOLUTION|>--- conflicted
+++ resolved
@@ -8,613 +8,586 @@
 import { Dialog, DialogContent, PrimaryButton } from "@fluentui/react";
 import { toast } from "react-toastify";
 
-//
-
-const ConfirmationDialog = ({ loading, isOpen, onDismiss, onConfirm }: { loading: boolean; isOpen: boolean; onDismiss: () => void; onConfirm: () => void }) => {
+const ConfirmationDialog = ({
+  loading,
+  isOpen,
+  onDismiss,
+  onConfirm
+}: {
+  loading: boolean;
+  isOpen: boolean;
+  onDismiss: () => void;
+  onConfirm: () => void;
+}) => {
+  return (
+    <Dialog
+      hidden={!isOpen}
+      onDismiss={onDismiss}
+      dialogContentProps={{
+        type: 0,
+        title: "Confirmation",
+        subText: "Are you sure you want to save the changes?"
+      }}
+      modalProps={{
+        isBlocking: true,
+        styles: { main: { maxWidth: 450 } }
+      }}
+    >
+      {loading ? (
+        <div>
+          <Spinner
+            styles={{
+              root: {
+                marginTop: "50px"
+              }
+            }}
+          />
+        </div>
+      ) : (
+        <DialogContent>
+          <div
+            style={{
+              display: "flex",
+              justifyContent: "center",
+              gap: "10px"
+            }}
+          >
+            <DefaultButton onClick={onDismiss} text="Cancel" />
+            <PrimaryButton
+              onClick={() => {
+                onConfirm();
+              }}
+              text="Save"
+              styles={{
+                root: {
+                  backgroundColor: "#16a34a",
+                  borderColor: "#16a34a"
+                },
+                rootHovered: {
+                  backgroundColor: "#15803d",
+                  borderColor: "#15803d"
+                },
+                rootPressed: {
+                  backgroundColor: "#15803d",
+                  borderColor: "#15803d"
+                }
+              }}
+            />
+          </div>
+        </DialogContent>
+      )}
+    </Dialog>
+  );
+};
+
+interface ChatSettingsProps {
+  onClose: () => void;
+}
+
+export const SettingsPanel: React.FC<ChatSettingsProps> = ({ onClose }) => {
+  const { user } = useAppContext();
+
+  const [temperature, setTemperature] = useState<number>(0);
+  const [selectedModel, setSelectedModel] = useState<string>("gpt-4.1");
+  const [loading, setLoading] = useState(true);
+  const [isLoadingSettings, setIsLoadingSettings] = useState(false);
+  const [selectedFontSize, setSelectedFontSize] = useState<string>("16");
+  const [selectedFont, setSelectedFont] = useState<string>("Arial");
+  const [isDialogOpen, setIsDialogOpen] = useState(false);
+
+  const modelOptions: IDropdownOption[] = [
+    { key: "gpt-4.1", text: "gpt-4.1" },
+    { key: "Claude-4-Sonnet", text: "Claude-4-Sonnet" }
+  ];
+
+  const modelTemperatureSettings: Record<
+    string,
+    { default: number; min: number; max: number; step: number }
+  > = {
+    "gpt-4.1": { default: 0, min: 0, max: 1, step: 0.1 },
+    "Claude-4-Sonnet": { default: 0, min: 0, max: 1, step: 0.1 }
+  };
+
+  const fontSizeOptions = [
+    { key: "10", text: "10" },
+    { key: "10.5", text: "10.5" },
+    { key: "11", text: "11" },
+    { key: "12", text: "12" },
+    { key: "14", text: "14" },
+    { key: "16", text: "16" },
+    { key: "18", text: "18" },
+    { key: "20", text: "20" },
+    { key: "22", text: "22" },
+    { key: "24", text: "24" },
+    { key: "26", text: "26" },
+    { key: "28", text: "28" },
+    { key: "36", text: "36" }
+  ];
+
+  const fontOptions: IDropdownOption[] = [
+    { key: "Arial", text: "Arial" },
+    { key: "Helvetica", text: "Helvetica" },
+    { key: "Georgia", text: "Georgia" },
+    { key: "Times New Roman", text: "Times New Roman" },
+    { key: "Verdana", text: "Verdana" },
+    { key: "Trebuchet MS", text: "Trebuchet MS" },
+    { key: "Courier New", text: "Courier New" },
+    { key: "Impact", text: "Impact" },
+    { key: "Comic Sans MS", text: "Comic Sans MS" },
+    { key: "Tahoma", text: "Tahoma" },
+    { key: "Palatino", text: "Palatino" },
+    { key: "Lucida Console", text: "Lucida Console" }
+  ];
+
+  useEffect(() => {
+    const fetchData = async () => {
+      if (!user) {
+        setLoading(false);
+        return;
+      }
+
+      setLoading(true);
+
+      try {
+        const data = await getSettings({
+          user: {
+            id: user.id,
+            name: user.name
+          }
+        });
+
+        // Temperature
+        if (data.temperature === undefined || data.temperature === null) {
+          const modelConfig = modelTemperatureSettings[data.model || "gpt-4.1"];
+          setTemperature(Number(modelConfig.default));
+        } else {
+          setTemperature(Number(data.temperature));
+        }
+
+        // Model
+        setSelectedModel(data.model || "gpt-4.1");
+
+        // Font Size
+        if (typeof data.font_size === "string" && data.font_family.trim() !== "") {
+          setSelectedFontSize(data.font_size.toString());
+        }
+        // Font Family
+        if (typeof data.font_family === "string" && data.font_family.trim() !== "") {
+          setSelectedFont(data.font_family.trim());
+        }
+      } catch (error) {
+        console.error("Error fetching settings:", error);
+        const modelConfig = modelTemperatureSettings[selectedModel];
+        setTemperature(Number(modelConfig.default));
+      } finally {
+        setLoading(false);
+      }
+    };
+
+    fetchData();
+  }, [user, selectedModel]);
+
+  const handleSubmit = () => {
+    const parsedTemperature = temperature;
+    const modelConfig = modelTemperatureSettings[selectedModel];
+    const parsedFontSize = selectedFontSize;
+    const parsedFontSeleted = selectedFont;
+
+    if (parsedTemperature < modelConfig.min || parsedTemperature > modelConfig.max) {
+      console.error(
+        `Invalid temperature for ${selectedModel}. Must be between ${modelConfig.min} and ${modelConfig.max}.`
+      );
+      return;
+    }
+
+    postSettings({
+      user,
+      temperature: parsedTemperature,
+      model: selectedModel,
+      font_family: parsedFontSeleted,
+      font_size: parsedFontSize
+    })
+      .then(data => {
+        setTemperature(Number(data.temperature));
+        setSelectedModel(data.model);
+        setSelectedFont(data.font_family);
+        setSelectedFontSize(data.font_size);
+        try {
+          localStorage.setItem("chat_creativity", String(data.temperature));
+        } catch {}
+        setIsDialogOpen(false);
+        setIsLoadingSettings(false);
+        toast("Settings saved. Creativity will apply to new messages.", {
+          type: "success"
+        });
+        onClose();
+      })
+      .catch(error => {
+        console.error("Error saving settings:", error);
+        setIsLoadingSettings(false);
+        toast("Error saving data", { type: "error" });
+      });
+  };
+
+  /** Tooltip simple para la escala */
+  const InfoTooltip: React.FC<{ title: string }> = ({ title }) => {
+    const [open, setOpen] = useState(false);
+    const wrapperRef = useRef<HTMLSpanElement | null>(null);
+
+    useEffect(() => {
+      const handleDocClick = (e: MouseEvent) => {
+        if (!wrapperRef.current) return;
+        if (!wrapperRef.current.contains(e.target as Node)) {
+          setOpen(false);
+        }
+      };
+      const handleEsc = (e: KeyboardEvent) => {
+        if (e.key === "Escape") setOpen(false);
+      };
+      document.addEventListener("mousedown", handleDocClick);
+      document.addEventListener("keydown", handleEsc);
+      return () => {
+        document.removeEventListener("mousedown", handleDocClick);
+        document.removeEventListener("keydown", handleEsc);
+      };
+    }, []);
+
     return (
-        <Dialog
-            hidden={!isOpen}
-            onDismiss={onDismiss}
-            dialogContentProps={{
-                type: 0,
-                title: "Confirmation",
-                subText: "Are you sure you want to save the changes?"
-            }}
-            modalProps={{
-                isBlocking: true,
-                styles: { main: { maxWidth: 450 } }
-            }}
+      <span
+        ref={wrapperRef}
+        className={`${styles.tooltipWrapper} ${open ? styles.tooltipOpen : ""}`}
+        aria-label={`${title} info`}
+      >
+        <button
+          type="button"
+          className={`${styles.infoButton} ${open ? styles.infoButtonActive : ""}`}
+          aria-expanded={open}
+          aria-haspopup="dialog"
+          onClick={() => setOpen(v => !v)}
+          onKeyDown={e => {
+            if (e.key === "Enter" || e.key === " ") {
+              e.preventDefault();
+              setOpen(v => !v);
+            }
+          }}
         >
+          <Info size={20} className={styles.infoIcon} aria-hidden="true" />
+        </button>
+        <div className={styles.tooltipBoxLarge} role="dialog" aria-modal="false">
+          <div className={styles.scaleGrid}>
+            <div>
+              <div className={styles.scaleItemHeader}>
+                <span className={`${styles.scaleDot} ${styles.dotGray}`} />
+                <span className={styles.scaleTitle}>Factual</span>
+              </div>
+              <div className={styles.scaleRange}>0.0–0.1</div>
+              <div className={styles.scaleDesc}>Highly consistent and predictable output</div>
+            </div>
+            <div>
+              <div className={styles.scaleItemHeader}>
+                <span className={`${styles.scaleDot} ${styles.dotGrayLight}`} />
+                <span className={styles.scaleTitle}>Professional</span>
+              </div>
+              <div className={styles.scaleRange}>0.2–0.3</div>
+              <div className={styles.scaleDesc}>Structured responses for business contexts</div>
+            </div>
+            <div>
+              <div className={styles.scaleItemHeader}>
+                <span className={`${styles.scaleDot} ${styles.dotGreenLight}`} />
+                <span className={styles.scaleTitle}>Conversational</span>
+              </div>
+              <div className={styles.scaleRange}>0.4–0.5</div>
+              <div className={styles.scaleDesc}>Natural, engaging dialogue for exploration</div>
+            </div>
+            <div>
+              <div className={styles.scaleItemHeader}>
+                <span className={`${styles.scaleDot} ${styles.dotGreen}`} />
+                <span className={styles.scaleTitle}>Creative</span>
+              </div>
+              <div className={styles.scaleRange}>0.6+</div>
+              <div className={styles.scaleDesc}>Diverse and innovative responses</div>
+            </div>
+          </div>
+        </div>
+      </span>
+    );
+  };
+
+  /** Slider change handler (number) */
+  const handleSetTemperature = (val: number) => {
+    if (Number.isNaN(val)) return;
+    setTemperature(val);
+  };
+
+  const handleClosePanel = () => {
+    onClose();
+  };
+
+  if (!user) {
+    setLoading(false);
+    return <div>Please log in to view your settings.</div>;
+  }
+
+  const panelRef = useRef<HTMLDivElement>(null);
+
+  useEffect(() => {
+    const handleClickOutside = (event: MouseEvent) => {
+      if (panelRef.current && !panelRef.current.contains(event.target as Node)) {
+        onClose();
+      }
+    };
+    document.addEventListener("mousedown", handleClickOutside);
+
+    return () => {
+      document.removeEventListener("mousedown", handleClickOutside);
+    };
+  }, [onClose]);
+
+  return (
+    <div className={styles.overlay}>
+      <div ref={panelRef} className={styles.panel} onClick={e => e.stopPropagation()}>
+        <ConfirmationDialog
+          loading={isLoadingSettings}
+          isOpen={isDialogOpen}
+          onDismiss={() => {
+            setIsDialogOpen(false);
+          }}
+          onConfirm={() => {
+            setIsLoadingSettings(true);
+            handleSubmit();
+          }}
+        />
+        <Stack className={`${styles.answerContainer}`} verticalAlign="space-between">
+          <Stack.Item grow className={styles["w-100"]}>
+            <div className={styles.header2}>
+              <div className={styles.title}>Chat Settings</div>
+              <div className={styles.buttons}>
+                <div></div>
+                <div className={styles.closeButtonContainer}>
+                  <button className={styles.closeButton2} aria-label="hide button" onClick={handleClosePanel}>
+                    <X />
+                  </button>
+                </div>
+              </div>
+            </div>
+
             {loading ? (
-                <div>
-                    <Spinner
-                        styles={{
-                            root: {
-                                marginTop: "50px"
-                            }
-                        }}
+              <div>
+                <h3 style={{ textAlign: "center", fontSize: "16px", marginTop: "20px" }}>Loading your settings</h3>
+                <Spinner
+                  styles={{
+                    root: {
+                      marginBottom: "30px"
+                    }
+                  }}
+                />
+              </div>
+            ) : (
+              <div className={styles.content}>
+                <div className={styles["w-100"]}>
+                  <div className={styles.item}>
+                    <span>Font Type</span>
+                  </div>
+                  <Dropdown
+                    placeholder="Select font"
+                    options={fontOptions}
+                    selectedKey={selectedFont}
+                    onChange={(_event, option) => {
+                      if (option) setSelectedFont(option.key as string);
+                    }}
+                    aria-labelledby="font-dropdown"
+                    onRenderOption={option => <span style={{ fontFamily: option!.text }}>{option!.text}</span>}
+                    onRenderTitle={options => {
+                      if (!options || options.length === 0) return null;
+                      return <span style={{ fontFamily: options[0].text }}>{options[0].text}</span>;
+                    }}
+                    calloutProps={{
+                      directionalHint: 4,
+                      isBeakVisible: false,
+                      styles: { root: { maxHeight: 200, overflowY: "auto" } }
+                    }}
+                    styles={{
+                      root: { width: "90%" },
+                      dropdown: {
+                        borderRadius: "8px",
+                        border: "1px solid #d1d5db",
+                        minHeight: "39px",
+                        backgroundColor: "#ffffff",
+                        outline: "none",
+                        boxShadow: "none"
+                      },
+                      title: {
+                        fontSize: "14px",
+                        paddingLeft: "12px",
+                        paddingRight: "12px",
+                        lineHeight: "37px",
+                        color: "#374151",
+                        border: "0px",
+                        backgroundColor: "transparent"
+                      },
+                      caretDown: { color: "#6b7280", fontSize: "12px", right: "12px" },
+                      callout: {
+                        borderRadius: "8px",
+                        border: "1px solid #d1d5db",
+                        boxShadow:
+                          "0 4px 6px -1px rgba(0, 0, 0, 0.1), 0 2px 4px -1px rgba(0, 0, 0, 0.06)"
+                      }
+                    }}
+                  />
+
+                  <div className={styles.item}>
+                    <span>Font Size</span>
+                  </div>
+                  <Dropdown
+                    placeholder="Select font size"
+                    options={fontSizeOptions}
+                    selectedKey={selectedFontSize}
+                    onChange={(_event, option) => {
+                      if (option) setSelectedFontSize(option.key as string);
+                    }}
+                    aria-labelledby="font-size-dropdown"
+                    calloutProps={{
+                      directionalHint: 4,
+                      isBeakVisible: false,
+                      styles: { root: { maxHeight: 200, overflowY: "auto" } }
+                    }}
+                    styles={{
+                      root: { width: "90%" },
+                      dropdown: {
+                        borderRadius: "8px",
+                        border: "1px solid #d1d5db",
+                        minHeight: "39px",
+                        backgroundColor: "#ffffff",
+                        outline: "none",
+                        boxShadow: "none",
+                        "&:hover": { borderColor: "#9ca3af" },
+                        "&:focus": {
+                          borderColor: "#3b82f6",
+                          boxShadow: "0 0 0 2px rgba(59, 130, 246, 0.2)",
+                          outline: "none",
+                          borderRadius: "6px"
+                        },
+                        "&:focus-within": {
+                          borderColor: "#3b82f6",
+                          boxShadow: "0 0 0 2px rgba(59, 130, 246, 0.2)",
+                          outline: "none",
+                          borderRadius: "6px"
+                        },
+                        "&[aria-expanded='true']": { borderRadius: "6px" }
+                      },
+                      title: {
+                        fontSize: "14px",
+                        paddingLeft: "12px",
+                        paddingRight: "12px",
+                        lineHeight: "37px",
+                        color: "#374151",
+                        border: "0px",
+                        backgroundColor: "transparent"
+                      },
+                      caretDown: { color: "#6b7280", fontSize: "12px", right: "12px" },
+                      callout: {
+                        borderRadius: "8px",
+                        border: "1px solid #d1d5db",
+                        boxShadow:
+                          "0 4px 6px -1px rgba(0, 0, 0, 0.1), 0 2px 4px -1px rgba(0, 0, 0, 0.06)"
+                      }
+                    }}
+                  />
+
+                  <div className={styles.item}>
+                    <span>Model Selection</span>
+                  </div>
+                  <Dropdown
+                    placeholder="Select a model"
+                    options={modelOptions}
+                    selectedKey={selectedModel}
+                    onChange={(_event, option) => {
+                      if (option) setSelectedModel(option.key as string);
+                    }}
+                    aria-labelledby="model-dropdown"
+                    styles={{
+                      root: { width: "90%" },
+                      dropdown: {
+                        borderRadius: "8px",
+                        border: "1px solid #d1d5db",
+                        minHeight: "39px",
+                        backgroundColor: "#ffffff",
+                        outline: "none",
+                        boxShadow: "none",
+                        "&:hover": { borderColor: "#9ca3af" },
+                        "&:focus": {
+                          borderColor: "#3b82f6",
+                          boxShadow: "0 0 0 2px rgba(59, 130, 246, 0.2)",
+                          outline: "none",
+                          borderRadius: "6px"
+                        },
+                        "&:focus-within": {
+                          borderColor: "#3b82f6",
+                          boxShadow: "0 0 0 2px rgba(59, 130, 246, 0.2)",
+                          outline: "none",
+                          borderRadius: "6px"
+                        },
+                        "&[aria-expanded='true']": { borderRadius: "6px" }
+                      },
+                      title: {
+                        fontSize: "14px",
+                        paddingLeft: "12px",
+                        paddingRight: "12px",
+                        lineHeight: "37px",
+                        color: "#374151",
+                        border: "0px",
+                        backgroundColor: "transparent"
+                      },
+                      caretDown: { color: "#6b7280", fontSize: "12px", right: "12px" },
+                      callout: {
+                        borderRadius: "8px",
+                        border: "1px solid #d1d5db",
+                        boxShadow:
+                          "0 4px 6px -1px rgba(0, 0, 0, 0.1), 0 2px 4px -1px rgba(0, 0, 0, 0.06)"
+                      }
+                    }}
+                  />
+                </div>
+
+                <div className={styles["w-100"]}>
+                  <div className={styles.item}>
+                    <span>Creativity Scale</span>
+                    <InfoTooltip title="Creativity Scale" />
+                  </div>
+                  <div className={styles.sliderContainer}>
+                    <Slider
+                      label=""
+                      min={modelTemperatureSettings[selectedModel].min}
+                      max={modelTemperatureSettings[selectedModel].max}
+                      step={modelTemperatureSettings[selectedModel].step}
+                      value={temperature}
+                      showValue
+                      snapToStep
+                      onChange={handleSetTemperature}
+                      aria-labelledby="temperature-slider"
+                      styles={{
+                        root: { width: "100%" } // más largo
+                      }}
+                      className={styles.sliderCustom}
                     />
+                  </div>
                 </div>
-            ) : (
-                <DialogContent>
-                    <div
-                        style={{
-                            display: "flex",
-                            justifyContent: "center",
-                            gap: "10px"
-                        }}
-                    >
-                        <DefaultButton onClick={onDismiss} text="Cancel" />
-                        <PrimaryButton
-                            onClick={() => {
-                                onConfirm();
-                            }}
-                            text="Save"
-                            styles={{
-                                root: {
-                                    backgroundColor: "#16a34a",
-                                    borderColor: "#16a34a"
-                                },
-                                rootHovered: {
-                                    backgroundColor: "#15803d",
-                                    borderColor: "#15803d"
-                                },
-                                rootPressed: {
-                                    backgroundColor: "#15803d",
-                                    borderColor: "#15803d"
-                                }
-                            }}
-                        />
-                    </div>
-                </DialogContent>
+
+                <div className={styles["w-100"]} style={{ marginTop: "30px", textAlign: "center" }}>
+                  <DefaultButton
+                    className={styles.saveButton}
+                    onClick={() => setIsDialogOpen(true)}
+                    aria-label="Save settings"
+                  >
+                    <SaveFilled className={styles.saveIcon} />
+                    &#8202;&#8202;Save
+                  </DefaultButton>
+                </div>
+              </div>
             )}
-        </Dialog>
-    );
-};
-
-interface ChatSettingsProps {
-    onClose: () => void;
-}
-
-export const SettingsPanel: React.FC<ChatSettingsProps> = ({ onClose }) => {
-    const { user } = useAppContext();
-
-    const [temperature, setTemperature] = useState<number>(0);
-    const [selectedModel, setSelectedModel] = useState<string>("gpt-4.1");
-    const [loading, setLoading] = useState(true);
-    const [isLoadingSettings, setIsLoadingSettings] = useState(false);
-    const [selectedFontSize, setSelectedFontSize] = useState<string>("16");
-    const [selectedFont, setSelectedFont] = useState<string>("Arial");
-
-    const [isDialogOpen, setIsDialogOpen] = useState(false);
-
-    
-
-    const modelOptions: IDropdownOption[] = [
-        { key: "gpt-4.1", text: "gpt-4.1" },
-        { key: "Claude-4-Sonnet", text: "Claude-4-Sonnet" }
-    ];
-
-    const modelTemperatureSettings: Record<string, { default: number; min: number; max: number; step: number }> = {
-        "gpt-4.1": { default: 0, min: 0, max: 1, step: 0.1 },
-        "Claude-4-Sonnet": { default: 0, min: 0, max: 1, step: 0.1 }
-    };
-
-    const fontSizeOptions = [
-        { key: "10", text: "10" },
-        { key: "10.5", text: "10.5" },
-        { key: "11", text: "11" },
-        { key: "12", text: "12" },
-        { key: "14", text: "14" },
-        { key: "16", text: "16" },
-        { key: "18", text: "18" },
-        { key: "20", text: "20" },
-        { key: "22", text: "22" },
-        { key: "24", text: "24" },
-        { key: "26", text: "26" },
-        { key: "28", text: "28" },
-        { key: "36", text: "36" }
-    ];
-
-    const fontOptions: IDropdownOption[] = [
-        { key: "Arial", text: "Arial" },
-        { key: "Helvetica", text: "Helvetica" },
-        { key: "Georgia", text: "Georgia" },
-        { key: "Times New Roman", text: "Times New Roman" },
-        { key: "Verdana", text: "Verdana" },
-        { key: "Trebuchet MS", text: "Trebuchet MS" },
-        { key: "Courier New", text: "Courier New" },
-        { key: "Impact", text: "Impact" },
-        { key: "Comic Sans MS", text: "Comic Sans MS" },
-        { key: "Tahoma", text: "Tahoma" },
-        { key: "Palatino", text: "Palatino" },
-        { key: "Lucida Console", text: "Lucida Console" }
-    ];
-
-    useEffect(() => {
-        const fetchData = async () => {
-            if (!user) {
-                setLoading(false);
-                return;
-            }
-
-            setLoading(true);
-
-            try {
-                const data = await getSettings({
-                    user: {
-                        id: user.id,
-                        name: user.name
-                    }
-                });
-
-                // Temperature
-                if (data.temperature === undefined || data.temperature === null) {
-                    const modelConfig = modelTemperatureSettings[data.model || "gpt-4.1"];
-                    setTemperature(Number(modelConfig.default))
-                } else {
-                    setTemperature(data.temperature);
-                }
-
-                // Model
-                setSelectedModel(data.model || "gpt-4.1");
-
-                // Font Size
-                if (typeof data.font_size === "string" && data.font_family.trim() !== "") {
-                    setSelectedFontSize(data.font_size.toString());
-                }
-                // Font Family
-                if (typeof data.font_family === "string" && data.font_family.trim() !== "") {
-                    setSelectedFont(data.font_family.trim());
-                }
-            } catch (error) {
-                console.error("Error fetching settings:", error);
-                const modelConfig = modelTemperatureSettings[selectedModel];
-                setTemperature(Number(modelConfig.default))
-            } finally {
-                setLoading(false);
-            }
-        };
-
-        fetchData();
-    }, [user]);
-
-    const handleSubmit = () => {
-        const parsedTemperature = temperature;
-        const modelConfig = modelTemperatureSettings[selectedModel];
-        const parsedFontSize = selectedFontSize;
-        const parsedFontSeleted = selectedFont;
-
-        if (parsedTemperature < modelConfig.min || parsedTemperature > modelConfig.max) {
-            console.error(`Invalid temperature for ${selectedModel}. Must be between ${modelConfig.min} and ${modelConfig.max}.`);
-            return;
-        }
-
-        postSettings({
-            user,
-            temperature: parsedTemperature,
-            model: selectedModel,
-            font_family: parsedFontSeleted,
-            font_size: parsedFontSize
-        })
-            .then(data => {
-                setTemperature(data.temperature.toString());
-                setSelectedModel(data.model);
-                setSelectedFont(data.font_family);
-                setSelectedFontSize(data.font_size);
-                try { localStorage.setItem("chat_creativity", String(data.temperature)); } catch {}
-                if (typeof setTemperature === "function") setTemperature(Number(data.temperature))
-                setIsDialogOpen(false);
-                setIsLoadingSettings(false);
-                toast("Settings saved. Creativity will apply to new messages.", { type: "success" });
-                onClose();
-            })
-            .catch(error => {
-                console.error("Error saving settings:", error);
-                setIsLoadingSettings(false);
-                toast("Error saving data", { type: "error" });
-            });
-    };
-
-    
-
-    const InfoTooltip: React.FC<{ title: string }> = ({ title }) => {
-        const [open, setOpen] = useState(false);
-        const wrapperRef = useRef<HTMLSpanElement | null>(null);
-
-<<<<<<< HEAD
-    const handleSetTemperature = (val: number) => {
-        if (Number.isNaN(val)) return;
-        setTemperature(val);
-    };
-
-    const onRenderLabel = (dialog: string, title: string) => (
-        <TooltipHost
-            tooltipProps={{
-                onRenderContent: () => (
-                    <div>
-                        <h3>{title}</h3>
-                        {dialog}
-=======
-        useEffect(() => {
-            const handleDocClick = (e: MouseEvent) => {
-                if (!wrapperRef.current) return;
-                if (!wrapperRef.current.contains(e.target as Node)) {
-                    setOpen(false);
-                }
-            };
-            const handleEsc = (e: KeyboardEvent) => {
-                if (e.key === "Escape") setOpen(false);
-            };
-            document.addEventListener("mousedown", handleDocClick);
-            document.addEventListener("keydown", handleEsc);
-            return () => {
-                document.removeEventListener("mousedown", handleDocClick);
-                document.removeEventListener("keydown", handleEsc);
-            };
-        }, []);
-
-        return (
-            <span
-                ref={wrapperRef}
-                className={`${styles.tooltipWrapper} ${open ? styles.tooltipOpen : ""}`}
-                aria-label={`${title} info`}
-            >
-                <button
-                    type="button"
-                    className={`${styles.infoButton} ${open ? styles.infoButtonActive : ""}`}
-                    aria-expanded={open}
-                    aria-haspopup="dialog"
-                    onClick={() => setOpen(v => !v)}
-                    onKeyDown={e => {
-                        if (e.key === "Enter" || e.key === " ") {
-                            e.preventDefault();
-                            setOpen(v => !v);
-                        }
-                    }}
-                >
-                    <Info size={20} className={styles.infoIcon} aria-hidden="true" />
-                </button>
-                <div className={styles.tooltipBoxLarge} role="dialog" aria-modal="false">
-                    <div className={styles.scaleGrid}>
-                        <div>
-                            <div className={styles.scaleItemHeader}>
-                                <span className={`${styles.scaleDot} ${styles.dotGray}`} />
-                                <span className={styles.scaleTitle}>Factual</span>
-                            </div>
-                            <div className={styles.scaleRange}>0.0–0.1</div>
-                            <div className={styles.scaleDesc}>Highly consistent and predictable output</div>
-                        </div>
-                        <div>
-                            <div className={styles.scaleItemHeader}>
-                                <span className={`${styles.scaleDot} ${styles.dotGrayLight}`} />
-                                <span className={styles.scaleTitle}>Professional</span>
-                            </div>
-                            <div className={styles.scaleRange}>0.2–0.3</div>
-                            <div className={styles.scaleDesc}>Structured responses for business contexts</div>
-                        </div>
-                        <div>
-                            <div className={styles.scaleItemHeader}>
-                                <span className={`${styles.scaleDot} ${styles.dotGreenLight}`} />
-                                <span className={styles.scaleTitle}>Conversational</span>
-                            </div>
-                            <div className={styles.scaleRange}>0.4–0.5</div>
-                            <div className={styles.scaleDesc}>Natural, engaging dialogue for exploration</div>
-                        </div>
-                        <div>
-                            <div className={styles.scaleItemHeader}>
-                                <span className={`${styles.scaleDot} ${styles.dotGreen}`} />
-                                <span className={styles.scaleTitle}>Creative</span>
-                            </div>
-                            <div className={styles.scaleRange}>0.6+</div>
-                            <div className={styles.scaleDesc}>Diverse and innovative responses</div>
-                        </div>
->>>>>>> ee0744b1
-                    </div>
-                </div>
-            </span>
-        );
-    };
-
-    const handleClosePanel = () => {
-        onClose();
-    };
-
-    if (!user) {
-        setLoading(false);
-        // Display a message or render a different component
-        return <div>Please log in to view your settings.</div>;
-    }
-    const panelRef = useRef<HTMLDivElement>(null);
-
-    useEffect(() => {
-        const handleClickOutside = (event: MouseEvent) => {
-            if (panelRef.current && !panelRef.current.contains(event.target as Node)) {
-                onClose();
-            }
-        };
-        document.addEventListener("mousedown", handleClickOutside);
-
-        return () => {
-            document.removeEventListener("mousedown", handleClickOutside);
-        };
-    }, [onClose]);
-    return (
-        <div className={styles.overlay}>
-            <div ref={panelRef} className={styles.panel} onClick={e => e.stopPropagation()}>
-                <ConfirmationDialog
-                    loading={isLoadingSettings}
-                    isOpen={isDialogOpen}
-                    onDismiss={() => {
-                        setIsDialogOpen(false);
-                    }}
-                    onConfirm={() => {
-                        setIsLoadingSettings(true);
-                        handleSubmit();
-                    }}
-                />
-                <Stack className={`${styles.answerContainer}`} verticalAlign="space-between">
-                    <Stack.Item grow className={styles["w-100"]}>
-                        <div className={styles.header2}>
-                            <div className={styles.title}>Chat Settings</div>
-                            <div className={styles.buttons}>
-                                <div></div>
-                                <div className={styles.closeButtonContainer}>
-                                    <button className={styles.closeButton2} aria-label="hide button" onClick={handleClosePanel}>
-                                        <X />
-                                    </button>
-                                </div>
-                            </div>
-                        </div>
-                        {loading ? (
-                            <div>
-                                <h3 style={{ textAlign: "center", fontSize: "16px", marginTop: "20px" }}>Loading your settings</h3>
-                                <Spinner
-                                    styles={{
-                                        root: {
-                                            marginBottom: "30px"
-                                        }
-                                    }}
-                                />
-                            </div>
-                        ) : (
-                            <div className={styles.content}>
-                                <div className={styles["w-100"]}>
-                                    <div className={styles.item}>
-                                        <span>Font Type</span>
-                                    </div>
-                                    <Dropdown
-                                        placeholder="Select font"
-                                        options={fontOptions}
-                                        selectedKey={selectedFont}
-                                        onChange={(_event, option) => {
-                                            if (option) {
-                                                setSelectedFont(option.key as string);
-                                            }
-                                        }}
-                                        aria-labelledby="font-dropdown"
-                                        onRenderOption={option => <span style={{ fontFamily: option!.text }}>{option!.text}</span>}
-                                        onRenderTitle={options => {
-                                            if (!options || options.length === 0) return null;
-                                            return <span style={{ fontFamily: options[0].text }}>{options[0].text}</span>;
-                                        }}
-                                        calloutProps={{
-                                            directionalHint: 4,
-                                            isBeakVisible: false,
-                                            styles: {
-                                                root: {
-                                                    maxHeight: 200,
-                                                    overflowY: "auto"
-                                                }
-                                            }
-                                        }}
-                                        styles={{
-                                            root: {
-                                                width: "90%"
-                                            },
-                                            dropdown: {
-                                                borderRadius: "8px",
-                                                border: "1px solid #d1d5db",
-                                                minHeight: "39px",
-                                                backgroundColor: "#ffffff",
-                                                outline: "none",
-                                                boxShadow: "none"
-                                            },
-                                            title: {
-                                                fontSize: "14px",
-                                                paddingLeft: "12px",
-                                                paddingRight: "12px",
-                                                lineHeight: "37px",
-                                                color: "#374151",
-                                                border: "0px",
-                                                backgroundColor: "transparent"
-                                            },
-                                            caretDown: {
-                                                color: "#6b7280",
-                                                fontSize: "12px",
-                                                right: "12px"
-                                            },
-                                            callout: {
-                                                borderRadius: "8px",
-                                                border: "1px solid #d1d5db",
-                                                boxShadow: "0 4px 6px -1px rgba(0, 0, 0, 0.1), 0 2px 4px -1px rgba(0, 0, 0, 0.06)"
-                                            }
-                                        }}
-                                    />
-                                    <div className={styles.item}>
-                                        <span>Font Size</span>
-                                    </div>
-                                    <Dropdown
-                                        placeholder="Select font size"
-                                        options={fontSizeOptions}
-                                        selectedKey={selectedFontSize}
-                                        onChange={(_event, option) => {
-                                            if (option) {
-                                                setSelectedFontSize(option.key as string);
-                                            }
-                                        }}
-                                        aria-labelledby="font-size-dropdown"
-                                        calloutProps={{
-                                            directionalHint: 4,
-                                            isBeakVisible: false,
-                                            styles: {
-                                                root: {
-                                                    maxHeight: 200,
-                                                    overflowY: "auto"
-                                                }
-                                            }
-                                        }}
-                                        styles={{
-                                            root: {
-                                                width: "90%"
-                                            },
-                                            dropdown: {
-                                                borderRadius: "8px",
-                                                border: "1px solid #d1d5db",
-                                                minHeight: "39px",
-                                                backgroundColor: "#ffffff",
-                                                outline: "none",
-                                                boxShadow: "none",
-                                                "&:hover": {
-                                                    borderColor: "#9ca3af"
-                                                },
-                                                "&:focus": {
-                                                    borderColor: "#3b82f6",
-                                                    boxShadow: "0 0 0 2px rgba(59, 130, 246, 0.2)",
-                                                    outline: "none",
-                                                    borderRadius: "6px"
-                                                },
-                                                "&:focus-within": {
-                                                    borderColor: "#3b82f6",
-                                                    boxShadow: "0 0 0 2px rgba(59, 130, 246, 0.2)",
-                                                    outline: "none",
-                                                    borderRadius: "6px"
-                                                },
-                                                "&[aria-expanded='true']": {
-                                                    borderRadius: "6px"
-                                                }
-                                            },
-                                            title: {
-                                                fontSize: "14px",
-                                                paddingLeft: "12px",
-                                                paddingRight: "12px",
-                                                lineHeight: "37px",
-                                                color: "#374151",
-                                                border: "0px",
-                                                backgroundColor: "transparent"
-                                            },
-                                            caretDown: {
-                                                color: "#6b7280",
-                                                fontSize: "12px",
-                                                right: "12px"
-                                            },
-                                            callout: {
-                                                borderRadius: "8px",
-                                                border: "1px solid #d1d5db",
-                                                boxShadow: "0 4px 6px -1px rgba(0, 0, 0, 0.1), 0 2px 4px -1px rgba(0, 0, 0, 0.06)"
-                                            }
-                                        }}
-                                    />
-                                    <div className={styles.item}>
-                                        <span>Model Selection</span>
-                                    </div>
-                                    <Dropdown
-                                        placeholder="Select a model"
-                                        options={modelOptions}
-                                        selectedKey={selectedModel}
-                                        onChange={(_event, option) => {
-                                            if (option) {
-                                                setSelectedModel(option.key as string);
-                                            }
-                                        }}
-                                        aria-labelledby="model-dropdown"
-                                        styles={{
-                                            root: {
-                                                width: "90%"
-                                            },
-                                            dropdown: {
-                                                borderRadius: "8px",
-                                                border: "1px solid #d1d5db",
-                                                minHeight: "39px",
-                                                backgroundColor: "#ffffff",
-                                                outline: "none",
-                                                boxShadow: "none",
-                                                "&:hover": {
-                                                    borderColor: "#9ca3af"
-                                                },
-                                                "&:focus": {
-                                                    borderColor: "#3b82f6",
-                                                    boxShadow: "0 0 0 2px rgba(59, 130, 246, 0.2)",
-                                                    outline: "none",
-                                                    borderRadius: "6px"
-                                                },
-                                                "&:focus-within": {
-                                                    borderColor: "#3b82f6",
-                                                    boxShadow: "0 0 0 2px rgba(59, 130, 246, 0.2)",
-                                                    outline: "none",
-                                                    borderRadius: "6px"
-                                                },
-                                                "&[aria-expanded='true']": {
-                                                    borderRadius: "6px"
-                                                }
-                                            },
-                                            title: {
-                                                fontSize: "14px",
-                                                paddingLeft: "12px",
-                                                paddingRight: "12px",
-                                                lineHeight: "37px",
-                                                color: "#374151",
-                                                border: "0px",
-                                                backgroundColor: "transparent"
-                                            },
-                                            caretDown: {
-                                                color: "#6b7280",
-                                                fontSize: "12px",
-                                                right: "12px"
-                                            },
-                                            callout: {
-                                                borderRadius: "8px",
-                                                border: "1px solid #d1d5db",
-                                                boxShadow: "0 4px 6px -1px rgba(0, 0, 0, 0.1), 0 2px 4px -1px rgba(0, 0, 0, 0.06)"
-                                            }
-                                        }}
-                                    />
-                                </div>
-                                <div className={styles["w-100"]}>
-                                    <div className={styles.item}>
-                                        <span>Creativity Scale</span>
-                                        <InfoTooltip title="Creativity Scale" />
-                                    </div>
-                                    <div className={styles.sliderContainer}>
-                                        <Slider
-                                            label=""
-                                            min={modelTemperatureSettings[selectedModel].min}
-                                            max={modelTemperatureSettings[selectedModel].max}
-                                            step={modelTemperatureSettings[selectedModel].step}
-                                            value={temperature}
-                                            showValue
-                                            snapToStep
-                                            onChange={handleSetTemperature}
-                                            aria-labelledby="temperature-slider"
-                                            styles={{
-                                                root: { width: "90%" }
-                                            }}
-                                            className={styles.sliderCustom}
-                                        />
-                                    </div>
-                                </div>
-
-                                <div className={styles["w-100"]} style={{ marginTop: "30px", textAlign: "center" }}>
-                                    <DefaultButton className={styles.saveButton} onClick={() => setIsDialogOpen(true)} aria-label="Save settings">
-                                        <SaveFilled className={styles.saveIcon} />
-                                        &#8202;&#8202;Save
-                                    </DefaultButton>
-                                </div>
-                            </div>
-                        )}
-                    </Stack.Item>
-                </Stack>
-            </div>
-        </div>
-    );
+          </Stack.Item>
+        </Stack>
+      </div>
+    </div>
+  );
 };