import React, { useState, useEffect, useRef } from "react";
import { SaveFilled } from "@fluentui/react-icons";
import { X, Info } from "lucide-react";
import { DefaultButton, Stack, Spinner, Slider, Dropdown, IDropdownOption } from "@fluentui/react";
import styles from "./SettingsModalcopy.module.css";
import { getSettings, postSettings } from "../../api/api";
import { useAppContext } from "../../providers/AppProviders";
import { Dialog, DialogContent, PrimaryButton } from "@fluentui/react";
import { toast } from "react-toastify";

const ConfirmationDialog = ({
  loading,
  isOpen,
  onDismiss,
  onConfirm
}: {
  loading: boolean;
  isOpen: boolean;
  onDismiss: () => void;
  onConfirm: () => void;
}) => {
  return (
    <Dialog
      hidden={!isOpen}
      onDismiss={onDismiss}
      dialogContentProps={{
        type: 0,
        title: "Confirmation",
        subText: "Are you sure you want to save the changes?"
      }}
      modalProps={{
        isBlocking: true,
        styles: { main: { maxWidth: 450 } }
      }}
    >
      {loading ? (
        <div>
          <Spinner
            styles={{
              root: {
                marginTop: "50px"
              }
            }}
          />
        </div>
      ) : (
        <DialogContent>
          <div
            style={{
              display: "flex",
              justifyContent: "center",
              gap: "10px"
            }}
          >
            <DefaultButton onClick={onDismiss} text="Cancel" />
            <PrimaryButton
              onClick={() => {
                onConfirm();
              }}
              text="Save"
              styles={{
                root: {
                  backgroundColor: "#16a34a",
                  borderColor: "#16a34a"
                },
                rootHovered: {
                  backgroundColor: "#15803d",
                  borderColor: "#15803d"
                },
                rootPressed: {
                  backgroundColor: "#15803d",
                  borderColor: "#15803d"
                }
              }}
            />
          </div>
        </DialogContent>
      )}
    </Dialog>
  );
};

interface ChatSettingsProps {
  onClose: () => void;
}

export const SettingsPanel: React.FC<ChatSettingsProps> = ({ onClose }) => {
  const { user } = useAppContext();

  const [temperature, setTemperature] = useState<number>(0);
  const [selectedModel, setSelectedModel] = useState<string>("gpt-4.1");
  const [loading, setLoading] = useState(true);
  const [isLoadingSettings, setIsLoadingSettings] = useState(false);
  const [selectedFontSize, setSelectedFontSize] = useState<string>("16");
  const [selectedFont, setSelectedFont] = useState<string>("Arial");
  const [isDialogOpen, setIsDialogOpen] = useState(false);

  const modelOptions: IDropdownOption[] = [
    { key: "gpt-4.1", text: "gpt-4.1" },
    { key: "Claude-4-Sonnet", text: "Claude-4-Sonnet" }
  ];

<<<<<<< HEAD
    const modelOptions: IDropdownOption[] = [
        { key: "gpt-4.1", text: "gpt-4.1" },
        { key: "Claude-4-Sonnet", text: "Claude-4-Sonnet" }
    ];
=======
  const modelTemperatureSettings: Record<
    string,
    { default: number; min: number; max: number; step: number }
  > = {
    "gpt-4.1": { default: 0, min: 0, max: 1, step: 0.1 },
    "Claude-4-Sonnet": { default: 0, min: 0, max: 1, step: 0.1 }
  };

  const fontSizeOptions = [
    { key: "10", text: "10" },
    { key: "10.5", text: "10.5" },
    { key: "11", text: "11" },
    { key: "12", text: "12" },
    { key: "14", text: "14" },
    { key: "16", text: "16" },
    { key: "18", text: "18" },
    { key: "20", text: "20" },
    { key: "22", text: "22" },
    { key: "24", text: "24" },
    { key: "26", text: "26" },
    { key: "28", text: "28" },
    { key: "36", text: "36" }
  ];
>>>>>>> af5c39c6

  const fontOptions: IDropdownOption[] = [
    { key: "Arial", text: "Arial" },
    { key: "Helvetica", text: "Helvetica" },
    { key: "Georgia", text: "Georgia" },
    { key: "Times New Roman", text: "Times New Roman" },
    { key: "Verdana", text: "Verdana" },
    { key: "Trebuchet MS", text: "Trebuchet MS" },
    { key: "Courier New", text: "Courier New" },
    { key: "Impact", text: "Impact" },
    { key: "Comic Sans MS", text: "Comic Sans MS" },
    { key: "Tahoma", text: "Tahoma" },
    { key: "Palatino", text: "Palatino" },
    { key: "Lucida Console", text: "Lucida Console" }
  ];

  useEffect(() => {
    const fetchData = async () => {
      if (!user) {
        setLoading(false);
        return;
      }

      setLoading(true);

      try {
        const data = await getSettings({
          user: {
            id: user.id,
            name: user.name
          }
        });

        // Temperature
        if (data.temperature === undefined || data.temperature === null) {
          const modelConfig = modelTemperatureSettings[data.model || "gpt-4.1"];
          setTemperature(Number(modelConfig.default));
        } else {
          setTemperature(Number(data.temperature));
        }

        // Model
        setSelectedModel(data.model || "gpt-4.1");

        // Font Size
        if (typeof data.font_size === "string" && data.font_family.trim() !== "") {
          setSelectedFontSize(data.font_size.toString());
        }
        // Font Family
        if (typeof data.font_family === "string" && data.font_family.trim() !== "") {
          setSelectedFont(data.font_family.trim());
        }
      } catch (error) {
        console.error("Error fetching settings:", error);
        const modelConfig = modelTemperatureSettings[selectedModel];
        setTemperature(Number(modelConfig.default));
      } finally {
        setLoading(false);
      }
    };

    fetchData();
  }, [user, selectedModel]);

  const handleSubmit = () => {
    const parsedTemperature = temperature;
    const modelConfig = modelTemperatureSettings[selectedModel];
    const parsedFontSize = selectedFontSize;
    const parsedFontSeleted = selectedFont;

    if (parsedTemperature < modelConfig.min || parsedTemperature > modelConfig.max) {
      console.error(
        `Invalid temperature for ${selectedModel}. Must be between ${modelConfig.min} and ${modelConfig.max}.`
      );
      return;
    }

    postSettings({
      user,
      temperature: parsedTemperature,
      model: selectedModel,
      font_family: parsedFontSeleted,
      font_size: parsedFontSize
    })
      .then(data => {
        setTemperature(Number(data.temperature));
        setSelectedModel(data.model);
        setSelectedFont(data.font_family);
        setSelectedFontSize(data.font_size);
        try {
          localStorage.setItem("chat_creativity", String(data.temperature));
        } catch {}
        setIsDialogOpen(false);
        setIsLoadingSettings(false);
        toast("Settings saved. Creativity will apply to new messages.", {
          type: "success"
        });
        onClose();
      })
      .catch(error => {
        console.error("Error saving settings:", error);
        setIsLoadingSettings(false);
        toast("Error saving data", { type: "error" });
      });
  };

  /** Tooltip simple para la escala */
  const InfoTooltip: React.FC<{ title: string }> = ({ title }) => {
    const [open, setOpen] = useState(false);
    const wrapperRef = useRef<HTMLSpanElement | null>(null);

    useEffect(() => {
      const handleDocClick = (e: MouseEvent) => {
        if (!wrapperRef.current) return;
        if (!wrapperRef.current.contains(e.target as Node)) {
          setOpen(false);
        }
      };
      const handleEsc = (e: KeyboardEvent) => {
        if (e.key === "Escape") setOpen(false);
      };
      document.addEventListener("mousedown", handleDocClick);
      document.addEventListener("keydown", handleEsc);
      return () => {
        document.removeEventListener("mousedown", handleDocClick);
        document.removeEventListener("keydown", handleEsc);
      };
    }, []);

    return (
      <span
        ref={wrapperRef}
        className={`${styles.tooltipWrapper} ${open ? styles.tooltipOpen : ""}`}
        aria-label={`${title} info`}
      >
        <button
          type="button"
          className={`${styles.infoButton} ${open ? styles.infoButtonActive : ""}`}
          aria-expanded={open}
          aria-haspopup="dialog"
          onClick={() => setOpen(v => !v)}
          onKeyDown={e => {
            if (e.key === "Enter" || e.key === " ") {
              e.preventDefault();
              setOpen(v => !v);
            }
          }}
        >
          <Info size={20} className={styles.infoIcon} aria-hidden="true" />
        </button>
        <div className={styles.tooltipBoxLarge} role="dialog" aria-modal="false">
          <div className={styles.scaleGrid}>
            <div>
              <div className={styles.scaleItemHeader}>
                <span className={`${styles.scaleDot} ${styles.dotGray}`} />
                <span className={styles.scaleTitle}>Factual</span>
              </div>
              <div className={styles.scaleRange}>0.0–0.1</div>
              <div className={styles.scaleDesc}>Highly consistent and predictable output</div>
            </div>
            <div>
              <div className={styles.scaleItemHeader}>
                <span className={`${styles.scaleDot} ${styles.dotGrayLight}`} />
                <span className={styles.scaleTitle}>Professional</span>
              </div>
              <div className={styles.scaleRange}>0.2–0.3</div>
              <div className={styles.scaleDesc}>Structured responses for business contexts</div>
            </div>
            <div>
              <div className={styles.scaleItemHeader}>
                <span className={`${styles.scaleDot} ${styles.dotGreenLight}`} />
                <span className={styles.scaleTitle}>Conversational</span>
              </div>
              <div className={styles.scaleRange}>0.4–0.5</div>
              <div className={styles.scaleDesc}>Natural, engaging dialogue for exploration</div>
            </div>
            <div>
              <div className={styles.scaleItemHeader}>
                <span className={`${styles.scaleDot} ${styles.dotGreen}`} />
                <span className={styles.scaleTitle}>Creative</span>
              </div>
              <div className={styles.scaleRange}>0.6+</div>
              <div className={styles.scaleDesc}>Diverse and innovative responses</div>
            </div>
          </div>
        </div>
      </span>
    );
  };

<<<<<<< HEAD
    const InfoTooltip: React.FC<{ title: string }> = ({ title }) => {
        const [open, setOpen] = useState(false);
        const wrapperRef = useRef<HTMLSpanElement | null>(null);

        useEffect(() => {
            const handleDocClick = (e: MouseEvent) => {
                if (!wrapperRef.current) return;
                if (!wrapperRef.current.contains(e.target as Node)) {
                    setOpen(false);
                }
            };
            const handleEsc = (e: KeyboardEvent) => {
                if (e.key === "Escape") setOpen(false);
            };
            document.addEventListener("mousedown", handleDocClick);
            document.addEventListener("keydown", handleEsc);
            return () => {
                document.removeEventListener("mousedown", handleDocClick);
                document.removeEventListener("keydown", handleEsc);
            };
        }, []);

        return (
            <span ref={wrapperRef} className={`${styles.tooltipWrapper} ${open ? styles.tooltipOpen : ""}`} aria-label={`${title} info`}>
                <button
                    type="button"
                    className={`${styles.infoButton} ${open ? styles.infoButtonActive : ""}`}
                    aria-expanded={open}
                    aria-haspopup="dialog"
                    onClick={() => setOpen(v => !v)}
                    onKeyDown={e => {
                        if (e.key === "Enter" || e.key === " ") {
                            e.preventDefault();
                            setOpen(v => !v);
                        }
                    }}
                >
                    <Info size={20} className={styles.infoIcon} aria-hidden="true" />
                </button>
                <div className={styles.tooltipBoxLarge} role="dialog" aria-modal="false">
                    <div className={styles.scaleGrid}>
                        <div>
                            <div className={styles.scaleItemHeader}>
                                <span className={`${styles.scaleDot} ${styles.dotGray}`} />
                                <span className={styles.scaleTitle}>Factual</span>
                            </div>
                            <div className={styles.scaleRange}>0.0–0.1</div>
                            <div className={styles.scaleDesc}>Highly consistent and predictable output</div>
                        </div>
                        <div>
                            <div className={styles.scaleItemHeader}>
                                <span className={`${styles.scaleDot} ${styles.dotGrayLight}`} />
                                <span className={styles.scaleTitle}>Professional</span>
                            </div>
                            <div className={styles.scaleRange}>0.2–0.3</div>
                            <div className={styles.scaleDesc}>Structured responses for business contexts</div>
                        </div>
                        <div>
                            <div className={styles.scaleItemHeader}>
                                <span className={`${styles.scaleDot} ${styles.dotGreenLight}`} />
                                <span className={styles.scaleTitle}>Conversational</span>
                            </div>
                            <div className={styles.scaleRange}>0.4–0.5</div>
                            <div className={styles.scaleDesc}>Natural, engaging dialogue for exploration</div>
                        </div>
                        <div>
                            <div className={styles.scaleItemHeader}>
                                <span className={`${styles.scaleDot} ${styles.dotGreen}`} />
                                <span className={styles.scaleTitle}>Creative</span>
                            </div>
                            <div className={styles.scaleRange}>0.6+</div>
                            <div className={styles.scaleDesc}>Diverse and innovative responses</div>
                        </div>
                    </div>
                </div>
            </span>
        );
    };
=======
  /** Slider change handler (number) */
  const handleSetTemperature = (val: number) => {
    if (Number.isNaN(val)) return;
    setTemperature(val);
  };

  const handleClosePanel = () => {
    onClose();
  };

  if (!user) {
    setLoading(false);
    return <div>Please log in to view your settings.</div>;
  }

  const panelRef = useRef<HTMLDivElement>(null);
>>>>>>> af5c39c6

  useEffect(() => {
    const handleClickOutside = (event: MouseEvent) => {
      if (panelRef.current && !panelRef.current.contains(event.target as Node)) {
        onClose();
      }
    };
    document.addEventListener("mousedown", handleClickOutside);

    return () => {
      document.removeEventListener("mousedown", handleClickOutside);
    };
  }, [onClose]);

  return (
    <div className={styles.overlay}>
      <div ref={panelRef} className={styles.panel} onClick={e => e.stopPropagation()}>
        <ConfirmationDialog
          loading={isLoadingSettings}
          isOpen={isDialogOpen}
          onDismiss={() => {
            setIsDialogOpen(false);
          }}
          onConfirm={() => {
            setIsLoadingSettings(true);
            handleSubmit();
          }}
        />
        <Stack className={`${styles.answerContainer}`} verticalAlign="space-between">
          <Stack.Item grow className={styles["w-100"]}>
            <div className={styles.header2}>
              <div className={styles.title}>Chat Settings</div>
              <div className={styles.buttons}>
                <div></div>
                <div className={styles.closeButtonContainer}>
                  <button className={styles.closeButton2} aria-label="hide button" onClick={handleClosePanel}>
                    <X />
                  </button>
                </div>
              </div>
            </div>

            {loading ? (
              <div>
                <h3 style={{ textAlign: "center", fontSize: "16px", marginTop: "20px" }}>Loading your settings</h3>
                <Spinner
                  styles={{
                    root: {
                      marginBottom: "30px"
                    }
                  }}
                />
              </div>
            ) : (
              <div className={styles.content}>
                <div className={styles["w-100"]}>
                  <div className={styles.item}>
                    <span>Font Type</span>
                  </div>
                  <Dropdown
                    placeholder="Select font"
                    options={fontOptions}
                    selectedKey={selectedFont}
                    onChange={(_event, option) => {
                      if (option) setSelectedFont(option.key as string);
                    }}
                    aria-labelledby="font-dropdown"
                    onRenderOption={option => <span style={{ fontFamily: option!.text }}>{option!.text}</span>}
                    onRenderTitle={options => {
                      if (!options || options.length === 0) return null;
                      return <span style={{ fontFamily: options[0].text }}>{options[0].text}</span>;
                    }}
                    calloutProps={{
                      directionalHint: 4,
                      isBeakVisible: false,
                      styles: { root: { maxHeight: 200, overflowY: "auto" } }
                    }}
                    styles={{
                      root: { width: "90%" },
                      dropdown: {
                        borderRadius: "8px",
                        border: "1px solid #d1d5db",
                        minHeight: "39px",
                        backgroundColor: "#ffffff",
                        outline: "none",
                        boxShadow: "none"
                      },
                      title: {
                        fontSize: "14px",
                        paddingLeft: "12px",
                        paddingRight: "12px",
                        lineHeight: "37px",
                        color: "#374151",
                        border: "0px",
                        backgroundColor: "transparent"
                      },
                      caretDown: { color: "#6b7280", fontSize: "12px", right: "12px" },
                      callout: {
                        borderRadius: "8px",
                        border: "1px solid #d1d5db",
                        boxShadow:
                          "0 4px 6px -1px rgba(0, 0, 0, 0.1), 0 2px 4px -1px rgba(0, 0, 0, 0.06)"
                      }
                    }}
                  />

                  <div className={styles.item}>
                    <span>Font Size</span>
                  </div>
                  <Dropdown
                    placeholder="Select font size"
                    options={fontSizeOptions}
                    selectedKey={selectedFontSize}
                    onChange={(_event, option) => {
                      if (option) setSelectedFontSize(option.key as string);
                    }}
                    aria-labelledby="font-size-dropdown"
                    calloutProps={{
                      directionalHint: 4,
                      isBeakVisible: false,
                      styles: { root: { maxHeight: 200, overflowY: "auto" } }
                    }}
                    styles={{
                      root: { width: "90%" },
                      dropdown: {
                        borderRadius: "8px",
                        border: "1px solid #d1d5db",
                        minHeight: "39px",
                        backgroundColor: "#ffffff",
                        outline: "none",
                        boxShadow: "none",
                        "&:hover": { borderColor: "#9ca3af" },
                        "&:focus": {
                          borderColor: "#3b82f6",
                          boxShadow: "0 0 0 2px rgba(59, 130, 246, 0.2)",
                          outline: "none",
                          borderRadius: "6px"
                        },
                        "&:focus-within": {
                          borderColor: "#3b82f6",
                          boxShadow: "0 0 0 2px rgba(59, 130, 246, 0.2)",
                          outline: "none",
                          borderRadius: "6px"
                        },
                        "&[aria-expanded='true']": { borderRadius: "6px" }
                      },
                      title: {
                        fontSize: "14px",
                        paddingLeft: "12px",
                        paddingRight: "12px",
                        lineHeight: "37px",
                        color: "#374151",
                        border: "0px",
                        backgroundColor: "transparent"
                      },
                      caretDown: { color: "#6b7280", fontSize: "12px", right: "12px" },
                      callout: {
                        borderRadius: "8px",
                        border: "1px solid #d1d5db",
                        boxShadow:
                          "0 4px 6px -1px rgba(0, 0, 0, 0.1), 0 2px 4px -1px rgba(0, 0, 0, 0.06)"
                      }
                    }}
                  />

                  <div className={styles.item}>
                    <span>Model Selection</span>
                  </div>
                  <Dropdown
                    placeholder="Select a model"
                    options={modelOptions}
                    selectedKey={selectedModel}
                    onChange={(_event, option) => {
                      if (option) setSelectedModel(option.key as string);
                    }}
                    aria-labelledby="model-dropdown"
                    styles={{
                      root: { width: "90%" },
                      dropdown: {
                        borderRadius: "8px",
                        border: "1px solid #d1d5db",
                        minHeight: "39px",
                        backgroundColor: "#ffffff",
                        outline: "none",
                        boxShadow: "none",
                        "&:hover": { borderColor: "#9ca3af" },
                        "&:focus": {
                          borderColor: "#3b82f6",
                          boxShadow: "0 0 0 2px rgba(59, 130, 246, 0.2)",
                          outline: "none",
                          borderRadius: "6px"
                        },
                        "&:focus-within": {
                          borderColor: "#3b82f6",
                          boxShadow: "0 0 0 2px rgba(59, 130, 246, 0.2)",
                          outline: "none",
                          borderRadius: "6px"
                        },
                        "&[aria-expanded='true']": { borderRadius: "6px" }
                      },
                      title: {
                        fontSize: "14px",
                        paddingLeft: "12px",
                        paddingRight: "12px",
                        lineHeight: "37px",
                        color: "#374151",
                        border: "0px",
                        backgroundColor: "transparent"
                      },
                      caretDown: { color: "#6b7280", fontSize: "12px", right: "12px" },
                      callout: {
                        borderRadius: "8px",
                        border: "1px solid #d1d5db",
                        boxShadow:
                          "0 4px 6px -1px rgba(0, 0, 0, 0.1), 0 2px 4px -1px rgba(0, 0, 0, 0.06)"
                      }
                    }}
                  />
                </div>

                <div className={styles["w-100"]}>
                  <div className={styles.item}>
                    <span>Creativity Scale</span>
                    <InfoTooltip title="Creativity Scale" />
                  </div>
                  <div className={styles.sliderContainer}>
                    <Slider
                      label=""
                      min={modelTemperatureSettings[selectedModel].min}
                      max={modelTemperatureSettings[selectedModel].max}
                      step={modelTemperatureSettings[selectedModel].step}
                      value={temperature}
                      showValue
                      snapToStep
                      onChange={handleSetTemperature}
                      aria-labelledby="temperature-slider"
                      styles={{
                        root: { width: "100%" } // más largo
                      }}
                      className={styles.sliderCustom}
                    />
                  </div>
                </div>

                <div className={styles["w-100"]} style={{ marginTop: "30px", textAlign: "center" }}>
                  <DefaultButton
                    className={styles.saveButton}
                    onClick={() => setIsDialogOpen(true)}
                    aria-label="Save settings"
                  >
                    <SaveFilled className={styles.saveIcon} />
                    &#8202;&#8202;Save
                  </DefaultButton>
                </div>
              </div>
            )}
          </Stack.Item>
        </Stack>
      </div>
    </div>
  );
};<|MERGE_RESOLUTION|>--- conflicted
+++ resolved
@@ -1,13 +1,13 @@
 import React, { useState, useEffect, useRef } from "react";
 import { SaveFilled } from "@fluentui/react-icons";
 import { X, Info } from "lucide-react";
-import { DefaultButton, Stack, Spinner, Slider, Dropdown, IDropdownOption } from "@fluentui/react";
+import { DefaultButton, Stack, Spinner, Slider, Dropdown, IDropdownOption, Dialog, DialogContent, PrimaryButton } from "@fluentui/react";
 import styles from "./SettingsModalcopy.module.css";
 import { getSettings, postSettings } from "../../api/api";
 import { useAppContext } from "../../providers/AppProviders";
-import { Dialog, DialogContent, PrimaryButton } from "@fluentui/react";
 import { toast } from "react-toastify";
 
+/* ---------- Confirmation Dialog ---------- */
 const ConfirmationDialog = ({
   loading,
   isOpen,
@@ -54,23 +54,12 @@
           >
             <DefaultButton onClick={onDismiss} text="Cancel" />
             <PrimaryButton
-              onClick={() => {
-                onConfirm();
-              }}
+              onClick={onConfirm}
               text="Save"
               styles={{
-                root: {
-                  backgroundColor: "#16a34a",
-                  borderColor: "#16a34a"
-                },
-                rootHovered: {
-                  backgroundColor: "#15803d",
-                  borderColor: "#15803d"
-                },
-                rootPressed: {
-                  backgroundColor: "#15803d",
-                  borderColor: "#15803d"
-                }
+                root: { backgroundColor: "#16a34a", borderColor: "#16a34a" },
+                rootHovered: { backgroundColor: "#15803d", borderColor: "#15803d" },
+                rootPressed: { backgroundColor: "#15803d", borderColor: "#15803d" }
               }}
             />
           </div>
@@ -100,12 +89,6 @@
     { key: "Claude-4-Sonnet", text: "Claude-4-Sonnet" }
   ];
 
-<<<<<<< HEAD
-    const modelOptions: IDropdownOption[] = [
-        { key: "gpt-4.1", text: "gpt-4.1" },
-        { key: "Claude-4-Sonnet", text: "Claude-4-Sonnet" }
-    ];
-=======
   const modelTemperatureSettings: Record<
     string,
     { default: number; min: number; max: number; step: number }
@@ -114,7 +97,7 @@
     "Claude-4-Sonnet": { default: 0, min: 0, max: 1, step: 0.1 }
   };
 
-  const fontSizeOptions = [
+  const fontSizeOptions: IDropdownOption[] = [
     { key: "10", text: "10" },
     { key: "10.5", text: "10.5" },
     { key: "11", text: "11" },
@@ -129,7 +112,6 @@
     { key: "28", text: "28" },
     { key: "36", text: "36" }
   ];
->>>>>>> af5c39c6
 
   const fontOptions: IDropdownOption[] = [
     { key: "Arial", text: "Arial" },
@@ -146,6 +128,7 @@
     { key: "Lucida Console", text: "Lucida Console" }
   ];
 
+  /* ---------- Carga inicial de settings ---------- */
   useEffect(() => {
     const fetchData = async () => {
       if (!user) {
@@ -154,31 +137,27 @@
       }
 
       setLoading(true);
-
       try {
         const data = await getSettings({
-          user: {
-            id: user.id,
-            name: user.name
-          }
+          user: { id: user.id, name: user.name }
         });
 
-        // Temperature
+        // Modelo
+        const model = data.model || "gpt-4.1";
+        setSelectedModel(model);
+
+        // Temperatura
+        const modelConfig = modelTemperatureSettings[model] || modelTemperatureSettings["gpt-4.1"];
         if (data.temperature === undefined || data.temperature === null) {
-          const modelConfig = modelTemperatureSettings[data.model || "gpt-4.1"];
           setTemperature(Number(modelConfig.default));
         } else {
           setTemperature(Number(data.temperature));
         }
 
-        // Model
-        setSelectedModel(data.model || "gpt-4.1");
-
-        // Font Size
-        if (typeof data.font_size === "string" && data.font_family.trim() !== "") {
+        // Fuente y tamaño
+        if (typeof data.font_size === "string" && data.font_size.trim() !== "") {
           setSelectedFontSize(data.font_size.toString());
         }
-        // Font Family
         if (typeof data.font_family === "string" && data.font_family.trim() !== "") {
           setSelectedFont(data.font_family.trim());
         }
@@ -192,17 +171,19 @@
     };
 
     fetchData();
-  }, [user, selectedModel]);
-
+    // eslint-disable-next-line react-hooks/exhaustive-deps
+  }, [user]);
+
+  /* ---------- Guardado ---------- */
   const handleSubmit = () => {
     const parsedTemperature = temperature;
     const modelConfig = modelTemperatureSettings[selectedModel];
     const parsedFontSize = selectedFontSize;
     const parsedFontSeleted = selectedFont;
 
-    if (parsedTemperature < modelConfig.min || parsedTemperature > modelConfig.max) {
+    if (!modelConfig || parsedTemperature < modelConfig.min || parsedTemperature > modelConfig.max) {
       console.error(
-        `Invalid temperature for ${selectedModel}. Must be between ${modelConfig.min} and ${modelConfig.max}.`
+        `Invalid temperature for ${selectedModel}. Must be between ${modelConfig?.min} and ${modelConfig?.max}.`
       );
       return;
     }
@@ -224,9 +205,7 @@
         } catch {}
         setIsDialogOpen(false);
         setIsLoadingSettings(false);
-        toast("Settings saved. Creativity will apply to new messages.", {
-          type: "success"
-        });
+        toast("Settings saved. Creativity will apply to new messages.", { type: "success" });
         onClose();
       })
       .catch(error => {
@@ -236,7 +215,7 @@
       });
   };
 
-  /** Tooltip simple para la escala */
+  /* ---------- Tooltip de info ---------- */
   const InfoTooltip: React.FC<{ title: string }> = ({ title }) => {
     const [open, setOpen] = useState(false);
     const wrapperRef = useRef<HTMLSpanElement | null>(null);
@@ -244,9 +223,7 @@
     useEffect(() => {
       const handleDocClick = (e: MouseEvent) => {
         if (!wrapperRef.current) return;
-        if (!wrapperRef.current.contains(e.target as Node)) {
-          setOpen(false);
-        }
+        if (!wrapperRef.current.contains(e.target as Node)) setOpen(false);
       };
       const handleEsc = (e: KeyboardEvent) => {
         if (e.key === "Escape") setOpen(false);
@@ -260,11 +237,7 @@
     }, []);
 
     return (
-      <span
-        ref={wrapperRef}
-        className={`${styles.tooltipWrapper} ${open ? styles.tooltipOpen : ""}`}
-        aria-label={`${title} info`}
-      >
+      <span ref={wrapperRef} className={`${styles.tooltipWrapper} ${open ? styles.tooltipOpen : ""}`} aria-label={`${title} info`}>
         <button
           type="button"
           className={`${styles.infoButton} ${open ? styles.infoButtonActive : ""}`}
@@ -320,87 +293,7 @@
     );
   };
 
-<<<<<<< HEAD
-    const InfoTooltip: React.FC<{ title: string }> = ({ title }) => {
-        const [open, setOpen] = useState(false);
-        const wrapperRef = useRef<HTMLSpanElement | null>(null);
-
-        useEffect(() => {
-            const handleDocClick = (e: MouseEvent) => {
-                if (!wrapperRef.current) return;
-                if (!wrapperRef.current.contains(e.target as Node)) {
-                    setOpen(false);
-                }
-            };
-            const handleEsc = (e: KeyboardEvent) => {
-                if (e.key === "Escape") setOpen(false);
-            };
-            document.addEventListener("mousedown", handleDocClick);
-            document.addEventListener("keydown", handleEsc);
-            return () => {
-                document.removeEventListener("mousedown", handleDocClick);
-                document.removeEventListener("keydown", handleEsc);
-            };
-        }, []);
-
-        return (
-            <span ref={wrapperRef} className={`${styles.tooltipWrapper} ${open ? styles.tooltipOpen : ""}`} aria-label={`${title} info`}>
-                <button
-                    type="button"
-                    className={`${styles.infoButton} ${open ? styles.infoButtonActive : ""}`}
-                    aria-expanded={open}
-                    aria-haspopup="dialog"
-                    onClick={() => setOpen(v => !v)}
-                    onKeyDown={e => {
-                        if (e.key === "Enter" || e.key === " ") {
-                            e.preventDefault();
-                            setOpen(v => !v);
-                        }
-                    }}
-                >
-                    <Info size={20} className={styles.infoIcon} aria-hidden="true" />
-                </button>
-                <div className={styles.tooltipBoxLarge} role="dialog" aria-modal="false">
-                    <div className={styles.scaleGrid}>
-                        <div>
-                            <div className={styles.scaleItemHeader}>
-                                <span className={`${styles.scaleDot} ${styles.dotGray}`} />
-                                <span className={styles.scaleTitle}>Factual</span>
-                            </div>
-                            <div className={styles.scaleRange}>0.0–0.1</div>
-                            <div className={styles.scaleDesc}>Highly consistent and predictable output</div>
-                        </div>
-                        <div>
-                            <div className={styles.scaleItemHeader}>
-                                <span className={`${styles.scaleDot} ${styles.dotGrayLight}`} />
-                                <span className={styles.scaleTitle}>Professional</span>
-                            </div>
-                            <div className={styles.scaleRange}>0.2–0.3</div>
-                            <div className={styles.scaleDesc}>Structured responses for business contexts</div>
-                        </div>
-                        <div>
-                            <div className={styles.scaleItemHeader}>
-                                <span className={`${styles.scaleDot} ${styles.dotGreenLight}`} />
-                                <span className={styles.scaleTitle}>Conversational</span>
-                            </div>
-                            <div className={styles.scaleRange}>0.4–0.5</div>
-                            <div className={styles.scaleDesc}>Natural, engaging dialogue for exploration</div>
-                        </div>
-                        <div>
-                            <div className={styles.scaleItemHeader}>
-                                <span className={`${styles.scaleDot} ${styles.dotGreen}`} />
-                                <span className={styles.scaleTitle}>Creative</span>
-                            </div>
-                            <div className={styles.scaleRange}>0.6+</div>
-                            <div className={styles.scaleDesc}>Diverse and innovative responses</div>
-                        </div>
-                    </div>
-                </div>
-            </span>
-        );
-    };
-=======
-  /** Slider change handler (number) */
+  /* ---------- Handlers ---------- */
   const handleSetTemperature = (val: number) => {
     if (Number.isNaN(val)) return;
     setTemperature(val);
@@ -411,12 +304,10 @@
   };
 
   if (!user) {
-    setLoading(false);
     return <div>Please log in to view your settings.</div>;
   }
 
   const panelRef = useRef<HTMLDivElement>(null);
->>>>>>> af5c39c6
 
   useEffect(() => {
     const handleClickOutside = (event: MouseEvent) => {
@@ -425,7 +316,6 @@
       }
     };
     document.addEventListener("mousedown", handleClickOutside);
-
     return () => {
       document.removeEventListener("mousedown", handleClickOutside);
     };
@@ -437,15 +327,14 @@
         <ConfirmationDialog
           loading={isLoadingSettings}
           isOpen={isDialogOpen}
-          onDismiss={() => {
-            setIsDialogOpen(false);
-          }}
+          onDismiss={() => setIsDialogOpen(false)}
           onConfirm={() => {
             setIsLoadingSettings(true);
             handleSubmit();
           }}
         />
-        <Stack className={`${styles.answerContainer}`} verticalAlign="space-between">
+
+        <Stack className={styles.answerContainer} verticalAlign="space-between">
           <Stack.Item grow className={styles["w-100"]}>
             <div className={styles.header2}>
               <div className={styles.title}>Chat Settings</div>
@@ -462,13 +351,7 @@
             {loading ? (
               <div>
                 <h3 style={{ textAlign: "center", fontSize: "16px", marginTop: "20px" }}>Loading your settings</h3>
-                <Spinner
-                  styles={{
-                    root: {
-                      marginBottom: "30px"
-                    }
-                  }}
-                />
+                <Spinner styles={{ root: { marginBottom: "30px" } }} />
               </div>
             ) : (
               <div className={styles.content}>
@@ -480,20 +363,14 @@
                     placeholder="Select font"
                     options={fontOptions}
                     selectedKey={selectedFont}
-                    onChange={(_event, option) => {
-                      if (option) setSelectedFont(option.key as string);
-                    }}
+                    onChange={(_event, option) => option && setSelectedFont(option.key as string)}
                     aria-labelledby="font-dropdown"
                     onRenderOption={option => <span style={{ fontFamily: option!.text }}>{option!.text}</span>}
                     onRenderTitle={options => {
                       if (!options || options.length === 0) return null;
                       return <span style={{ fontFamily: options[0].text }}>{options[0].text}</span>;
                     }}
-                    calloutProps={{
-                      directionalHint: 4,
-                      isBeakVisible: false,
-                      styles: { root: { maxHeight: 200, overflowY: "auto" } }
-                    }}
+                    calloutProps={{ directionalHint: 4, isBeakVisible: false, styles: { root: { maxHeight: 200, overflowY: "auto" } } }}
                     styles={{
                       root: { width: "90%" },
                       dropdown: {
@@ -517,8 +394,7 @@
                       callout: {
                         borderRadius: "8px",
                         border: "1px solid #d1d5db",
-                        boxShadow:
-                          "0 4px 6px -1px rgba(0, 0, 0, 0.1), 0 2px 4px -1px rgba(0, 0, 0, 0.06)"
+                        boxShadow: "0 4px 6px -1px rgba(0, 0, 0, 0.1), 0 2px 4px -1px rgba(0, 0, 0, 0.06)"
                       }
                     }}
                   />
@@ -530,15 +406,9 @@
                     placeholder="Select font size"
                     options={fontSizeOptions}
                     selectedKey={selectedFontSize}
-                    onChange={(_event, option) => {
-                      if (option) setSelectedFontSize(option.key as string);
-                    }}
+                    onChange={(_event, option) => option && setSelectedFontSize(option.key as string)}
                     aria-labelledby="font-size-dropdown"
-                    calloutProps={{
-                      directionalHint: 4,
-                      isBeakVisible: false,
-                      styles: { root: { maxHeight: 200, overflowY: "auto" } }
-                    }}
+                    calloutProps={{ directionalHint: 4, isBeakVisible: false, styles: { root: { maxHeight: 200, overflowY: "auto" } } }}
                     styles={{
                       root: { width: "90%" },
                       dropdown: {
@@ -576,8 +446,7 @@
                       callout: {
                         borderRadius: "8px",
                         border: "1px solid #d1d5db",
-                        boxShadow:
-                          "0 4px 6px -1px rgba(0, 0, 0, 0.1), 0 2px 4px -1px rgba(0, 0, 0, 0.06)"
+                        boxShadow: "0 4px 6px -1px rgba(0, 0, 0, 0.1), 0 2px 4px -1px rgba(0, 0, 0, 0.06)"
                       }
                     }}
                   />
@@ -589,9 +458,7 @@
                     placeholder="Select a model"
                     options={modelOptions}
                     selectedKey={selectedModel}
-                    onChange={(_event, option) => {
-                      if (option) setSelectedModel(option.key as string);
-                    }}
+                    onChange={(_event, option) => option && setSelectedModel(option.key as string)}
                     aria-labelledby="model-dropdown"
                     styles={{
                       root: { width: "90%" },
@@ -630,8 +497,7 @@
                       callout: {
                         borderRadius: "8px",
                         border: "1px solid #d1d5db",
-                        boxShadow:
-                          "0 4px 6px -1px rgba(0, 0, 0, 0.1), 0 2px 4px -1px rgba(0, 0, 0, 0.06)"
+                        boxShadow: "0 4px 6px -1px rgba(0, 0, 0, 0.1), 0 2px 4px -1px rgba(0, 0, 0, 0.06)"
                       }
                     }}
                   />
@@ -653,20 +519,14 @@
                       snapToStep
                       onChange={handleSetTemperature}
                       aria-labelledby="temperature-slider"
-                      styles={{
-                        root: { width: "100%" } // más largo
-                      }}
+                      styles={{ root: { width: "100%" } }}
                       className={styles.sliderCustom}
                     />
                   </div>
                 </div>
 
                 <div className={styles["w-100"]} style={{ marginTop: "30px", textAlign: "center" }}>
-                  <DefaultButton
-                    className={styles.saveButton}
-                    onClick={() => setIsDialogOpen(true)}
-                    aria-label="Save settings"
-                  >
+                  <DefaultButton className={styles.saveButton} onClick={() => setIsDialogOpen(true)} aria-label="Save settings">
                     <SaveFilled className={styles.saveIcon} />
                     &#8202;&#8202;Save
                   </DefaultButton>
