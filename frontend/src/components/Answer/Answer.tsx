import { useMemo } from "react";
import { Stack, IconButton } from "@fluentui/react";
import DOMPurify from "dompurify";

import styles from "./Answer.module.css";

import { AskResponse, getCitationFilePath } from "../../api";
import { parseAnswerToHtml } from "./AnswerParser";
import { AnswerIcon } from "./AnswerIcon";

const userLanguage = navigator.language;
let citation_label_text = '';
if (userLanguage.startsWith('pt')) {
  citation_label_text = 'Fontes';
} else if (userLanguage.startsWith('es')) {
  citation_label_text = 'Fuentes';
} else {
  citation_label_text = 'Sources';
}

interface Props {
    answer: AskResponse;
    isSelected?: boolean;
    onCitationClicked: (filePath: string, filename: string) => void;
    onThoughtProcessClicked: () => void;
    onSupportingContentClicked: () => void;
    onFollowupQuestionClicked?: (question: string) => void;
    showFollowupQuestions?: boolean;
    showSources?: boolean;
}

function truncateString(str: string, maxLength: number): string {
    if (str.length <= maxLength) {
      return str;
    }
    const startLength = Math.ceil((maxLength - 3) / 2);
    const endLength = Math.floor((maxLength - 3) / 2);
    return str.substring(0, startLength) + "..." + str.substring(str.length - endLength);
  }

export const Answer = ({
    answer,
    isSelected,
    onCitationClicked,
    onThoughtProcessClicked,
    onSupportingContentClicked,
    onFollowupQuestionClicked,
    showFollowupQuestions,
    showSources
}: Props) => {
    const parsedAnswer = useMemo(() => parseAnswerToHtml(answer.answer, !!showSources, onCitationClicked), [answer]);

    const sanitizedAnswerHtml = DOMPurify.sanitize(parsedAnswer.answerHtml);

    return (
        <Stack className={`${styles.answerContainer} ${isSelected && styles.selected}`} verticalAlign="space-between">
            <Stack.Item>
                <Stack horizontal horizontalAlign="space-between">
                    <AnswerIcon />
                    <div>
                        <IconButton
                            style={{ color: "black" }}
                            iconProps={{ iconName: "Lightbulb" }}
                            title="Show thought process"
                            ariaLabel="Show thought process"
                            onClick={() => onThoughtProcessClicked()}
                            disabled={!answer.thoughts}
                        />
                        {/* <IconButton
                            style={{ color: "black" }}
                            iconProps={{ iconName: "ClipboardList" }}
                            title="Show supporting content"
                            ariaLabel="Show supporting content"
                            onClick={() => onSupportingContentClicked()}
                            disabled={!answer.data_points.length}
                        /> */}
                    </div>
                </Stack>
            </Stack.Item>

            <Stack.Item grow>
                <div className={styles.answerText} dangerouslySetInnerHTML={{ __html: sanitizedAnswerHtml }}></div>
            </Stack.Item>

            {!!parsedAnswer.citations.length && showSources && (
                <Stack.Item>
                    <Stack horizontal wrap tokens={{ childrenGap: 5 }}>
<<<<<<< HEAD
                        <span className={styles.citationLearnMore}>{citation_label_text}:</span>
=======
                        <span className={styles.citationLearnMore}>Sources:</span>
>>>>>>> dec977f8
                        {parsedAnswer.citations.map((x, i) => {
                            const path = getCitationFilePath(x);
                            return (
                                <a key={i} className={styles.citation} title={x} onClick={() => onCitationClicked(path, x)}>
                                    {`${++i}. ${truncateString(x, 15)}`}
                                </a>
                            );
                        })}
                    </Stack>
                </Stack.Item>
            )}

            {!!parsedAnswer.followupQuestions.length && showFollowupQuestions && onFollowupQuestionClicked && (
                <Stack.Item>
                    <Stack horizontal wrap className={`${!!parsedAnswer.citations.length ? styles.followupQuestionsList : ""}`} tokens={{ childrenGap: 6 }}>
                        <span className={styles.followupQuestionLearnMore}>Follow-up questions:</span>
                        {parsedAnswer.followupQuestions.map((x, i) => {
                            return (
                                <a key={i} className={styles.followupQuestion} title={x} onClick={() => onFollowupQuestionClicked(x)}>
                                    {`${x}`}
                                </a>
                            );
                        })}
                    </Stack>
                </Stack.Item>
            )}
        </Stack>
    );
};<|MERGE_RESOLUTION|>--- conflicted
+++ resolved
@@ -85,11 +85,9 @@
             {!!parsedAnswer.citations.length && showSources && (
                 <Stack.Item>
                     <Stack horizontal wrap tokens={{ childrenGap: 5 }}>
-<<<<<<< HEAD
+
                         <span className={styles.citationLearnMore}>{citation_label_text}:</span>
-=======
-                        <span className={styles.citationLearnMore}>Sources:</span>
->>>>>>> dec977f8
+
                         {parsedAnswer.citations.map((x, i) => {
                             const path = getCitationFilePath(x);
                             return (
