--- conflicted
+++ resolved
@@ -181,7 +181,7 @@
     const parsedAnswer = useMemo(() => parseAnswerToHtml(answer.answer, !!showSources, onCitationClicked), [answer]);
     const sanitizedAnswerHtml = DOMPurify.sanitize(parsedAnswer.answerHtml);
 
-<<<<<<< HEAD
+
     const handleFeedbackClick = async () => {
         try {
             const feedbackUrl = await getFeedbackUrl();
@@ -195,8 +195,6 @@
         }
     };
 
-=======
->>>>>>> 460e8656
     // Show fallback loading when no content and no progress state
     if (answer.answer === "" && !progressState && isGenerating) {
         return (
