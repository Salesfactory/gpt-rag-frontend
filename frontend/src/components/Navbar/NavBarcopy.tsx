--- conflicted
+++ resolved
@@ -110,7 +110,6 @@
     const userInitials = getInitialsFromUserName(userName);
 
     return (
-<<<<<<< HEAD
         <>
             <nav className={`navbar navbar-expand-lg navbar-light ${location == "/secondary-chat" ? styles.headerNavbar : styles.headerNavbarAlt} `}>
                 {/* Sidebar Toggle (For smaller screens) */}
@@ -129,11 +128,11 @@
                         {location === "/secondary-details-settings" && (
                             <span className={`ms-2 d-none d-sm-inline ${styles.brandText}`}>Distribution Lists</span>
                         )}
-                        {location === "/secondary-upload-resources" && <span className={`ms-2 d-none d-sm-inline ${styles.brandText}`}>File Management</span>}
+                        {location === "/secondary-upload-resources" && <span className={`ms-2 d-none d-sm-inline ${styles.brandText}`}>Upload Resources</span>}
                         {location === "/secondary-subscription-management" && (
                             <span className={`ms-2 d-none d-sm-inline ${styles.brandText}`}>Subscription Management</span>
                         )}
-                        {location === "/secondary-view-reports" && <span className={`ms-2 d-none d-sm-inline ${styles.brandText}`}>Report Management</span>}
+                        {location === "/secondary-view-reports" && <span className={`ms-2 d-none d-sm-inline ${styles.brandText}`}>Report Dashboard</span>}
                     </li>
                 </ul>
                 <div className={`navbar-collapse d-flex px-0 ${styles.iconContainer}`} id="navbarNav">
@@ -153,42 +152,6 @@
                                                 onChange={handleFinancialAgent}
                                             />
                                         </div>
-=======
-        <nav className={`navbar navbar-expand-lg navbar-light ${location == "/secondary-chat" ? styles.headerNavbar : styles.headerNavbarAlt} `}>
-            {/* Sidebar Toggle (For smaller screens) */}
-            <ul className="navbar-nav mr-4">
-                <li className="nav-item d-flex align-items-center">
-                    <button onClick={handleOnClickShowSidebar} className={`nav-link d-flex align-items-center ${styles.sidebartoggler}`} id="headerCollapse">
-                        <Menu className={styles.iconLarge} />
-                    </button>
-                    {location === "/secondary-chat" && <span className={`ms-2 d-none d-sm-inline ${styles.brandText}`}>FreddAid</span>}
-                    {location === "/secondary-admin" && <span className={`ms-2 d-none d-sm-inline ${styles.brandText}`}>Team Management</span>}
-                    {location === "/secondary-organization" && <span className={`ms-2 d-none d-sm-inline ${styles.brandText}`}>Workspace Governance</span>}
-                    {location === "/secondary-details-settings" && <span className={`ms-2 d-none d-sm-inline ${styles.brandText}`}>Distribution Lists</span>}
-                    {location === "/secondary-upload-resources" && <span className={`ms-2 d-none d-sm-inline ${styles.brandText}`}>Upload Resources</span>}
-                    {location === "/secondary-subscription-management" && (
-                        <span className={`ms-2 d-none d-sm-inline ${styles.brandText}`}>Subscription Management</span>
-                    )}
-                    {location === "/secondary-view-reports" && <span className={`ms-2 d-none d-sm-inline ${styles.brandText}`}>Report Dashboard</span>}
-                </li>
-            </ul>
-            <div className={`navbar-collapse d-flex px-0 ${styles.iconContainer}`} id="navbarNav">
-                <ul className="navbar-nav flex-row align-items-center gap-3">
-                    {/*Then change the route*/}
-                    {/* Financial Assistant Toggle */}
-                    {fastatus && location === "/secondary-chat" && (
-                        <li className="nav-item">
-                            <div className="d-flex flex-column align-items-start">
-                                <div className={styles.financialToggleContainer}>
-                                    <span className={styles.financialToggleText}>Financial Assistant </span>
-                                    <div className="form-check form-switch">
-                                        <input
-                                            className={`form-check-input ${styles.financialToggle}`}
-                                            type="checkbox"
-                                            checked={isFinancialAssistantActive}
-                                            onChange={handleFinancialAgent}
-                                        />
->>>>>>> 78af51d5
                                     </div>
                                 </div>
                             </li>
