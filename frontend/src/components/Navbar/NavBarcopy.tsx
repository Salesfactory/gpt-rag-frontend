--- conflicted
+++ resolved
@@ -109,11 +109,8 @@
                         <Menu className={styles.iconLarge} />
                     </button>
                     {location === "/secondary-chat" && <span className={`ms-2 d-none d-sm-inline ${styles.brandText}`}>FreddAid</span>}
-<<<<<<< HEAD
                     {location === "/secondary-admin" && <span className={`ms-2 d-none d-sm-inline ${styles.brandText}`}>Team Management</span>}
-=======
                     {location === "/secondary-organization" && <span className={`ms-2 d-none d-sm-inline ${styles.brandText}`}>Workspace Governance</span>}
->>>>>>> 3512ebe1
                 </li>
             </ul>
             <div className={`navbar-collapse d-flex px-0 ${styles.iconContainer}`} id="navbarNav">
