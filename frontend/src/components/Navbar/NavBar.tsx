import React, { useState } from "react";
import styles from "./Navbar.module.css";
import { IconMenu2, IconMessageCircle, IconHistory, IconSettings, IconBell, IconUser, IconMail, IconListCheck } from "@tabler/icons-react";
import { useAppContext } from "../../providers/AppProviders";
import { Link } from "react-router-dom";


interface NavbarProps {
    setIsCollapsed: React.Dispatch<React.SetStateAction<boolean>>;
}

const Navbar: React.FC<NavbarProps> = ({ setIsCollapsed }) => {
    const { showHistoryPanel, setShowHistoryPanel, showFeedbackRatingPanel, setShowFeedbackRatingPanel, settingsPanel, setSettingsPanel, user } = useAppContext();
    const historyContent = showHistoryPanel ? "Hide chat history" : "Show chat history";
    const feedbackContent = showFeedbackRatingPanel ? "Hide feedback panel" : "Show feedback panel";
    const userName = user?.name || ""; // Default to empty string if user or user.name is null
    const email = user?.email || " ";
    const [isDropdownOpen, setIsDropdownOpen] = useState(false);

    const handleShowHistoryPanel = () => {
        setShowHistoryPanel(!showHistoryPanel);
        setShowFeedbackRatingPanel(false);
        setSettingsPanel(false);
    };

    const handleShowFeedbackRatingPanel = () => {
        setShowFeedbackRatingPanel(!showFeedbackRatingPanel);
        setSettingsPanel(false);
        setShowHistoryPanel(false);
    };

    const handleShowSettings = () => {
        setSettingsPanel(!settingsPanel);
        setShowHistoryPanel(false);
        setShowFeedbackRatingPanel(false);
    };

    const handleOnClickShowSidebar = () => {
        setIsCollapsed(false);
    };

<<<<<<< HEAD
    const handleFinancialAgent = () => {
        //Leaving the Handler for the future funcionality
    };
=======
    const handleOnClickProfileCard = () => {
        setIsDropdownOpen(!isDropdownOpen);
        setShowHistoryPanel(false);
        setShowFeedbackRatingPanel(false);
        setSettingsPanel(false);
    }
>>>>>>> 5cffcfa7

    return (
        <nav className={`navbar navbar-expand-lg navbar-light ${styles.headerNavbar} `}>
            {/* Sidebar Toggle (For smaller screens) */}
            <ul className="navbar-nav mr-4">
                <li className="nav-item d-block d-xl-none">
                    <button onClick={handleOnClickShowSidebar} className={`nav-link ${styles.sidebartoggler}`} id="headerCollapse">
                        <IconMenu2 className={styles.iconLarge} />
                    </button>
                </li>
            </ul>

            <div className="navbar-collapse justify-content-end px-0" id="navbarNav">
                <ul className="navbar-nav flex-row align-items-center gap-4">
                    {/* Financial Assistant Toggle */}
                    <li className="nav-item">
                    <div className="d-flex flex-column align-items-start">
                        <div className="form-check form-switch">
                            <input className={`form-check-input ${styles.financialToggle}`} type="checkbox" onClick={handleFinancialAgent}/>
                            <label className={`form-check-label ${styles.financialToggle}`}>Financial Assistant</label>
                        </div>
                    </div>
                    </li>
                    {/* Feedback Panel Button */}
                    <li className="nav-item">
                        <button onClick={handleShowFeedbackRatingPanel} className="btn btn-light btn-sm d-flex align-items-center gap-1">
                            <IconMessageCircle className={styles.iconLarge} />
                            <span className="d-none d-md-inline">{feedbackContent}</span>
                        </button>
                    </li>

                    {/* Hide Chat History Button */}
                    <li className="nav-item">
                        <button onClick={handleShowHistoryPanel} className="btn btn-light btn-sm d-flex align-items-center gap-1">
                            <IconHistory className={styles.iconLarge} />
                            <span className="d-none d-md-inline">{historyContent}</span>
                        </button>
                    </li>

                    {/* Settings Button */}
                    <li className="nav-item">
                        <button onClick={handleShowSettings} className="btn btn-light btn-sm d-flex align-items-center gap-1">
                            <IconSettings className={styles.iconLarge} />
                            <span className="d-none d-md-inline">Settings</span>
                        </button>
                    </li>

                    {/* User Profile Card */}
                    <li className="nav-item dropdown">
                        <button className={`nav-link ${isDropdownOpen ? 'show' : ''}`} role="button" id="drop2" data-bs-toggle="dropdown" aria-expanded={isDropdownOpen} onClick={handleOnClickProfileCard}>
                            <div className={`d-flex align-items-center gap-2 ${styles.profileCard}`}>
                                <IconBell className={`fs-6 ${styles.iconLarge}`} />
                                <div className={styles.userDetails}>
                                    <p className={`${styles.userName} mb-0`}>{userName}</p>
                                    <p className={`${styles.userEmail} mb-0`}>{email}</p>
                                </div>
                            </div>
                        </button>
                        <div className={`dropdown-menu dropdown-menu-end animate-dropdown ${isDropdownOpen ? 'show' : ''}`} aria-labelledby="drop2" 
                        data-bs-popper={`${isDropdownOpen ? 'static' : ''}`}>
                            <div className={styles.messageBody}>
                                <Link to={""} className="d-flex align-items-center gap-2 dropdown-item" >
                                    <IconUser className="fs-6" />
                                    <p className="mb-0 fs-5">My Profile</p>
                                </Link>
                                <Link to={""} className="d-flex align-items-center gap-2 dropdown-item">
                                    <IconMail className="fs-6" />
                                    <p className="mb-0 fs-5">My Account</p>
                                </Link>
                                <Link to={""} className="d-flex align-items-center gap-2 dropdown-item">
                                    <IconListCheck className="fs-6" />
                                    <p className="mb-0 fs-5">My Task</p>
                                </Link>
                                <Link to={"/logout"} className="btn btn-outline-primary mx-3 mt-2 d-block">
                                    Logout
                                </Link>    
                            </div>
                        </div>
                    </li>
                </ul>
            </div>
        </nav>
    );
};

export default Navbar;<|MERGE_RESOLUTION|>--- conflicted
+++ resolved
@@ -39,18 +39,20 @@
         setIsCollapsed(false);
     };
 
-<<<<<<< HEAD
-    const handleFinancialAgent = () => {
-        //Leaving the Handler for the future funcionality
-    };
-=======
+
+ 
+
     const handleOnClickProfileCard = () => {
         setIsDropdownOpen(!isDropdownOpen);
         setShowHistoryPanel(false);
         setShowFeedbackRatingPanel(false);
         setSettingsPanel(false);
     }
->>>>>>> 5cffcfa7
+    
+    const handleFinancialAgent = () => {
+        //Leaving the Handler for the future funcionality
+    };
+
 
     return (
         <nav className={`navbar navbar-expand-lg navbar-light ${styles.headerNavbar} `}>
