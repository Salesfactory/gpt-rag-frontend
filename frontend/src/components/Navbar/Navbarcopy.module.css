--- conflicted
+++ resolved
@@ -152,10 +152,7 @@
     position: absolute;
     z-index: 1;
     top: 125%;
-<<<<<<< HEAD
-=======
-    /* debajo del botón */
->>>>>>> fa9f8719
+
     left: 50%;
     transform: translateX(-50%);
     white-space: nowrap;
