// Sidebar.tsx
import React, { useCallback, useMemo, useState } from "react";
import { Link } from "react-router-dom";
import {
    IconX,
    IconMessage,
    IconBell,
    IconRosetteDiscountCheck,
    IconStar,
    IconFileInvoice,
    IconAddressBook,
    IconUserCheck,
    IconUsers,
    IconChecklist,
    IconHeadset,
    IconDots,
    IconSubtask,
    IconReportMoney,
    IconClipboardText
} from "@tabler/icons-react";
import salesLogo from "../../img/logo.png";
import styles from "./Sidebar.module.css";
import SidebarItem from "./SidebarItem";
import { useAppContext } from "../../providers/AppProviders";
import { SidebarSection } from "./SidebarSectionTypes";
import { SidebarItem as SidebarItemType, Role, SubscriptionTier } from "./SidebarItemTypes";
interface SidebarProps {
    isCollapsed: boolean;
    setIsCollapsed: React.Dispatch<React.SetStateAction<boolean>>;
}

const Sidebar: React.FC<SidebarProps> = ({ isCollapsed, setIsCollapsed }) => {
    const [activeItem, setActiveItem] = useState<string | null>(null);
    const handleItemClick = (itemTitle: string) => {
        setActiveItem(itemTitle);
        setIsCollapsed(true);
    };

    const handleOnClickCloseSideBar = () => {
        setIsCollapsed(true);
    };
    const handleSetActiveItem = (title: string) => {
        setActiveItem(prev => (prev === title ? null : title));
    };

    const {
        subscriptionTiers: userSubscriptionTiers,
        user
        // ... other context values if needed
    } = useAppContext();
    /**
     * Determines if the current user has access to a sidebar item or link based on roles and subscription tiers.
     * @param itemRoles - Array of roles that have access to the item/link.
     * @param itemTiers - Array of subscription tiers that have access to the item/link.
     * @returns Boolean indicating access permission.
     */
    const hasAccess = useCallback(
        (itemRoles: Role[], itemTiers: SubscriptionTier[]): boolean => {
            if (!user || !user.role) return false;
            const roleMatch = itemRoles.includes(user.role);
            const tierMatch = itemTiers.some(tier => userSubscriptionTiers.includes(tier));

            return roleMatch && tierMatch;
        },
        [user, userSubscriptionTiers]
    );

    // Define your sidebar sections and items, including roles and tiers for links
    const sidebarSections: SidebarSection[] = [
        {
            section: "Agent",
            items: [
                {
                    title: "AI Chat",
                    icon: <IconMessage className={styles.sidebarLinkIcon} />,
                    to: "/",
                    tiers: ["Basic", "Custom", "Premium", "Basic + Financial Assistant", "Custom + Financial Assistant", "Premium + Financial Assistant"],
                    roles: ["admin", "user", "platformAdmin"]
                },
                {
                    title: "Notifications",
                    icon: <IconBell className={styles.sidebarLinkIcon} />,
                    to: "/notification-settings",
                    tiers: ["Basic", "Custom", "Premium", "Basic + Financial Assistant", "Custom + Financial Assistant", "Premium + Financial Assistant"],
                    roles: ["admin", "user", "platformAdmin"]
                }
            ]
        },
        {
            divider: true
        },
        {
            section: "Admin Features",
            items: [
                {
                    title: "Roles and Access",
                    icon: <IconUsers className={styles.sidebarLinkIcon} />,
                    to: "/admin",
                    tiers: ["Basic", "Custom", "Premium", "Basic + Financial Assistant", "Custom + Financial Assistant", "Premium + Financial Assistant"],
                    roles: ["admin", "platformAdmin"]
                },
                {
                    title: "Invitations",
                    icon: <IconUserCheck className={styles.sidebarLinkIcon} />,
                    to: "/invitations",
                    tiers: ["Basic", "Custom", "Premium", "Basic + Financial Assistant", "Custom + Financial Assistant", "Premium + Financial Assistant"],
                    roles: ["admin", "platformAdmin"]
                },
                {
                    title: "Organization Management",
                    icon: <IconAddressBook className={styles.sidebarLinkIcon} />,
                    to: "/organization",
                    tiers: ["Basic", "Custom", "Premium", "Basic + Financial Assistant", "Custom + Financial Assistant", "Premium + Financial Assistant"],
<<<<<<< HEAD
                    roles: ["admin"]
=======
                    roles: ["admin", "platformAdmin"]
                },
                {
                    title: "Financial Assistant",
                    icon: <IconReportMoney className={styles.sidebarLinkIcon} />,
                    to: "/financialassistant",
                    tiers: ["Basic", "Custom", "Premium", "Basic + Financial Assistant", "Custom + Financial Assistant", "Premium + Financial Assistant"],
                    roles: ["admin", "platformAdmin"]
>>>>>>> 88f141ed
                }
            ]
        },
        {
            divider: true
        },
        {
            section: "Subscription",
            items: [
                {
                    title: "Subscription Management",
                    icon: <IconRosetteDiscountCheck className={styles.sidebarLinkIcon} />,
                    to: "/subscription-management",
                    tiers: ["Basic", "Custom", "Premium", "Basic + Financial Assistant", "Custom + Financial Assistant", "Premium + Financial Assistant"],
                    roles: ["admin", "platformAdmin"]
                },
                {
                    title: "User Management",
                    icon: <IconSubtask className={styles.sidebarLinkIcon} />,
                    to: "/manage-email-lists",
                    tiers: ["Basic", "Custom", "Premium", "Basic + Financial Assistant", "Custom + Financial Assistant", "Premium + Financial Assistant"],
                    roles: ["admin", "platformAdmin"]
                }
            ]
        },
        {
            divider: true
        },
        {
            section: "Premium Features",
            items: [
                {
                    title: "Premium Features",
                    icon: <IconStar className={styles.sidebarLinkIcon} />,
                    links: [
                        {
                            title: "Upload Resources",
                            href: "/upload-resources",
                            roles: ["admin", "user", "platformAdmin"],
                            tiers: ["Custom", "Premium", "Custom + Financial Assistant", "Premium + Financial Assistant"]
                        },
                        {
                            title: "Request Studies",
                            href: "/request-studies",
                            roles: ["admin", "user", "platformAdmin"],
                            tiers: ["Premium", "Custom + Financial Assistant", "Premium + Financial Assistant"]
                        }
                    ],
                    tiers: ["Custom", "Premium", "Custom + Financial Assistant", "Premium + Financial Assistant"],
                    roles: ["admin", "user", "platformAdmin"]
                }
            ]
        },
        {
            divider: true
        },
        {
            //It is only visible to platform administrators
            section: "Reports",
            items: [
                {
                    title: "Report Management",
                    icon: <IconFileInvoice className={styles.sidebarLinkIcon} />,
                    to: "/view-manage-reports",
                    tiers: ["Basic + Financial Assistant", "Custom + Financial Assistant", "Premium + Financial Assistant"],
                    roles: ["platformAdmin"]
                },
                {
                    title: "Distribution Lists",
                    icon: <IconChecklist className={styles.sidebarLinkIcon} />,
                    to: "/details-settings",
                    tiers: ["Basic + Financial Assistant", "Custom + Financial Assistant", "Premium + Financial Assistant"],
                    roles: ["platformAdmin"]
                }
            ]
        },
        {
            divider: true
        },
        {
            section: "Help Center",
            items: [
                {
                    title: "Help Center",
                    icon: <IconHeadset className={styles.sidebarLinkIcon} />,
                    to: "/help-center",
                    tiers: ["Basic", "Custom", "Premium", "Basic + Financial Assistant", "Custom + Financial Assistant", "Premium + Financial Assistant"],
                    roles: ["admin", "user", "platformAdmin"]
                }
            ]
        }
    ];

    const accessibleSidebarSections = useMemo(() => {
        let previousSectionHasItems = false;

        return sidebarSections
            .map((section, index) => {
                if (section.divider) {
                    return previousSectionHasItems ? section : null;
                }

                if (section.items) {
                    const accessibleItems = section.items
                        .map(item => {
                            if (item.links) {
                                const accessibleLinks = item.links.filter(link => hasAccess(link.roles, link.tiers));

                                if (accessibleLinks.length > 0) {
                                    return { ...item, links: accessibleLinks };
                                } else {
                                    return null;
                                }
                            } else {
                                return hasAccess(item.roles, item.tiers) ? item : null;
                            }
                        })
                        .filter(item => item !== null) as SidebarItemType[];

                    previousSectionHasItems = accessibleItems.length > 0;

                    if (accessibleItems.length > 0) {
                        return { ...section, items: accessibleItems };
                    }
                }

                previousSectionHasItems = false;
                return null;
            })
            .filter(section => section !== null) as SidebarSection[];
    }, [sidebarSections, hasAccess]);

    return (
        <aside className={`${!isCollapsed ? styles.showSidebar : ""} ${styles.leftSidebar}`}>
            {/* Sidebar scroll */}
            <div>
                <div className={`d-flex align-items-center justify-content-between ${styles.brandLogo}`}>
                    <Link to="/">
                        <img src={salesLogo} alt="Sales Factory logo" className={styles.brandLogoImg} />
                    </Link>
                    <button
                        onClick={handleOnClickCloseSideBar}
                        className={`d-xl-none d-block ${styles.closeBtn} ${styles.sidebarToggler} ${styles.cursorPointer}`}
                        id="sidebarCollapse"
                        aria-label="Close Sidebar"
                    >
                        <IconX className={styles.icon} />
                    </button>
                </div>

                {/* Sidebar navigation */}
                <nav className={`${styles.nav} ${styles.scrollSidebar}`}>
                    <ul className={styles.navUl}>
                        {accessibleSidebarSections.map((section, index) => {
                            if (section.divider) {
                                return (
                                    <li key={`divider-${index}`}>
                                        <span className={`${styles.sidebarDivider} ${styles.lg}`}></span>
                                    </li>
                                );
                            }

                            return (
                                <React.Fragment key={`section-${section.section}-${index}`}>
                                    {/* Section Title */}
                                    {section.section && (
                                        <li className={styles.navSmallCap}>
                                            <IconDots className={`${styles.navSmallCapIcon}`} />
                                            <span className={styles.hideMenu}>{section.section}</span>
                                        </li>
                                    )}

                                    {/* Sidebar Items */}
                                    {section.items &&
                                        section.items.map(item => {
                                            return (
                                                <SidebarItem
                                                    key={item.title} // Preferably use a unique id
                                                    title={item.title}
                                                    icon={item.icon}
                                                    to={item.to}
                                                    links={item.links}
                                                    isActive={activeItem === item.title}
                                                    setIsActive={() => handleSetActiveItem(item.title)}
                                                    onClick={() => handleItemClick(item.title)}
                                                />
                                            );
                                        })}
                                </React.Fragment>
                            );
                        })}
                    </ul>
                </nav>
            </div>
        </aside>
    );
};

export default Sidebar;<|MERGE_RESOLUTION|>--- conflicted
+++ resolved
@@ -111,18 +111,7 @@
                     icon: <IconAddressBook className={styles.sidebarLinkIcon} />,
                     to: "/organization",
                     tiers: ["Basic", "Custom", "Premium", "Basic + Financial Assistant", "Custom + Financial Assistant", "Premium + Financial Assistant"],
-<<<<<<< HEAD
-                    roles: ["admin"]
-=======
-                    roles: ["admin", "platformAdmin"]
-                },
-                {
-                    title: "Financial Assistant",
-                    icon: <IconReportMoney className={styles.sidebarLinkIcon} />,
-                    to: "/financialassistant",
-                    tiers: ["Basic", "Custom", "Premium", "Basic + Financial Assistant", "Custom + Financial Assistant", "Premium + Financial Assistant"],
-                    roles: ["admin", "platformAdmin"]
->>>>>>> 88f141ed
+                    roles: ["admin", "platformAdmin"]
                 }
             ]
         },
