--- conflicted
+++ resolved
@@ -2,13 +2,8 @@
 import { loadStripe, Stripe } from "@stripe/stripe-js";
 import { Elements } from "@stripe/react-stripe-js";
 import styles from "./PaymentGateway.module.css";
-<<<<<<< HEAD
-import { getApiKeyPayment, createCheckoutSession } from "../../api";
-import { useAppContext } from "../../providers/AppProviders";
-=======
 import { getApiKeyPayment, createCheckoutSession, getProductPrices} from "../../api";
 import { AppContext } from "../../providers/AppProviders";
->>>>>>> 553faf70
 import { Spinner } from "@fluentui/react";
 import { ChartPerson48Regular } from "@fluentui/react-icons";
 
@@ -21,15 +16,9 @@
 export const SubscriptionPlans: React.FC<{ stripePromise: Promise<Stripe | null> }> = ({ stripePromise }) => {
     const { user, organization } = useAppContext();
 
-<<<<<<< HEAD
-    const [plans, setPlans] = useState<any[]>([]);
-    const currentPlan = organization?.subscriptionId ? 1 : 0;
-=======
     const [currentPlan, setCurrentPlan] = useState(organization.subscriptionId ? 1 : 0);
     const [prices, setPrices] = useState<any[]>([]);
     const [error, setError] = useState<string | null>(null);
-    
->>>>>>> 553faf70
 
     useEffect(() => {
         // Fetch product prices when the component mounts
