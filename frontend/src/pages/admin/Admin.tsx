--- conflicted
+++ resolved
@@ -7,11 +7,7 @@
 import { AppContext } from "../../providers/AppProviders";
 import DOMPurify from "dompurify";
 
-<<<<<<< HEAD
-import { checkUser, getUsers, inviteUser, deleteUser } from "../../api";
-=======
-import { checkUser, getUsers, inviteUser, createInvitation } from "../../api";
->>>>>>> 6dbce12b
+import { checkUser, getUsers, inviteUser, createInvitation, deleteUser } from "../../api";
 
 import styles from "./Admin.module.css";
 
