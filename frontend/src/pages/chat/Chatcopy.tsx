--- conflicted
+++ resolved
@@ -695,7 +695,7 @@
                                                                   onThoughtProcessClicked={() => onToggleTab(AnalysisPanelTabs.ThoughtProcessTab, index)}
                                                                   onSupportingContentClicked={() => onToggleTab(AnalysisPanelTabs.SupportingContentTab, index)}
                                                                   onFollowupQuestionClicked={question =>
-                                                                    streamResponse(question, chatId !== "" ? chatId : null)
+                                                                      streamResponse(question, chatId !== "" ? chatId : null)
                                                                   }
                                                                   showFollowupQuestions={false}
                                                                   showSources={true}
@@ -719,7 +719,7 @@
                                                                   onThoughtProcessClicked={() => onToggleTab(AnalysisPanelTabs.ThoughtProcessTab, index)}
                                                                   onSupportingContentClicked={() => onToggleTab(AnalysisPanelTabs.SupportingContentTab, index)}
                                                                   onFollowupQuestionClicked={question =>
-                                                                    streamResponse(question, chatId !== "" ? chatId : null)
+                                                                      streamResponse(question, chatId !== "" ? chatId : null)
                                                                   }
                                                                   showFollowupQuestions={false}
                                                                   showSources={true}
@@ -806,20 +806,13 @@
                                         <QuestionInput
                                             clearOnSend
                                             placeholder={placeholderText}
-<<<<<<< HEAD
                                             disabled={isLoading || isUploading}
-                                            onSend={(question /*, fileBlobUrl*/) => {
-                                                if (isUploading || (pendingFile && !pendingFile.url)) {
+                                            onSend={question => {
+                                                if (isUploading) {
                                                     console.warn("File is still uploading. Please wait.");
                                                     return;
                                                 }
-                                                streamResponse(question, chatId !== "" ? chatId : null, pendingFile?.url || null);
-                                                setPendingFile(null);
-=======
-                                            disabled={isLoading}
-                                            onSend={question => {
-                                                streamResponse(question, chatId !== "" ? chatId : null);
->>>>>>> af5c39c6
+                                                streamResponse(question, chatId !== "" ? chatId : null);                                              
                                             }}
                                             extraButtonNewChat={<StartNewChatButton isEnabled={isButtonEnabled} onClick={handleNewChat} />}
                                             extraButtonDownload={
