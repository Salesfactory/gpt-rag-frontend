import { useRef, useState, useEffect } from "react";
import { Spinner } from "@fluentui/react";

import styles from "./Chatcopy.module.css";

import { chatApiGpt, Approaches, AskResponse, ChatRequestGpt, ChatTurn, exportConversation, getFileBlob, generateExcelDownloadUrl } from "../../api";
import { Answer, AnswerError } from "../../components/Answer";
import { QuestionInput } from "../../components/QuestionInput/QuestionInputcopy";
import { UserChatMessage } from "../../components/UserChatMessage";
import { AnalysisPanel, AnalysisPanelTabs } from "../../components/AnalysisPanel";
import { getTokenOrRefresh } from "../../components/QuestionInput/token_util";
import { SpeechConfig, AudioConfig, SpeechSynthesizer, ResultReason } from "microsoft-cognitiveservices-speech-sdk";
import { getFileType } from "../../utils/functions";
import { useAppContext } from "../../providers/AppProviders";
// import { ChatHistoryPanel } from "../../components/HistoryPannel/ChatHistoryPanel";
//import { FeedbackRating } from "../../components/FeedbackRating/FeedbackRating";
import StartNewChatButton from "../../components/StartNewChatButton/StartNewChatButtoncopy";
import DownloadButton from "../../components/DownloadButton/DownloadButton";
// import FinancialPopup from "../../components/FinancialAssistantPopup/FinancialAssistantPopup";
import { ToastContainer } from "react-toastify";
import "react-toastify/dist/ReactToastify.css";
import FreddaidLogo from "../../img/FreddaidLogo.png";
import FreddaidLogoFinlAi from "../../img/FreddAidFinlAi.png";
import React from "react";
import { parseStreamWithMarkdownValidation, ParsedEvent, isProgressMessage, isThoughtsMessage, extractProgressState, ProgressMessage } from "./streamParser";

const userLanguage = navigator.language;
let error_message_text = "";
if (userLanguage.startsWith("pt")) {
    error_message_text = "Desculpe, tive um problema técnico com a solicitação. Por favor informar o erro a equipe de suporte. ";
} else if (userLanguage.startsWith("es")) {
    error_message_text = "Lo siento, yo tuve un problema con la solicitud. Por favor informe el erro al equipo de suporte. ";
} else {
    error_message_text = "I'm sorry, I had a problem with the request. Please report the error to the support team. ";
}

const Chat = () => {
    // speech synthesis is disabled by default

    const speechSynthesisEnabled = false;

    const [placeholderText, setPlaceholderText] = useState("");
    const [promptTemplate, setPromptTemplate] = useState<string>("");
    const [retrieveCount, setRetrieveCount] = useState<number>(3);
    const [useSemanticRanker, setUseSemanticRanker] = useState<boolean>(true);
    const [useSemanticCaptions, setUseSemanticCaptions] = useState<boolean>(false);
    const [excludeCategory, setExcludeCategory] = useState<string>("");
    const [useSuggestFollowupQuestions, setUseSuggestFollowupQuestions] = useState<boolean>(false);

    const chatContainerRef = useRef<HTMLDivElement>(null);

    const {
        dataConversation,
        setDataConversation,
        chatId,
        conversationIsLoading,
        setRefreshFetchHistory,
        setChatId,
        setChatSelected,
        setChatIsCleaned,
        chatIsCleaned,
        user,
        isFinancialAssistantActive,
        documentName,
        setisResizingAnalysisPanel
    } = useAppContext();

    const lastQuestionRef = useRef<string>("");
    const lastFileBlobUrl = useRef<string | null>("");
    const chatMessageStreamEnd = useRef<HTMLDivElement | null>(null);
    const [fileType, setFileType] = useState<string>("");
    const [isLoading, setIsLoading] = useState<boolean>(false);
    const [isDownloading, setIsDownloading] = useState<boolean>(false);
    const [error, setError] = useState<unknown>();

    const [activeCitation, setActiveCitation] = useState<string>();
    const [activeAnalysisPanelTab, setActiveAnalysisPanelTab] = useState<AnalysisPanelTabs | undefined>(undefined);

    const [selectedAnswer, setSelectedAnswer] = useState<number>(0);
    const [answers, setAnswers] = useState<[user: string, response: AskResponse][]>([]);

    const [userId, setUserId] = useState<string>(""); // this is more like a conversation id instead of a user id
    const triggered = useRef(false);

    const [lastAnswer, setLastAnswer] = useState<string>("");
    const [progressState, setProgressState] = useState<{ step: string; message: string; progress?: number; timestamp?: number } | null>(null);
    const restartChat = useRef<boolean>(false);
    const [loadingCitationPath, setLoadingCitationPath] = useState<string | null>(null);

    const streamResponse = async (question: string, chatId: string | null, fileBlobUrl: string | null) => {
        /* ---------- 0 · Common pre-flight state handling ---------- */
        lastQuestionRef.current = question;
        lastFileBlobUrl.current = fileBlobUrl;
        restartChat.current = false;
        if (error) {
            setError(undefined);
        }
        setIsLoading(true);
        setActiveCitation(undefined);
        setActiveAnalysisPanelTab(undefined);
        setLastAnswer("");
        setProgressState(null);

        const agent = "consumer";
        // const agent = isFinancialAssistantActive ? "financial" : "consumer";

        let history: ChatTurn[] = [];
        if (dataConversation.length > 0) {
            history.push(...dataConversation);
        } else {
            history.push(...answers.map(a => ({ user: a[0], bot: { message: a[1]?.answer, thoughts: a[1]?.thoughts || [] } })));
        }
        history.push({ user: question, bot: undefined });
        const request: ChatRequestGpt = {
            history: history,
            approach: Approaches.ReadRetrieveRead,
            conversation_id: chatId !== null ? chatId : userId,
            query: question,
            file_blob_url: fileBlobUrl || "",
            documentName,
            agent,
            overrides: {
                promptTemplate: promptTemplate.length === 0 ? undefined : promptTemplate,
                excludeCategory: excludeCategory.length === 0 ? undefined : excludeCategory,
                top: retrieveCount,
                semanticRanker: useSemanticRanker,
                semanticCaptions: useSemanticCaptions,
                suggestFollowupQuestions: useSuggestFollowupQuestions
            }
        };

        try {
            const response = await fetch("/stream_chatgpt", {
                method: "POST",
                headers: {
                    "Content-Type": "application/json",
                    "X-MS-CLIENT-PRINCIPAL-ID": user?.id || "",
                    "X-MS-CLIENT-PRINCIPAL-NAME": user?.name || "",
                    "X-MS-CLIENT-PRINCIPAL-ORGANIZATION": user?.organizationId || ""
                },
                body: JSON.stringify({
                    question: request.query,
                    conversation_id: request.conversation_id,
                    url: request.file_blob_url,
                    agent: request.agent,
                    documentName: request.documentName,
                    user_timezone: Intl.DateTimeFormat().resolvedOptions().timeZone
                })
            });

            if (!response.body) {
                throw new Error("ReadableStream not supported in this browser.");
            }

            /* ---------- 3 · Consume the stream via our parser with markdown validation ---------- */
            const reader = response.body.getReader();
            let result = "";
            let ctrlMsg: { conversation_id?: string; thoughts?: string } = {};

            for await (const evt of parseStreamWithMarkdownValidation(reader)) {
                /* allow user to abort mid-stream */
                if (restartChat.current) {
                    handleNewChat();
                    return;
                }

                if (evt.type === "json") {
                    // ---- Handle different types of JSON messages from backend ----
                    if (isProgressMessage(evt.payload)) {
                        // Progress message - update progress state
                        const progress = extractProgressState(evt.payload as ProgressMessage);
                        setProgressState(progress);
                    } else if (isThoughtsMessage(evt.payload)) {
                        // Thoughts/control message arriving from backend
                        const { conversation_id, thoughts } = evt.payload;
                        if (conversation_id && conversation_id !== ctrlMsg.conversation_id) {
                            ctrlMsg = { conversation_id, thoughts };
                            if (answers.length === 0) {
                                setRefreshFetchHistory(true);
                                setChatId(conversation_id);
                            } else {
                                setRefreshFetchHistory(false);
                            }
                            setUserId(conversation_id);
                        }
                    }
                } else {
                    // ---- plain text / IMAGE_PREVIEW (markdown validation handled in parser) ----
                    result += evt.payload;
                    setLastAnswer(result); // incremental UI update

                    // Clear progress state once we start getting actual response content (not just whitespace)
                    if (progressState && result.trim().length > 0 && evt.payload.trim().length > 0) {
                        setProgressState(null);
                    }
                }
            }

            /* ---------- 4 · Post-stream tidy-up (citation cleanup etc.) ---------- */
            const blobRegex = /(Source:\s?\/?)?(source:)?(https:\/\/)?([^/]+\.blob\.core\.windows\.net)?(\/?documents\/?)?/g;
            // Function to clean citations
            const cleanCitation = (citation: string) => {
                return citation.replace(blobRegex, "");
            };
            result = result.replace(/\\[\\[(\\d+)\\]\\]\\((.*?)\\)/g, (_, n, cite) => `[[${n}]](${cleanCitation(cite)})`);

            /* ---------- 5 · Persist to local chat state ---------- */
            const botResponse = {
                answer: result || "",
                data_points: [""],

                thoughts: ctrlMsg.thoughts ?? ""
            } as AskResponse;

            setAnswers(prev => [...prev, [question, botResponse]]);
            setDataConversation(prev => [...prev, { user: question, bot: { message: botResponse.answer, thoughts: botResponse.thoughts } }]);

            // Clear progress state when response is complete
            setProgressState(null);

            lastQuestionRef.current = "";
        } catch (err) {
            console.error("Error fetching streamed response:", err);
            setError(err as Error);
        } finally {
            setIsLoading(false);
        }
    };

    const clearChat = () => {
        if (lastQuestionRef.current || dataConversation.length > 0 || !chatIsCleaned) {
            lastQuestionRef.current = "";
            lastFileBlobUrl.current = "";
            error && setError(undefined);
            setActiveCitation(undefined);
            setActiveAnalysisPanelTab(undefined);
            setAnswers([]);
            setDataConversation([]);
            setChatIsCleaned(true);
        } else {
            return;
        }
    };

    const handleNewChat = () => {
        if (lastQuestionRef.current || dataConversation.length > 0 || chatIsCleaned) {
            restartChat.current = true;
            lastQuestionRef.current = "";
            lastFileBlobUrl.current = "";
            error && setError(undefined);
            setActiveCitation(undefined);
            setActiveAnalysisPanelTab(undefined);
            setAnswers([]);
            setDataConversation([]);
            setChatId("");
            setUserId("");
            setChatSelected("");
            setChatIsCleaned(false);
        } else {
            return;
        }
    };

    const handleDownloadConversation = async () => {
        // Check if there's a conversation to export
        if (!chatId || !user?.id) {
            console.error("Cannot export: No conversation ID or user ID available");
            return;
        }

        // Check if there's actually conversation data to export
        if (dataConversation.length === 0 && answers.length === 0) {
            console.error("Cannot export: No conversation data available");
            return;
        }

        setIsDownloading(true);
        try {
            // Call the export API with DOCX format
            const result = await exportConversation(chatId, user.id, "docx");

            if (result.success && result.share_url) {
                if (result.format.toLowerCase() !== "docx") {
                    console.warn(`Warning: Expected DOCX format but received ${result.format}`);
                }

                // Try to trigger download directly instead of opening in new tab
                const link = document.createElement("a");
                link.href = result.share_url;
                link.download = result.filename || `conversation_export.${result.format}`;
                document.body.appendChild(link);
                link.click();
                document.body.removeChild(link);
            } else {
                throw new Error("Export failed: No download URL received");
            }
        } catch (error) {
            console.error("Error exporting conversation:", error);
        } finally {
            setIsDownloading(false);
        }
    };

    /**Get File Blob - Wrapper function that uses the centralized API and manages local state */
    const getFileBlobWithState = async (fileName: string, container: string = "documents") => {
        /** get file type */
        let type = getFileType(fileName);
        setFileType(type);

        try {
            return await getFileBlob(fileName, container);
        } catch (error) {
            console.error(error);
            throw error;
        }
    };

    useEffect(() => {
        chatMessageStreamEnd.current?.scrollIntoView({ behavior: "smooth" });
        if (dataConversation.length > 0) {
            chatContainerRef.current?.scrollIntoView({ behavior: "smooth", block: "end" });
        }
        if (triggered.current === false) {
            triggered.current = true;
        }
        const language = navigator.language;
        if (language.startsWith("pt")) {
            setPlaceholderText("Escreva aqui sua pergunta");
        }
        if (language.startsWith("es")) {
            setPlaceholderText("Escribe tu pregunta aqui");
        } else {
            setPlaceholderText("Write your question here");
        }

        // fill answers with data from dataConversation
        setAnswers(
            dataConversation.map(data => [
                data.user,
                {
                    answer: data?.bot?.message || "",
                    data_points: [],
                    thoughts: data?.bot?.thoughts || []
                }
            ])
        );
    }, [isLoading, dataConversation]);

    const extractAfterDomain = (url: string) => {
        const extensions = [".net", ".com"];

        for (const ext of extensions) {
            const index = url.lastIndexOf(ext);
            if (index !== -1) {
                let currentUrl = url.substring(index + ext.length);
                if (currentUrl.startsWith("/")) {
                    currentUrl = currentUrl.substring(1);
                }
                return currentUrl;
            }
        }
        return url;
    };

    const onShowCitation = async (citation: string, fileName: string, index: number) => {
        // Check if file is Excel (.xlsx, .xls, .csv)
        const isExcelFile = citation.endsWith(".xlsx") || citation.endsWith(".xls") || citation.endsWith(".csv");

        if (isExcelFile) {
            try {
                setLoadingCitationPath(fileName);
                const downloadInfo = await generateExcelDownloadUrl(citation);

                const downloadLink = document.createElement("a");
                downloadLink.href = downloadInfo.download_url;
                downloadLink.download = downloadInfo.filename;
                downloadLink.style.display = "none";

                // Add to DOM, click, and remove
                document.body.appendChild(downloadLink);
                downloadLink.click();
                document.body.removeChild(downloadLink);
                setLoadingCitationPath(null);
                return;
            } catch (error) {
                setLoadingCitationPath(null);
                return window.open(citation, "_blank");
            }
        }
<<<<<<< HEAD
=======
        if (!citation.endsWith(".pdf") && !citation.endsWith(".doc") && !citation.endsWith(".docx")) {
            return window.open(citation, "_blank");
        }
        // Extract filepath if necessary
        const modifiedFilename = extractAfterDomain(fileName);

        const response = await getFileBlobWithState(modifiedFilename, "documents");
        if (activeCitation === citation && activeAnalysisPanelTab === AnalysisPanelTabs.CitationTab && selectedAnswer === index) {
            setActiveAnalysisPanelTab(undefined);
        } else {
            var file = new Blob([response as BlobPart]);
            readFile(file);

            function readFile(input: Blob) {
                const fr = new FileReader();
                fr.readAsDataURL(input);
                fr.onload = function (event) {
                    const res: any = event.target ? event.target.result : undefined;
                    setActiveCitation(res);
                };
            }
        }
>>>>>>> cc1c00e3

        // Handle PDF/DOC/DOCX files - load in analysis panel for preview
        if (citation.endsWith(".pdf") || citation.endsWith(".doc") || citation.endsWith(".docx")) {
            // Extract filepath if necessary
            const modifiedFilename = extractAfterDomain(fileName);

            if (activeCitation === citation && activeAnalysisPanelTab === AnalysisPanelTabs.CitationTab && selectedAnswer === index) {
                setActiveAnalysisPanelTab(undefined);
            } else {
                setLoadingCitationPath(fileName);
                const response = await getFileBlobWithState(modifiedFilename, "documents");
                var file = new Blob([response as BlobPart]);
                readFile(file);

                function readFile(input: Blob) {
                    const fr = new FileReader();
                    fr.readAsDataURL(input);
                    fr.onload = function (event) {
                        const res: any = event.target ? event.target.result : undefined;
                        setActiveCitation(res);
                    };
                }
                setActiveAnalysisPanelTab(AnalysisPanelTabs.CitationTab);
                setLoadingCitationPath(null);
            }

            setSelectedAnswer(index);
            return;
        }

        // For all other file types, open in new tab
        return window.open(citation, "_blank");
    };

    const answerFromHistory = dataConversation.map(data => data.bot?.message);
    const thoughtsFromHistory = dataConversation.map(data => data.bot?.thoughts);

    const responseForPreviewPanel = {
        answer: answerFromHistory.toString(),
        conversation_id: chatId,
        data_points: [""],
        thoughts: thoughtsFromHistory.toString()
    } as AskResponse;

    const onToggleTab = (tab: AnalysisPanelTabs, index: number) => {
        if (index !== selectedAnswer) {
            setActiveCitation(undefined);
            setActiveAnalysisPanelTab(undefined);
        }
        if (activeAnalysisPanelTab === tab && selectedAnswer === index) {
            setActiveAnalysisPanelTab(undefined);
            setSelectedAnswer(-1);
            setActiveCitation(undefined);
        } else {
            setActiveAnalysisPanelTab(tab);
        }
        setSelectedAnswer(index);
    };

    const hideTab = () => {
        setActiveAnalysisPanelTab(undefined);
    };

    const handleKeyDown = (event: KeyboardEvent) => {
        const isCtrlOrCmd = event.ctrlKey || event.metaKey;
        const isAlt = event.altKey;

        if (event.code === "KeyO" && isCtrlOrCmd && isAlt) {
            event.preventDefault();
            clearChat();
        } else if (event.code === "KeyY" && isCtrlOrCmd && isAlt) {
            event.preventDefault();
            handleNewChat();
        }
    };

    window.addEventListener("keydown", handleKeyDown);

    const isButtonEnabled = !!(lastQuestionRef.current || dataConversation.length > 0 || chatIsCleaned);
    const [analysisPanelWidth, setAnalysisPanelWidth] = useState<number>(500);
    const [analysisPanelMinWidth, setAnalysisPanelMinWidth] = useState(350);
    const [analysisPanelMaxWidth, setAnalysisPanelMaxWidth] = useState(1000);

    const handleResizeMouseDown = (e: React.MouseEvent<HTMLDivElement>) => {
        setisResizingAnalysisPanel(true);
        const startX = e.clientX;
        const startWidth = analysisPanelWidth;
        document.body.style.userSelect = "none";

        const onMouseMove = (moveEvent: MouseEvent) => {
            const newWidth = Math.max(analysisPanelMinWidth, Math.min(analysisPanelMaxWidth, startWidth - (moveEvent.clientX - startX)));
            setAnalysisPanelWidth(newWidth);
        };

        const onMouseUp = () => {
            document.removeEventListener("mousemove", onMouseMove);
            document.removeEventListener("mouseup", onMouseUp);
            document.body.style.userSelect = "";
            setisResizingAnalysisPanel(false);
        };

        document.addEventListener("mousemove", onMouseMove);
        document.addEventListener("mouseup", onMouseUp);
    };

    useEffect(() => {
        const handleResize = () => {
            if (window.innerWidth < 700) {
                setAnalysisPanelMinWidth(120);
                setAnalysisPanelMaxWidth(window.innerWidth * 0.98);
                if (analysisPanelWidth > window.innerWidth * 0.98) {
                    setAnalysisPanelWidth(window.innerWidth * 0.98);
                }
            } else {
                setAnalysisPanelMinWidth(350);
                setAnalysisPanelMaxWidth(1000);
                if (analysisPanelWidth > 1000) {
                    setAnalysisPanelWidth(1000);
                }
            }
        };
        window.addEventListener("resize", handleResize);
        handleResize();
        return () => window.removeEventListener("resize", handleResize);
    }, [analysisPanelWidth]);

    return (
        <>
            <div className={styles.mainContainer} style={{ display: "flex", flexDirection: "row-reverse", flex: 1, overflow: "hidden" }}>
                <div>
                    {/* <div className={showFeedbackRatingPanel ? styles.commandsContainer : styles.hidden}>{showFeedbackRatingPanel && <FeedbackRating />}</div> */}
                </div>
                {/* <FinancialPopup /> */}
                <div className={styles.container}>
                    <div className={styles.chatRoot}>
                        <div style={{ display: "flex", flexDirection: "row", width: "100%", height: "100%" }}>
                            <div className={styles.chatContainer} style={{ flex: 1, minWidth: 0 }}>
                                {!lastQuestionRef.current && dataConversation.length <= 0 ? (
                                    <div className={dataConversation.length > 0 && !conversationIsLoading ? styles.chatMessageStream : styles.chatEmptyState}>
                                        {conversationIsLoading && <Spinner size={3} className={styles.spinnerStyles} />}
                                        {!isFinancialAssistantActive && (
                                            <div className={conversationIsLoading ? styles.noneDisplay : styles.flexDescription}>
                                                <h1>
                                                    <img height="100px" src={FreddaidLogo} alt="FreddAid 4.1"></img>
                                                </h1>

                                                <p style={{ width: "80%", textAlign: "center" }}>
                                                    Your AI-driven Home Improvement expert who boosts marketing performance by synthesizing multiple data
                                                    sources to deliver actionable insights.
                                                </p>
                                            </div>
                                        )}
                                        {/* {isFinancialAssistantActive && (
                                            <div className={conversationIsLoading ? styles.noneDisplay : styles.flexDescription}>
                                                <img height="70px" src={FreddaidLogoFinlAi} alt="FreddAid 4.1"></img>
                                                <h1>FinlAI</h1>

                                                <p style={{ width: "80%", textAlign: "center" }}>
                                                    Your financial ally, delivering real-time insights and strategic guidance to help you stay ahead of
                                                    opportunities and threats in an ever-changing financial landscape.
                                                </p>
                                            </div>
                                        )} */}
                                    </div>
                                ) : (
                                    <div
                                        className={!conversationIsLoading ? styles.chatMessageStream : styles.conversationIsLoading}
                                        aria-label="Chat messages"
                                        tabIndex={0}
                                    >
                                        {conversationIsLoading && <Spinner size={3} className={styles.spinnerStyles} />}
                                        {dataConversation.length > 0
                                            ? dataConversation.map((item, index) => {
                                                  const response = {
                                                      answer: item.bot?.message || "",
                                                      conversation_id: chatId,
                                                      data_points: [""],
                                                      thoughts: item.bot?.thoughts || []
                                                  } as AskResponse;
                                                  return (
                                                      <div key={index} className={conversationIsLoading ? styles.noneDisplay : ""}>
                                                          <UserChatMessage message={item.user} />
                                                          <div className={styles.chatMessageGpt} role="region" aria-label="Chat message" data-cy="chat-msg">
                                                              <Answer
                                                                  key={index}
                                                                  answer={response}
                                                                  isGenerating={false}
                                                                  isSelected={selectedAnswer === index && activeAnalysisPanelTab !== undefined}
                                                                  loadingCitationPath={loadingCitationPath}
                                                                  onCitationClicked={(c, n) => onShowCitation(c, n, index)}
                                                                  onThoughtProcessClicked={() => onToggleTab(AnalysisPanelTabs.ThoughtProcessTab, index)}
                                                                  onSupportingContentClicked={() => onToggleTab(AnalysisPanelTabs.SupportingContentTab, index)}
                                                                  onFollowupQuestionClicked={question =>
                                                                      streamResponse(question, chatId !== "" ? chatId : null, null)
                                                                  }
                                                                  showFollowupQuestions={false}
                                                                  showSources={true}
                                                              />
                                                          </div>
                                                      </div>
                                                  );
                                              })
                                            : answers.map((answer, index) => {
                                                  return (
                                                      <div key={index} className={conversationIsLoading ? styles.noneDisplay : ""}>
                                                          <UserChatMessage message={answer[0]} />
                                                          <div className={styles.chatMessageGpt} role="region" aria-label="Chat message" data-cy="chat-msg">
                                                              <Answer
                                                                  key={index}
                                                                  answer={answer[1]}
                                                                  isGenerating={false}
                                                                  isSelected={selectedAnswer === index && activeAnalysisPanelTab !== undefined}
                                                                  loadingCitationPath={loadingCitationPath}
                                                                  onCitationClicked={(c, n) => onShowCitation(c, n, index)}
                                                                  onThoughtProcessClicked={() => onToggleTab(AnalysisPanelTabs.ThoughtProcessTab, index)}
                                                                  onSupportingContentClicked={() => onToggleTab(AnalysisPanelTabs.SupportingContentTab, index)}
                                                                  onFollowupQuestionClicked={question =>
                                                                      streamResponse(question, chatId !== "" ? chatId : null, null)
                                                                  }
                                                                  showFollowupQuestions={false}
                                                                  showSources={true}
                                                              />
                                                          </div>
                                                      </div>
                                                  );
                                              })}
                                        {error ? (
                                            <>
                                                <UserChatMessage message={lastQuestionRef.current} />
                                                <div className={styles.chatMessageGptMinWidth} role="alert" aria-live="assertive">
                                                    <AnswerError
                                                        error={error_message_text + error.toString()}
                                                        onRetry={() => {
                                                            streamResponse(lastQuestionRef.current, chatId !== "" ? chatId : null, lastFileBlobUrl.current);
                                                        }}
                                                    />
                                                </div>
                                            </>
                                        ) : null}
                                        {lastQuestionRef.current !== "" && (
                                            <>
                                                <UserChatMessage message={lastQuestionRef.current} />
                                                <div className={styles.chatMessageGpt} role="region" aria-label="Chat message" data-cy="chat-msg">
                                                    <Answer
                                                        answer={
                                                            {
                                                                answer: lastAnswer,
                                                                conversation_id: chatId,
                                                                data_points: [""],
                                                                thoughts: ""
                                                            } as AskResponse
                                                        }
                                                        isGenerating={isLoading}
                                                        progressState={progressState}
                                                        isSelected={activeAnalysisPanelTab !== undefined}
                                                        loadingCitationPath={loadingCitationPath}
                                                        onCitationClicked={(c, n) => {}}
                                                        onThoughtProcessClicked={() => {}}
                                                        onSupportingContentClicked={() => {}}
                                                        onFollowupQuestionClicked={q => {}}
                                                        showFollowupQuestions={false}
                                                        showSources={true}
                                                    />
                                                </div>
                                            </>
                                        )}
                                        <div ref={chatMessageStreamEnd} />
                                    </div>
                                )}
                                <div className={styles.chatInputContainer}>
                                    <div className={styles.chatInput}>
                                        <QuestionInput
                                            clearOnSend
                                            placeholder={placeholderText}
                                            disabled={isLoading}
                                            onSend={(question, fileBlobUrl) => {
                                                streamResponse(question, chatId !== "" ? chatId : null, fileBlobUrl || null);
                                            }}
                                            extraButtonNewChat={<StartNewChatButton isEnabled={isButtonEnabled} onClick={handleNewChat} />}
                                            extraButtonDownload={
                                                <DownloadButton
                                                    isEnabled={dataConversation.length > 0 || answers.length > 0}
                                                    isLoading={isDownloading}
                                                    onClick={handleDownloadConversation}
                                                />
                                            }
                                        />
                                    </div>
                                    <div className={styles.chatDisclaimer}>
                                        <p className={styles.noMargin}>This app is in beta. Responses may not be fully accurate.</p>
                                    </div>
                                </div>
                            </div>
                            {(answers.length > 0 && activeAnalysisPanelTab && answers[selectedAnswer]) ||
                            (dataConversation.length > 0 && fileType !== "" && activeAnalysisPanelTab) ? (
                                <>
                                    <div className={styles.analysisResizeHandle} onMouseDown={handleResizeMouseDown} style={{ cursor: "col-resize" }} />
                                    <div
                                        style={{
                                            width: analysisPanelWidth,
                                            minWidth: analysisPanelMinWidth,
                                            maxWidth: analysisPanelMaxWidth,
                                            transition: "width 0.1s",
                                            background: "#fff",
                                            height: "100%"
                                        }}
                                    >
                                        <AnalysisPanel
                                            className={styles.chatAnalysisPanel}
                                            activeCitation={activeCitation}
                                            onActiveTabChanged={x => {
                                                onToggleTab(x, selectedAnswer);
                                            }}
                                            citationHeight="810px"
                                            answer={answers.length > 0 && answers[selectedAnswer] ? answers[selectedAnswer]?.[1] : responseForPreviewPanel}
                                            activeTab={activeAnalysisPanelTab}
                                            fileType={fileType}
                                            onHideTab={hideTab}
                                        />
                                    </div>
                                </>
                            ) : null}
                        </div>
                    </div>
                </div>
            </div>
            <ToastContainer position="top-right" autoClose={3000} />
        </>
    );
};

export default Chat;<|MERGE_RESOLUTION|>--- conflicted
+++ resolved
@@ -387,32 +387,6 @@
                 return window.open(citation, "_blank");
             }
         }
-<<<<<<< HEAD
-=======
-        if (!citation.endsWith(".pdf") && !citation.endsWith(".doc") && !citation.endsWith(".docx")) {
-            return window.open(citation, "_blank");
-        }
-        // Extract filepath if necessary
-        const modifiedFilename = extractAfterDomain(fileName);
-
-        const response = await getFileBlobWithState(modifiedFilename, "documents");
-        if (activeCitation === citation && activeAnalysisPanelTab === AnalysisPanelTabs.CitationTab && selectedAnswer === index) {
-            setActiveAnalysisPanelTab(undefined);
-        } else {
-            var file = new Blob([response as BlobPart]);
-            readFile(file);
-
-            function readFile(input: Blob) {
-                const fr = new FileReader();
-                fr.readAsDataURL(input);
-                fr.onload = function (event) {
-                    const res: any = event.target ? event.target.result : undefined;
-                    setActiveCitation(res);
-                };
-            }
-        }
->>>>>>> cc1c00e3
-
         // Handle PDF/DOC/DOCX files - load in analysis panel for preview
         if (citation.endsWith(".pdf") || citation.endsWith(".doc") || citation.endsWith(".docx")) {
             // Extract filepath if necessary
