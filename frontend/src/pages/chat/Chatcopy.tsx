--- conflicted
+++ resolved
@@ -362,7 +362,7 @@
     };
 
     const onShowCitation = async (citation: string, fileName: string, index: number) => {
-<<<<<<< HEAD
+
         // Check if file is Excel (.xlsx, .xls, .csv) 
         const isExcelFile = citation.endsWith(".xlsx") || citation.endsWith(".xls") || citation.endsWith(".csv");
         
@@ -385,7 +385,7 @@
             } catch (error) {
                 setLoadingCitationPath(null);
                 return window.open(citation, "_blank");
-=======
+
         if (!citation.endsWith(".pdf") && !citation.endsWith(".doc") && !citation.endsWith(".docx")) {
             return window.open(citation, "_blank");
         }
@@ -406,7 +406,7 @@
                     const res: any = event.target ? event.target.result : undefined;
                     setActiveCitation(res);
                 };
->>>>>>> 460e8656
+
             }
         }
         
