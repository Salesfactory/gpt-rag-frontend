import { useRef, useState, useEffect } from "react";
import { Checkbox, Panel, DefaultButton, TextField, SpinButton, Spinner } from "@fluentui/react";
import { AddRegular, BroomRegular, SparkleFilled, TabDesktopMultipleBottomRegular } from "@fluentui/react-icons";

import styles from "./Chat.module.css";

import { chatApiGpt, Approaches, AskResponse, ChatRequest, ChatRequestGpt, ChatTurn } from "../../api";
import { Answer, AnswerError, AnswerLoading } from "../../components/Answer";
import { QuestionInput } from "../../components/QuestionInput";
import { ExampleList } from "../../components/Example";
import { UserChatMessage } from "../../components/UserChatMessage";
import { AnalysisPanel, AnalysisPanelTabs } from "../../components/AnalysisPanel";
import { ClearChatButton } from "../../components/ClearChatButton";
import { getTokenOrRefresh } from "../../components/QuestionInput/token_util";
import { SpeechConfig, AudioConfig, SpeechSynthesizer, ResultReason } from "microsoft-cognitiveservices-speech-sdk";
import { getFileType } from "../../utils/functions";
import salesLogo from "../../img/logo.png";
import { useAppContext } from "../../providers/AppProviders";
import { ChatHistoryPanel } from "../../components/HistoryPannel/ChatHistoryPanel";
import { FeedbackRating } from "../../components/FeedbackRating/FeedbackRating";
import { SettingsPanel } from "../../components/SettingsPanel";

const userLanguage = navigator.language;
let error_message_text = "";
if (userLanguage.startsWith("pt")) {
    error_message_text = "Desculpe, tive um problema técnico com a solicitação. Por favor informar o erro a equipe de suporte. ";
} else if (userLanguage.startsWith("es")) {
    error_message_text = "Lo siento, yo tuve un problema con la solicitud. Por favor informe el error al equipo de soporte. ";
} else {
    error_message_text = "I'm sorry, I had a problem with the request. Please report the error to the support team. ";
}

const Chat = () => {
    // speech synthesis is disabled by default
    const speechSynthesisEnabled = false;

    const [placeholderText, setPlaceholderText] = useState("");
    const [isConfigPanelOpen, setIsConfigPanelOpen] = useState(false);
    const [promptTemplate, setPromptTemplate] = useState<string>("");
    const [retrieveCount, setRetrieveCount] = useState<number>(3);
    const [useSemanticRanker, setUseSemanticRanker] = useState<boolean>(true);
    const [useSemanticCaptions, setUseSemanticCaptions] = useState<boolean>(false);
    const [excludeCategory, setExcludeCategory] = useState<string>("");
    const [useSuggestFollowupQuestions, setUseSuggestFollowupQuestions] = useState<boolean>(false);

    const chatContainerRef = useRef<HTMLDivElement>(null);

    const {
        showHistoryPanel,
        showFeedbackRatingPanel,
        dataConversation,
        setDataConversation,
        chatId,
        conversationIsLoading,
        setRefreshFetchHistorial,
        setChatId,
        setChatSelected,
        setChatIsCleaned,
        chatIsCleaned,
        settingsPanel
    } = useAppContext();

    const lastQuestionRef = useRef<string>("");
    const chatMessageStreamEnd = useRef<HTMLDivElement | null>(null);
    const [fileType, setFileType] = useState<string>("");

    const [isLoading, setIsLoading] = useState<boolean>(false);
    const [error, setError] = useState<unknown>();

    const [activeCitation, setActiveCitation] = useState<string>();
    const [activeAnalysisPanelTab, setActiveAnalysisPanelTab] = useState<AnalysisPanelTabs | undefined>(undefined);

    const [selectedAnswer, setSelectedAnswer] = useState<number>(0);
    const [answers, setAnswers] = useState<[user: string, response: AskResponse][]>([]);

    const [userId, setUserId] = useState<string>("");
    const triggered = useRef(false);

    const makeApiRequestGpt = async (question: string, chatId: string | null) => {
        lastQuestionRef.current = question;

        error && setError(undefined);
        setIsLoading(true);
        setActiveCitation(undefined);
        setActiveAnalysisPanelTab(undefined);

        try {
            let history: ChatTurn[] = [];
            if (dataConversation.length > 0) {
                history.push(...dataConversation);
            } else {
                history.push(...answers.map(a => ({ user: a[0], bot: a[1].answer })));
            }
            history.push({ user: question, bot: undefined });
            const request: ChatRequestGpt = {
                history: history,
                approach: Approaches.ReadRetrieveRead,
                conversation_id: chatId !== null ? chatId : userId,
                query: question,
                overrides: {
                    promptTemplate: promptTemplate.length === 0 ? undefined : promptTemplate,
                    excludeCategory: excludeCategory.length === 0 ? undefined : excludeCategory,
                    top: retrieveCount,
                    semanticRanker: useSemanticRanker,
                    semanticCaptions: useSemanticCaptions,
                    suggestFollowupQuestions: useSuggestFollowupQuestions
                }
            };
            const result = await chatApiGpt(request);
            const conditionOne = answers.map(a => ({ user: a[0] }));
            if (conditionOne.length <= 0) {
                setRefreshFetchHistorial(true);
                setChatId(result.conversation_id);
            } else {
                setRefreshFetchHistorial(false);
            }
            setAnswers([...answers, [question, result]]);
            setUserId(result.conversation_id);
            const response = {
                answer: result.answer || "",
                conversation_id: chatId,
                data_points: [""],
                thoughts: null
            } as AskResponse;
            setDataConversation([...dataConversation, { user: question, bot: response.answer }]);

            // Voice Synthesis
            if (speechSynthesisEnabled) {
                const tokenObj = await getTokenOrRefresh();
                const speechConfig = SpeechConfig.fromAuthorizationToken(tokenObj.authToken, tokenObj.region);
                const audioConfig = AudioConfig.fromDefaultSpeakerOutput();
                speechConfig.speechSynthesisLanguage = tokenObj.speechSynthesisLanguage;
                speechConfig.speechSynthesisVoiceName = tokenObj.speechSynthesisVoiceName;
                const synthesizer = new SpeechSynthesizer(speechConfig, audioConfig);

                synthesizer.speakTextAsync(
                    result.answer.replace(/ *\[[^)]*\] */g, ""),
                    function (result) {
                        if (result.reason === ResultReason.SynthesizingAudioCompleted) {
                            console.log("synthesis finished.");
                        } else {
                            console.error("Speech synthesis canceled, " + result.errorDetails + "\nDid you update the subscription info?");
                        }
                        synthesizer.close();
                    },
                    function (err) {
                        console.trace("err - " + err);
                        synthesizer.close();
                    }
                );
            }
        } catch (e) {
            setError(e);
        } finally {
            setIsLoading(false);
        }
    };

    const clearChat = () => {
        if (lastQuestionRef.current || dataConversation.length > 0 || !chatIsCleaned) {
            lastQuestionRef.current = "";
            error && setError(undefined);
            setActiveCitation(undefined);
            setActiveAnalysisPanelTab(undefined);
            setAnswers([]);
            setDataConversation([]);
            setChatIsCleaned(true);
        } else {
            return;
        }
    };

    const handleNewChat = () => {
        if (lastQuestionRef.current || dataConversation.length > 0 || chatIsCleaned) {
            lastQuestionRef.current = "";
            error && setError(undefined);
            setActiveCitation(undefined);
            setActiveAnalysisPanelTab(undefined);
            setAnswers([]);
            setDataConversation([]);
            setChatId("");
            setUserId("");
            setChatSelected("");
            setChatIsCleaned(false);
        } else {
            return;
        }
    };

    /**Get Pdf */
    const getPdf = async (pdfName: string) => {
        /** get file type */
        let type = getFileType(pdfName);
        setFileType(type);

        try {
            const response = await fetch("/api/get-blob", {
                method: "POST",
                headers: {
                    "Content-Type": "application/json"
                },
                body: JSON.stringify({
                    blob_name: pdfName
                })
            });

            if (!response.ok) {
                throw new Error(`Error fetching DOC: ${response.status}`);
            }

            return await response.blob();
        } catch (error) {
            console.error(error);
            throw new Error("Error fetching DOC.");
        }
    };

    useEffect(() => {
        chatMessageStreamEnd.current?.scrollIntoView({ behavior: "smooth" });
        if (dataConversation.length > 0) {
            chatContainerRef.current?.scrollIntoView({ behavior: "smooth", block: "end" });
        }
        if (triggered.current === false) {
            triggered.current = true;
            console.log(triggered.current);
        }
        const language = navigator.language;
        if (language.startsWith("pt")) {
            setPlaceholderText("Escreva aqui sua pergunta");
        }
        if (language.startsWith("es")) {
            setPlaceholderText("Escribe tu pregunta aqui");
        } else {
            setPlaceholderText("Write your question here");
        }
    }, [isLoading, dataConversation]);

    const onPromptTemplateChange = (_ev?: React.FormEvent<HTMLInputElement | HTMLTextAreaElement>, newValue?: string) => {
        setPromptTemplate(newValue || "");
    };

    const onRetrieveCountChange = (_ev?: React.SyntheticEvent<HTMLElement, Event>, newValue?: string) => {
        setRetrieveCount(parseInt(newValue || "3"));
    };

    const onUseSemanticRankerChange = (_ev?: React.FormEvent<HTMLElement | HTMLInputElement>, checked?: boolean) => {
        setUseSemanticRanker(!!checked);
    };

    const onUseSemanticCaptionsChange = (_ev?: React.FormEvent<HTMLElement | HTMLInputElement>, checked?: boolean) => {
        setUseSemanticCaptions(!!checked);
    };

    const onExcludeCategoryChanged = (_ev?: React.FormEvent, newValue?: string) => {
        setExcludeCategory(newValue || "");
    };

    const onUseSuggestFollowupQuestionsChange = (_ev?: React.FormEvent<HTMLElement | HTMLInputElement>, checked?: boolean) => {
        setUseSuggestFollowupQuestions(!!checked);
    };

    // const onExampleClicked = (example: string) => {
    //     makeApiRequestGpt(example);
    // };

    const onShowCitation = async (citation: string, fileName: string, index: number) => {
        const response = await getPdf(fileName);
        if (activeCitation === citation && activeAnalysisPanelTab === AnalysisPanelTabs.CitationTab && selectedAnswer === index) {
            setActiveAnalysisPanelTab(undefined);
        } else {
            //var file = new Blob([response as BlobPart], { type: "application/pdf" });
            var file = new Blob([response as BlobPart]);

            readFile(file);

            function readFile(input: Blob) {
                const fr = new FileReader();
                fr.readAsDataURL(input);
                fr.onload = function (event) {
                    const res: any = event.target ? event.target.result : undefined;
                    setActiveCitation(res);
                };
            }
            setActiveAnalysisPanelTab(AnalysisPanelTabs.CitationTab);
        }

        setSelectedAnswer(index);
    };

    // const onShowCitation = (citation: string, index: number) => {
    //     if (activeCitation === citation && activeAnalysisPanelTab === AnalysisPanelTabs.CitationTab && selectedAnswer === index) {
    //         setActiveAnalysisPanelTab(undefined);
    //     } else {
    //         setActiveCitation(citation);
    //         setActiveAnalysisPanelTab(AnalysisPanelTabs.CitationTab);
    //     }

    //     setSelectedAnswer(index);
    // };

    const onToggleTab = (tab: AnalysisPanelTabs, index: number) => {
        if (activeAnalysisPanelTab === tab && selectedAnswer === index) {
            setActiveAnalysisPanelTab(undefined);
        } else {
            setActiveAnalysisPanelTab(tab);
        }

        setSelectedAnswer(index);
    };

    const hideTab = () => {
        setActiveAnalysisPanelTab(undefined);
    };

    return (
        <div className={styles.mainContainer}>
            <div>
                <div className={styles.commandsContainer}>{showHistoryPanel && <ChatHistoryPanel />}</div>
            </div>
            <div>
                <div className={styles.commandsContainer}>{showFeedbackRatingPanel && <FeedbackRating />}</div>
            </div>
            <div>
                <div className={styles.commandsContainer}>{settingsPanel && <SettingsPanel />}</div>
            </div>
            <div className={styles.container}>
                <div className={styles.chatRoot} style={showHistoryPanel ? { alignSelf: "flex-start" } : {}}>
                    <div className={styles.chatContainer}>
                        {!lastQuestionRef.current && dataConversation.length <= 0 ? (
                            <div className={dataConversation.length > 0 && !conversationIsLoading ? styles.chatMessageStream : styles.chatEmptyState}>
                                {conversationIsLoading && <Spinner size={3} className={styles.spinnerStyles} />}

                                <div className={conversationIsLoading ? styles.noneDisplay : styles.flexDescription}>
                                    <img height="40px" src={salesLogo}></img>
                                    <h1>Clew</h1>
                                    <p style={{ width: "80%", textAlign: "center" }}>
                                        Your AI-driven Home Improvement expert who boosts marketing performance by synthesizing multiple data sources to deliver
                                        actionable insights.
                                    </p>
                                </div>
                            </div>
                        ) : (
                            <div className={!conversationIsLoading ? styles.chatMessageStream : styles.conversationIsLoading}>
                                {conversationIsLoading && <Spinner size={3} className={styles.spinnerStyles} />}
                                {dataConversation.length > 0
                                    ? dataConversation.map((item, index) => {
                                          const response = {
                                              answer: item.bot || "",
                                              conversation_id: chatId,
                                              data_points: [""],
                                              thoughts: null
                                          } as AskResponse;
                                          return (
                                              <div key={index} className={conversationIsLoading ? styles.noneDisplay : ""}>
                                                  <UserChatMessage message={item.user} />
                                                  <div className={styles.chatMessageGpt}>
                                                      <Answer
                                                          key={index}
                                                          answer={response}
                                                          isSelected={selectedAnswer === index && activeAnalysisPanelTab !== undefined}
                                                          onCitationClicked={(c, n) => onShowCitation(c, n, index)}
                                                          onThoughtProcessClicked={() => onToggleTab(AnalysisPanelTabs.ThoughtProcessTab, index)}
                                                          onSupportingContentClicked={() => onToggleTab(AnalysisPanelTabs.SupportingContentTab, index)}
                                                          onFollowupQuestionClicked={q => makeApiRequestGpt(q, null)}
                                                          showFollowupQuestions={false}
                                                          showSources={true}
                                                      />
                                                  </div>
                                              </div>
                                          );
                                      })
                                    : answers.map((answer, index) => (
                                          <div key={index} className={conversationIsLoading ? styles.noneDisplay : ""}>
                                              <UserChatMessage message={answer[0]} />
                                              <div className={styles.chatMessageGpt}>
                                                  <Answer
                                                      key={index}
                                                      answer={answer[1]}
                                                      isSelected={selectedAnswer === index && activeAnalysisPanelTab !== undefined}
                                                      onCitationClicked={(c, n) => onShowCitation(c, n, index)}
                                                      onThoughtProcessClicked={() => onToggleTab(AnalysisPanelTabs.ThoughtProcessTab, index)}
                                                      onSupportingContentClicked={() => onToggleTab(AnalysisPanelTabs.SupportingContentTab, index)}
                                                      onFollowupQuestionClicked={q => makeApiRequestGpt(q, null)}
                                                      showFollowupQuestions={false}
                                                      showSources={true}
                                                  />
                                              </div>
                                          </div>
                                      ))}

                                {isLoading && (
                                    <>
                                        <UserChatMessage message={lastQuestionRef.current} />
                                        <div className={styles.chatMessageGptMinWidth}>
                                            <AnswerLoading />
                                        </div>
                                    </>
                                )}
                                {error ? (
                                    <>
                                        <UserChatMessage message={lastQuestionRef.current} />
                                        <div className={styles.chatMessageGptMinWidth}>
                                            <AnswerError
                                                error={error_message_text + error.toString()}
                                                onRetry={() => makeApiRequestGpt(lastQuestionRef.current, chatId !== "" ? chatId : null)}
                                            />
                                        </div>
                                    </>
                                ) : null}
                                <div ref={chatMessageStreamEnd} />
                            </div>
                        )}
                        <div className={styles.chatInput}>
                            <div className={styles.buttonsActions}>
                                <button
                                    className={lastQuestionRef.current || dataConversation.length > 0 ? styles.clearChatButton : styles.clearChatButtonDisabled}
                                    onClick={clearChat}
                                >
                                    <BroomRegular />
                                </button>
                                <button
                                    className={
                                        lastQuestionRef.current || dataConversation.length > 0 || chatIsCleaned
                                            ? styles.newChatButton
                                            : styles.newChatButtonDisabled
                                    }
                                    onClick={handleNewChat}
                                >
                                    <AddRegular />
                                </button>
                            </div>
                            <QuestionInput
                                clearOnSend
                                placeholder={placeholderText}
                                disabled={isLoading}
                                onSend={question => makeApiRequestGpt(question, chatId !== "" ? chatId : null)}
                            />
                        </div>
                    </div>
                    {dataConversation.length > 0 &&
                        fileType !== "" &&
                        activeAnalysisPanelTab &&
<<<<<<< HEAD
                        dataConversation.map(data => {
=======
                        dataConversation.map((data, index) => {
>>>>>>> 4b38bc63
                            const response = {
                                answer: data.bot || "",
                                conversation_id: chatId,
                                data_points: [""],
                                thoughts: null
                            } as AskResponse;
                            return (
                                <AnalysisPanel
<<<<<<< HEAD
                                    className={styles.chatAnalysisPanel}
                                    activeCitation={activeCitation}
                                    onActiveTabChanged={x => onToggleTab(x, selectedAnswer)}
=======
                                    key={index}
                                    className={styles.chatAnalysisPanel}
                                    activeCitation={activeCitation}
                                    onActiveTabChanged={x => onToggleTab(x, index)}
>>>>>>> 4b38bc63
                                    citationHeight="810px"
                                    answer={response}
                                    activeTab={activeAnalysisPanelTab}
                                    fileType={fileType}
                                    onHideTab={hideTab}
                                />
                            );
                        })}
                    {answers.length > 0 && fileType !== "" && activeAnalysisPanelTab && (
                        <AnalysisPanel
                            className={styles.chatAnalysisPanel}
                            activeCitation={activeCitation}
                            onActiveTabChanged={x => onToggleTab(x, selectedAnswer)}
                            citationHeight="810px"
                            answer={answers[selectedAnswer][1]}
                            activeTab={activeAnalysisPanelTab}
                            fileType={fileType}
                            onHideTab={hideTab}
                        />
                    )}

                    <Panel
                        headerText="Configure answer generation"
                        isOpen={isConfigPanelOpen}
                        isBlocking={false}
                        onDismiss={() => setIsConfigPanelOpen(false)}
                        closeButtonAriaLabel="Close"
                        onRenderFooterContent={() => <DefaultButton onClick={() => setIsConfigPanelOpen(false)}>Close</DefaultButton>}
                        isFooterAtBottom={true}
                    >
                        <TextField
                            className={styles.chatSettingsSeparator}
                            defaultValue={promptTemplate}
                            label="Override prompt template"
                            multiline
                            autoAdjustHeight
                            onChange={onPromptTemplateChange}
                        />

                        <SpinButton
                            className={styles.chatSettingsSeparator}
                            label="Retrieve this many documents from search:"
                            min={1}
                            max={50}
                            defaultValue={retrieveCount.toString()}
                            onChange={onRetrieveCountChange}
                        />
                        <TextField className={styles.chatSettingsSeparator} label="Exclude category" onChange={onExcludeCategoryChanged} />
                        <Checkbox
                            className={styles.chatSettingsSeparator}
                            checked={useSemanticRanker}
                            label="Use semantic ranker for retrieval"
                            onChange={onUseSemanticRankerChange}
                        />
                        <Checkbox
                            className={styles.chatSettingsSeparator}
                            checked={useSemanticCaptions}
                            label="Use query-contextual summaries instead of whole documents"
                            onChange={onUseSemanticCaptionsChange}
                            disabled={!useSemanticRanker}
                        />
                        <Checkbox
                            className={styles.chatSettingsSeparator}
                            checked={useSuggestFollowupQuestions}
                            label="Suggest follow-up questions"
                            onChange={onUseSuggestFollowupQuestionsChange}
                        />
                    </Panel>
                </div>
            </div>
        </div>
    );
};

export default Chat;<|MERGE_RESOLUTION|>--- conflicted
+++ resolved
@@ -440,11 +440,7 @@
                     {dataConversation.length > 0 &&
                         fileType !== "" &&
                         activeAnalysisPanelTab &&
-<<<<<<< HEAD
                         dataConversation.map(data => {
-=======
-                        dataConversation.map((data, index) => {
->>>>>>> 4b38bc63
                             const response = {
                                 answer: data.bot || "",
                                 conversation_id: chatId,
@@ -453,16 +449,9 @@
                             } as AskResponse;
                             return (
                                 <AnalysisPanel
-<<<<<<< HEAD
                                     className={styles.chatAnalysisPanel}
                                     activeCitation={activeCitation}
                                     onActiveTabChanged={x => onToggleTab(x, selectedAnswer)}
-=======
-                                    key={index}
-                                    className={styles.chatAnalysisPanel}
-                                    activeCitation={activeCitation}
-                                    onActiveTabChanged={x => onToggleTab(x, index)}
->>>>>>> 4b38bc63
                                     citationHeight="810px"
                                     answer={response}
                                     activeTab={activeAnalysisPanelTab}
