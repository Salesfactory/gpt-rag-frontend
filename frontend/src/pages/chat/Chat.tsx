--- conflicted
+++ resolved
@@ -406,13 +406,10 @@
                                 {conversationIsLoading && <Spinner size={3} className={styles.spinnerStyles} />}
 
                                 <div className={conversationIsLoading ? styles.noneDisplay : styles.flexDescription}>
-<<<<<<< HEAD
-                                    <img height="40px" src={salesLogo}></img>
-                                    <h1>FreddAid</h1>
-=======
+
                                     <img height="40px" src={salesLogo} alt="Sales Factory logo"></img>
-                                    <h1>Clew</h1>
->>>>>>> 664e6c6f
+                                   <h1>FreddAid</h1>
+
                                     <p style={{ width: "80%", textAlign: "center" }}>
                                         Your AI-driven Home Improvement expert who boosts marketing performance by synthesizing multiple data sources to deliver
                                         actionable insights.
