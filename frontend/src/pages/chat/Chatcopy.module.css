.container {
    flex: 1;
    display: flex;
    flex-direction: column;
    background-color: white;
    /* margin: 0px 10px 0px 0px; */
}

.mainContainer {
    display: flex;
    flex-direction: row-reverse;
    flex: 1;
    overflow: hidden;
}

.chatRoot {
    flex: 1;
    display: flex;
    height: 100%;
}

.chatContainer {
    flex: 1;
    display: flex;
    flex-direction: column;
    align-items: center;
    width: 100%;
    background-color: #f9fafb;
}

.chatEmptyState {
    flex-grow: 1;
    display: flex;
    flex-direction: column;
    justify-content: center;
    align-items: center;
    max-height: 1024px;
    padding-top: 60px;
}

@media only screen and (max-height: 780px) {
    .chatEmptyState {
        padding-top: 0;
    }
}

.noneDisplay {
    display: none;
}

.flexDescription {
    background-color: #ffffff;
    padding: 2rem;
    border-radius: 12px;
    box-shadow: 0 4px 12px rgba(0, 0, 0, 0.1);
    text-align: center;
    display: flex;
    flex-direction: column;
    align-items: center;
    gap: 0.3rem;
    max-width: 600px;
    position: fixed;
}

.conversationIsLoading {
    flex-grow: 1;
    display: flex;
    flex-direction: column;
    justify-content: center;
    align-items: center;
    max-height: 1024px;
    padding-top: 60px;
}

.chatMessageStream {
    flex-grow: 1;
    max-height: 1024px;
    width: 80%;
    max-width: 80%;
    overflow-y: auto;
    padding-top: 15px;
    display: flex;
    flex-direction: column;
    margin: 0 auto;
    padding-left: 2px;
    padding-right: 2px;
}

.chatMessageGpt {
    margin-bottom: 20px;
    max-width: 80%;
    display: flex;
    min-width: 300px;
}

.chatMessageGptMinWidth {
    max-width: 500px;
    margin-bottom: 20px;
}

.chatInput {
    position: sticky;
    bottom: 0;
    flex: 0 0 auto;
    padding: 10px 5px 5px 10px;
    display: flex;
    align-items: start;
    border-radius: 6px;
    width: 80%;
    max-width: 80%;
    background-color: rgba(255, 255, 255, 1);
    border: 1px solid rgba(229, 231, 235, 1);
    box-shadow: var(--tw-ring-offset-shadow, 0 0 #0000), var(--tw-ring-shadow, 0 0 #0000), 0 1px 2px 0 rgba(0, 0, 0, 0.05);
    transition: height 0.2s ease;
    margin: 0 auto;
}

.chatInputContainer {
    width: 100%;
    padding-top: 10px;
    background-color: #fff;
    border-top: 1px solid #ddd;
    display: flex;
    flex-direction: column;
    align-items: center;
}

<<<<<<< HEAD
.chatInputContainer input,
.chatInputContainer textarea {
  color: #111827;
  background: #fff;
}

.chatInputContainer input::placeholder,
.chatInputContainer textarea::placeholder {
  color: #6B7280;
  opacity: 1;
}

.newChatButton {
    display: flex;
    padding: 10px;
    justify-content: center;
    align-items: center;
    font-size: 24px;
    border: 1px solid #979797;
    border-radius: 6px;
    color: #979797;
    background-color: #f5f5f5;
    transition: 0.3s;
    margin-right: 5px;
}

.newChatButton:hover {
    color: #000000;
}

.newChatButtonDisabled {
    display: flex;
    padding: 10px;
    justify-content: center;
    align-items: center;
    font-size: 24px;
    border: 1px dashed #bfbfbf;
    border-radius: 6px;
    color: #bfbfbf;
    background-color: #f0f0f0;
    cursor: not-allowed;
    opacity: 0.5;
    transition: 0.3s;
    margin-right: 5px;
    font-style: italic;
}

.clearChatButtonDisabled {
    display: flex;
    padding: 10px;
    justify-content: center;
    align-items: center;
    font-size: 24px;
    border: 1px dashed #bfbfbf;
    border-radius: 6px;
    color: #bfbfbf;
    background-color: #f0f0f0;
    cursor: not-allowed;
    opacity: 0.5;
    transition: 0.3s;
    margin-right: 5px;
    font-style: italic;
}

.buttonsActions {
    display: flex;
    flex-direction: row;
    padding-right: 10px;
}

.clearChatButton {
    display: flex;
    padding: 10px;
    justify-content: center;
    align-items: center;
    font-size: 24px;
    border: 1px solid #979797;
    border-radius: 6px;
    color: #9f9c9c;
    background-color: #f5f5f5;
    transition: 0.3s;
}

.clearChatButton:hover {
    color: #000000;
}
=======
>>>>>>> bdc16487

.chatAnalysisPanel {
    flex: 1;
    height: 100%;
    overflow-y: auto;
    max-height: 89vh;
    margin-left: 20px;
    margin-right: 20px;
}

.analysisResizeHandle {
    width: 6px;
    height: 80px;
    background: rgb(183, 183, 183);
    cursor: col-resize;
    display: flex;
    align-items: center;
    justify-content: center;
    position: relative;
    z-index: 2;
    transition: background 0.2s;
    top: 50%;
    transform: translate(-50%, -50%);
    border-radius: 3px;
    user-select: none;
}
.analysisResizeHandle:hover {
    background: #e0e0e0;
}

@media (max-width: 900px) {
    .analysisResizeHandle {
        display: none;
    }
}

.analysisResizeHandle::before,
.analysisResizeHandle::after {
    content: "";
    display: block;
    width: 2px;
    height: 2px;
    border-radius: 50%;
    background: rgb(255, 255, 255);
    opacity: 0.8;
    position: absolute;
    left: 50%;
    transform: translateX(-50%);
}

.analysisResizeHandle::before {
    top: 45%;
}

.analysisResizeHandle::after {
    top: 55%;
}

.chatDisclaimer {
    margin-top: 5px;
    background: #F9FAFB;
    font-size: 0.8em;
    text-align: center;
}

.chatDisclaimer,
.chatDisclaimer p {
  color: #374151;
}

@media only screen and (max-height: 999px) {
    .chatDisclaimer {
        margin-left: 30px;
    }
}

@media (max-width: 650px) {
    .flexDescription {
        max-width: 70%;
    }
}

.spinnerStyles {
    position: absolute;
}

.noMargin {
    color: #111827;
    margin-top: 0;
    margin-bottom: 0;
}<|MERGE_RESOLUTION|>--- conflicted
+++ resolved
@@ -124,96 +124,6 @@
     flex-direction: column;
     align-items: center;
 }
-
-<<<<<<< HEAD
-.chatInputContainer input,
-.chatInputContainer textarea {
-  color: #111827;
-  background: #fff;
-}
-
-.chatInputContainer input::placeholder,
-.chatInputContainer textarea::placeholder {
-  color: #6B7280;
-  opacity: 1;
-}
-
-.newChatButton {
-    display: flex;
-    padding: 10px;
-    justify-content: center;
-    align-items: center;
-    font-size: 24px;
-    border: 1px solid #979797;
-    border-radius: 6px;
-    color: #979797;
-    background-color: #f5f5f5;
-    transition: 0.3s;
-    margin-right: 5px;
-}
-
-.newChatButton:hover {
-    color: #000000;
-}
-
-.newChatButtonDisabled {
-    display: flex;
-    padding: 10px;
-    justify-content: center;
-    align-items: center;
-    font-size: 24px;
-    border: 1px dashed #bfbfbf;
-    border-radius: 6px;
-    color: #bfbfbf;
-    background-color: #f0f0f0;
-    cursor: not-allowed;
-    opacity: 0.5;
-    transition: 0.3s;
-    margin-right: 5px;
-    font-style: italic;
-}
-
-.clearChatButtonDisabled {
-    display: flex;
-    padding: 10px;
-    justify-content: center;
-    align-items: center;
-    font-size: 24px;
-    border: 1px dashed #bfbfbf;
-    border-radius: 6px;
-    color: #bfbfbf;
-    background-color: #f0f0f0;
-    cursor: not-allowed;
-    opacity: 0.5;
-    transition: 0.3s;
-    margin-right: 5px;
-    font-style: italic;
-}
-
-.buttonsActions {
-    display: flex;
-    flex-direction: row;
-    padding-right: 10px;
-}
-
-.clearChatButton {
-    display: flex;
-    padding: 10px;
-    justify-content: center;
-    align-items: center;
-    font-size: 24px;
-    border: 1px solid #979797;
-    border-radius: 6px;
-    color: #9f9c9c;
-    background-color: #f5f5f5;
-    transition: 0.3s;
-}
-
-.clearChatButton:hover {
-    color: #000000;
-}
-=======
->>>>>>> bdc16487
 
 .chatAnalysisPanel {
     flex: 1;
