--- conflicted
+++ resolved
@@ -659,35 +659,11 @@
         }
     };
 
-<<<<<<< HEAD
+
     const get_brands = (competitor: Competitor) => {
         const brands_c = competitor.brands.map(b => b.brand_id);
         const brands_names = brands.filter(b => brands_c.includes(b.id)).map(b => b.name);
         return brands_names;
-=======
-    const filteredJobs = reportJobs.filter(job => {
-        const matchesSearch = job.type.toLowerCase().includes(searchQuery.toLowerCase()) || job.target.toLowerCase().includes(searchQuery.toLowerCase());
-        const matchesStatus = selectedStatus === "All Status" || job.status === selectedStatus;
-        return matchesSearch && matchesStatus;
-    });
-
-    const jobsWithEndDate = filteredJobs.filter(job => job.endDate !== null);
-
-    const sortedJobsWithEndDate = jobsWithEndDate.sort((a, b) => {
-        const endDateA = new Date(a.endDate!).getTime();
-        const endDateB = new Date(b.endDate!).getTime();
-        return endDateB - endDateA;
-    });
-
-    const jobsWithoutEndDate = filteredJobs.filter(job => job.endDate === null);
-
-    const jobsToDisplay = [...sortedJobsWithEndDate, ...jobsWithoutEndDate].slice(0, 10);
-    const getStatusIcon = (status: ReportJob["status"]) => {
-        if (status === "Completed") return <CheckCircle size={16} style={{ color: "#16a34a" }} />;
-        if (status === "In Progress") return <Clock size={16} style={{ color: "#2563eb" }} />;
-        if (status === "Failed") return <AlertCircle size={16} style={{ color: "#dc2626" }} />;
-        return <Clock size={16} style={{ color: "#6b7280" }} />;
->>>>>>> 3eb649bd
     };
 
     useEffect(() => {
