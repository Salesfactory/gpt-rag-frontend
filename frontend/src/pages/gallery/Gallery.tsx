--- conflicted
+++ resolved
@@ -242,23 +242,6 @@
                         }
                     }}
                 />
-<<<<<<< HEAD
-                <div className={styles.filter}>
-                    <div className={styles.filterContainer}>
-                        <button type="button" className={styles.filterButton} onClick={() => setShowStatusFilter(!showStatusFilter)} aria-label="Sort By Order">
-                            <ArrowUpDown size={16} className={styles.filterIcon} />
-                            {statusFilterOptions.find(opt => opt.value === sortOrder)?.label || "Sort by order"}
-                        </button>
-
-                        {showStatusFilter && (
-                            <div className={styles.filterDropdown}>
-                                <div className={styles.dropdownContent}>
-                                    {statusFilterOptions.map(option => (
-                                        <button
-                                            aria-label={option.value}
-                                            key={option.value}
-                                            className={`${styles.dropdownItem} ${sortOrder === option.value ? styles.dropdownItemActive : ""}`}
-=======
                 <div className={styles.filtersGroup}>
                     <div className={styles.filter}>
                         <div className={styles.filterContainer}>
@@ -299,7 +282,6 @@
                                     <div className={styles.dropdownContent}>
                                         <button
                                             className={`${styles.dropdownItem} ${!userFilter ? styles.dropdownItemActive : ""}`}
->>>>>>> af5c39c6
                                             onClick={() => {
                                                 setUserFilter(null);
                                                 setShowUserFilter(false);
@@ -348,17 +330,6 @@
                             </div>
                         </div>
 
-<<<<<<< HEAD
-                                                {/* Hover Actions Overlay */}
-                                                <div className={styles.overlay}>
-                                                    <div className={styles.actions}>
-                                                        <button className={styles.actionButton} aria-label="Download" title="Download" onClick={() => handleDownload(file)}>
-                                                            <Download size={16} className={styles.downloadIcon} />
-                                                        </button>
-                                                        <button className={styles.actionButton} aria-label="Delete" title="Delete" onClick={() => handleDelete(file)}>
-                                                            <Trash2 size={16} className={styles.deleteIcon} />
-                                                        </button>
-=======
                         {images.length === 0 ? (
                             <div className={styles.emptyState}>
                                 <div className={styles.emptyContent}>
@@ -407,7 +378,6 @@
                                                                 </button>
                                                             </div>
                                                         </div>
->>>>>>> af5c39c6
                                                     </div>
 
                                                     {/* Chart Info */}
