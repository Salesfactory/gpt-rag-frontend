import { toast } from "react-toastify";
import styles from "./Gallery.module.css";
import { ArrowUpDown, Download, Search, Trash2, Upload, Users } from "lucide-react";
import { SearchBox, Spinner } from "@fluentui/react";
import { useEffect, useState, useRef, useMemo, useCallback } from "react";
import { deleteSourceFileFromBlob, getFileBlob, getGalleryItems, getUsers } from "../../api";
import { useAppContext } from "../../providers/AppProviders";

const statusFilterOptions = [
    { label: "Newest", value: "newest" },
    { label: "Oldest", value: "oldest" }
];

type GalleryItem = {
    content_type: string;
    created_on: string;
    last_modified: string;
    metadata: {
        user_id?: string;
    };
    name: string;
    size: number;
    url: string;
    blob?: string;
};

type UserData = {
    id: string;
    data: {
        name: string;
    };
    [key: string]: any;
};

type User = {
    id: string;
    name: string;
};

const Gallery: React.FC = () => {
    const { user, organization } = useAppContext();

    const [showStatusFilter, setShowStatusFilter] = useState<boolean>(false);
<<<<<<< HEAD
    const [selectedStatus, setSelectedStatus] = useState<string>("newest");
=======
    const [sortOrder, setSortOrder] = useState<string>("newest");
>>>>>>> 0fe9ab80
    const [userFilter, setUserFilter] = useState<string | null>(null);
    const [images, setImages] = useState<GalleryItem[]>([]);
    const [fetchedImages, setFetchedImages] = useState<GalleryItem[]>([]);
    const [isLoading, setIsLoading] = useState<boolean>(false);
    const [users, setUsers] = useState<User[]>();
    const [showUserFilter, setShowUserFilter] = useState<boolean>(false);
    const [searchQuery, setSearchQuery] = useState<string>("");
        
    const orgId = organization?.id ?? "";
    const userId = user?.id ?? "";
    const usersErrorShownRef = useRef(false);

    useEffect(() => {
    let cancelled = false;

    const fetchUsers = async () => {
        try {
        const userData: UserData[] = await getUsers({ user });
        if (cancelled) return;
        setUsers(userData.map(u => ({ id: u.id, name: u.data?.name ?? "Unknown" })));
        } catch (err) {
        if (cancelled) return;
        console.error("[Gallery] getUsers failed:", err);

        if (!usersErrorShownRef.current) {
            usersErrorShownRef.current = true;
            toast.error("Error loading users");
        }
        setUsers([]);
        }
    };

<<<<<<< HEAD
    fetchUsers();
    return () => { cancelled = true; };
    }, [userId]);
=======
            setIsLoading(true);
            try {
                const itemsFromApi = await getGalleryItems(organization.id, { user }, sortOrder);
                let galleryData: GalleryItem[] = [];
                if (Array.isArray(itemsFromApi)) {
                    galleryData = itemsFromApi;
                } else if (itemsFromApi && typeof itemsFromApi === "object" && "data" in itemsFromApi && Array.isArray((itemsFromApi as any).data)) {
                    galleryData = (itemsFromApi as { data: GalleryItem[] }).data;
                }
>>>>>>> 0fe9ab80

    useEffect(() => {
    const fetchAndProcessGalleryItems = async () => {
        if (!orgId) return;
        setIsLoading(true);
        try {
        const itemsFromApi = await getGalleryItems(orgId, {
            user,
            uploader_id: userFilter ?? undefined,
            order: selectedStatus as "newest" | "oldest",
            q: searchQuery.trim() || undefined,
        });

        const galleryData = (itemsFromApi ?? []) as GalleryItem[];

        setImages(galleryData);
        setFetchedImages(galleryData);

        if (galleryData.length > 0) {
            const pairs = await Promise.all(
            galleryData.map(async (item) => {
                try {
                const blob = await getFileBlob(item.name, "documents");
                return [item.name, URL.createObjectURL(blob)] as const;
                } catch {
                return [item.name, null] as const;
                }
            })
            );

            const map = new Map(pairs);
            setImages((prev) => prev.map((img) => ({ ...img, blob: map.get(img.name) ?? img.blob })));
            setFetchedImages((prev) => prev.map((img) => ({ ...img, blob: map.get(img.name) ?? img.blob })));
        }
        } catch (e) {
        console.error("Error fetching gallery items:", e);
        } finally {
        setIsLoading(false);
        }
    };

    fetchAndProcessGalleryItems();

<<<<<<< HEAD
    return () => {
        setImages((curr) => {
        curr.forEach((it) => it.blob && URL.revokeObjectURL(it.blob));
        return [];
        });
    };
    }, [orgId, userId, userFilter, selectedStatus, searchQuery]);
=======
        return () => {
            setImages(currentImages => {
                currentImages.forEach(item => {
                    if (item.blob) {
                        URL.revokeObjectURL(item.blob);
                    }
                });
                return [];
            });
        };
    }, [user, organization, sortOrder]);
>>>>>>> 0fe9ab80

    const handleDownload = (item: GalleryItem) => {
        const organizationId = user?.organizationId;

        const downloadUrl = `/api/download?organizationId=${organizationId}&blobName=${encodeURIComponent(item.name)}`;

        window.open(downloadUrl, "_blank");
    };

    const handleDelete = async (item: GalleryItem) => {
        if (window.confirm(`Are you sure you want to delete ${item.name.split("/").pop()}? (The file will be deleted permanently in 1 day)`)) {
            try {
                await deleteSourceFileFromBlob(item.name);
                toast.success(`File ${item.name.split("/").pop()} deleted successfully`);
                setImages(currentImages => currentImages.filter(img => img.name !== item.name));
            } catch (error) {
                console.error("Error deleting file:", error);
                toast.error(`Error deleting file: ${error instanceof Error ? error.message : "Unknown error"}`);
            }
        }
    };

    const formatFileSize = (bytes: number): string => {
        if (bytes < 1024) return bytes + " B";
        if (bytes < 1048576) return (bytes / 1024).toFixed(1) + " KB";
        return (bytes / 1048576).toFixed(1) + " MB";
    };

    const createFileName = (name: string) => {
        const parts = name.split("/");
        const extension = parts[parts.length - 1].split(".").pop();
        const last_part = parts[parts.length - 1];
        return last_part.length > 20 ? last_part.slice(0, 16) + "..." + " ." + extension : last_part + "." + extension;
    };

    const searchTimeout = useRef<number | null>(null);

    const handleSearch = (value: string) => {
        if (searchTimeout.current) window.clearTimeout(searchTimeout.current);
        searchTimeout.current = window.setTimeout(() => {
            setSearchQuery((value || "").trim());
        }, 250);
    };

    useEffect(() => {
        return () => {
            if (searchTimeout.current) window.clearTimeout(searchTimeout.current);
        };
    }, []);

    const getUserName = (id: string) => {
        return users?.find(user => user.id === id)?.name;
    };

    const userOptions = useMemo((): User[] => {
    const map = new Map<string, string>();
    (users ?? []).forEach(u => map.set(u.id, u.name));

   (fetchedImages ?? []).forEach(f => {
     const id = f?.metadata?.user_id;
     if (id && !map.has(id)) {
       map.set(id, getUserName(id) ?? id);
     }
   });

   return Array.from(map, ([id, name]) => ({ id, name }))
     .sort((a, b) => a.name.localeCompare(b.name));
 }, [users, fetchedImages]);


    return (
        <div className={styles.page_container}>
            <div className={styles.file_list_header}>
                <SearchBox
                    placeholder="Search files..."
                    onChange={(_, newValue) => handleSearch(newValue || "")}
                    className={styles.responsiveSearch}
                    iconProps={{
                        iconName: undefined,
                        styles: {
                            root: {
                                fontSize: "20px",
                                color: "#9ca3af"
                            }
                        },
                        children: (
                            <Search
                                size={26}
                                color="#9ca3af"
                                style={{
                                    paddingBottom: "3px"
                                }}
                            />
                        )
                    }}
                    styles={{
                        root: {
                            height: "40px",
                            borderRadius: "0.5rem",
                            border: "1px solid #e5e7eb",
                            position: "relative",
                            selectors: {
                                ":focus-within": {
                                    outline: "none"
                                },
                                "::after": {
                                    border: "none !important",
                                    display: "none !important"
                                }
                            }
                        },
                        field: {
                            fontSize: "16px",
                            selectors: {
                                ":focus": {
                                    outline: "none"
                                },
                                ":focus-visible": {
                                    outline: "none"
                                },
                                "::placeholder": {
                                    color: "#9ca3af",
                                    fontSize: "16px"
                                }
                            }
                        }
                    }}
                />
            <div className={styles.filtersGroup}>
                <div className={styles.filter}>
                    <div className={styles.filterContainer}>
                        <button type="button" className={styles.filterButton} onClick={() => setShowStatusFilter(!showStatusFilter)}>
                            <ArrowUpDown size={16} className={styles.filterIcon} />
                            {statusFilterOptions.find(opt => opt.value === sortOrder)?.label || "Sort by order"}
                        </button>

                        {showStatusFilter && (
                            <div className={styles.filterDropdown}>
                                <div className={styles.dropdownContent}>
                                    {statusFilterOptions.map(option => (
                                        <button
                                            key={option.value}
                                            className={`${styles.dropdownItem} ${sortOrder === option.value ? styles.dropdownItemActive : ""}`}
                                            onClick={() => {
<<<<<<< HEAD
                                                setSelectedStatus(option.value);
=======
                                                setSortOrder(option.value);
                                                setShowStatusFilter(false);
>>>>>>> 0fe9ab80
                                            }}
                                        >
                                            {option.label}
                                        </button>
                                    ))}
                                </div>
                            </div>
                        )}
                    </div>
                </div>
                <div className={styles.filter}>
                    <div className={styles.filterContainer}>
                        <button
                        type="button"
                        className={styles.filterButton}
                        onClick={() => setShowUserFilter(!showUserFilter)}
                        >
                        <Users size={16} className={styles.filterIcon} />
                        {userFilter ? (getUserName(userFilter) ?? userFilter) : "All Users"}
                        </button>

                        {showUserFilter && (
                        <div className={styles.filterDropdown}>
                            <div className={styles.dropdownContent}>
                            <button
                                className={`${styles.dropdownItem} ${!userFilter ? styles.dropdownItemActive : ""}`}
                                onClick={() => {
                                setUserFilter(null);
                                setShowUserFilter(false);
                                }}
                            >
                                All Users
                            </button>

                            {userOptions.map(u => (
                                <button
                                key={u.id}
                                className={`${styles.dropdownItem} ${userFilter === u.id ? styles.dropdownItemActive : ""}`}
                                onClick={() => {
                                    setUserFilter(u.id);
                                    setShowUserFilter(false);
                                }}
                                >
                                {u.name}
                                </button>
                            ))}
                            </div>
                        </div>
                        )}
                     </div>
                </div>
            </div>
        </div>
            {isLoading ? (
                <Spinner
                    styles={{
                        root: {
                            marginTop: "50px"
                        }
                    }}
                />
            ) : (
                <div className={styles.container}>
                    {/* Green Header */}
                    <div className={styles.header}>
                        <div className={styles.headerContent}>
                            <h2 className={styles.headerTitle}>Charts</h2>
                            <span className={styles.headerCount}>
                                {images.length} chart
                                {images.length !== 1 ? "s" : ""}
                            </span>
                        </div>
                    </div>

                    {images.length === 0 ? (
                        <div className={styles.emptyState}>
                            <div className={styles.emptyContent}>
                                <Upload size={48} className={styles.emptyIcon} />
                                <p className={styles.emptyTitle}>No charts found</p>
                                <p className={styles.emptySubtitle}>
                                {userFilter ? `No charts found for ${getUserName(userFilter) ?? userFilter}` : "No visualization charts available"}
                                </p>
                            </div>
                        </div>
                    ) : (
                        <div className={styles.content}>
                            {/* Scrollable grid wrapper: limits height and enables vertical scrolling when needed */}
                            <div className={styles.gridScrollable}>
                                <div className={styles.grid}>
                                    {images.map(file => (
                                        <div key={file.name} className={styles.card}>
                                            {/* Image Preview */}
                                            <div className={styles.preview}>
                                                <div className={styles.previewContent}>
                                                    {file.blob ? (
                                                        <img src={file.blob} alt="Chart Preview" width={32} height={32} className={styles.previewImage} />
                                                    ) : (
                                                        <div className={styles.placeholder}>No Preview Available</div>
                                                    )}
                                                </div>

                                                {/* Hover Actions Overlay */}
                                                <div className={styles.overlay}>
                                                    <div className={styles.actions}>
                                                        <button className={styles.actionButton} title="Download" onClick={() => handleDownload(file)}>
                                                            <Download size={16} className={styles.downloadIcon} />
                                                        </button>
                                                        <button className={styles.actionButton} title="Delete" onClick={() => handleDelete(file)}>
                                                            <Trash2 size={16} className={styles.deleteIcon} />
                                                        </button>
                                                    </div>
                                                </div>
                                            </div>

                                            {/* Chart Info */}
                                            <div className={styles.cardInfo}>
                                                <div className={styles.cardHeader}>
                                                    <h3 className={styles.fileName} title={file.name}>
                                                        {createFileName(file.name)}
                                                    </h3>
                                                    <div className={styles.fileMeta}>
                                                        <span className={styles.fileSize}>{formatFileSize(file.size)}</span>
                                                    </div>
                                                </div>
                                                <span className={styles.userTag}>
                                                    {file.metadata.user_id ? getUserName(file.metadata.user_id) : "Unknown User"}
                                                </span>
                                                <p className={styles.fileDate}>Created {new Date(file.created_on).toLocaleDateString()}</p>
                                            </div>
                                        </div>
                                    ))}
                                </div>
                            </div>
                        </div>
                    )}
                </div>
            )}
        </div>
    );
};

export default Gallery;<|MERGE_RESOLUTION|>--- conflicted
+++ resolved
@@ -41,11 +41,8 @@
     const { user, organization } = useAppContext();
 
     const [showStatusFilter, setShowStatusFilter] = useState<boolean>(false);
-<<<<<<< HEAD
     const [selectedStatus, setSelectedStatus] = useState<string>("newest");
-=======
-    const [sortOrder, setSortOrder] = useState<string>("newest");
->>>>>>> 0fe9ab80
+
     const [userFilter, setUserFilter] = useState<string | null>(null);
     const [images, setImages] = useState<GalleryItem[]>([]);
     const [fetchedImages, setFetchedImages] = useState<GalleryItem[]>([]);
@@ -78,21 +75,10 @@
         }
     };
 
-<<<<<<< HEAD
+
     fetchUsers();
     return () => { cancelled = true; };
     }, [userId]);
-=======
-            setIsLoading(true);
-            try {
-                const itemsFromApi = await getGalleryItems(organization.id, { user }, sortOrder);
-                let galleryData: GalleryItem[] = [];
-                if (Array.isArray(itemsFromApi)) {
-                    galleryData = itemsFromApi;
-                } else if (itemsFromApi && typeof itemsFromApi === "object" && "data" in itemsFromApi && Array.isArray((itemsFromApi as any).data)) {
-                    galleryData = (itemsFromApi as { data: GalleryItem[] }).data;
-                }
->>>>>>> 0fe9ab80
 
     useEffect(() => {
     const fetchAndProcessGalleryItems = async () => {
@@ -136,7 +122,6 @@
 
     fetchAndProcessGalleryItems();
 
-<<<<<<< HEAD
     return () => {
         setImages((curr) => {
         curr.forEach((it) => it.blob && URL.revokeObjectURL(it.blob));
@@ -144,19 +129,7 @@
         });
     };
     }, [orgId, userId, userFilter, selectedStatus, searchQuery]);
-=======
-        return () => {
-            setImages(currentImages => {
-                currentImages.forEach(item => {
-                    if (item.blob) {
-                        URL.revokeObjectURL(item.blob);
-                    }
-                });
-                return [];
-            });
-        };
-    }, [user, organization, sortOrder]);
->>>>>>> 0fe9ab80
+
 
     const handleDownload = (item: GalleryItem) => {
         const organizationId = user?.organizationId;
@@ -301,12 +274,7 @@
                                             key={option.value}
                                             className={`${styles.dropdownItem} ${sortOrder === option.value ? styles.dropdownItemActive : ""}`}
                                             onClick={() => {
-<<<<<<< HEAD
                                                 setSelectedStatus(option.value);
-=======
-                                                setSortOrder(option.value);
-                                                setShowStatusFilter(false);
->>>>>>> 0fe9ab80
                                             }}
                                         >
                                             {option.label}
