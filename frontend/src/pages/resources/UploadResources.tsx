import React, { useMemo } from "react";
import styles from "./UploadResourcescopy.module.css";

import FileListHeader from "../../components/UploadResources/FileHeaderList";
import LazyResourceList from "../../components/UploadResources/LazyResourceList";
import { useSourceFiles } from "../../hooks/useSourceFiles";
import { useAppContext } from "../../providers/AppProviders";
import { useFileUpload } from "../../hooks/useFileUpload";
import UploadDialogModal from "../../components/UploadResources/UploadDialogModal";

const UploadResources: React.FC = () => {
    const { user } = useAppContext();
<<<<<<< HEAD
    const orgId = user?.organizationId || "";

    const {
        isLoading,
=======
    const [selectedCategory, setSelectedCategory] = useState<string>('all');
    
    const { 
        isLoading, 
>>>>>>> 996cfbf4
        files,
        filteredFiles,
        filteredFolders,
        currentPath,
        deleteFile,
        setSearchQuery,
        fetchFiles,
        handleDownload,
        navigateToFolder,
        navigateBack,
        navigateToRoot
<<<<<<< HEAD
    } = useSourceFiles(orgId);

    const {
        uploadDialogOpen,
        openUploadDialog,
        closeUploadDialog,
        dispatch,
        state,
        handleDuplicateRename,
        handleDuplicateReplace,
        handleDuplicateSkip,
        showRenameModal
    } = useFileUpload(orgId, () => fetchFiles(currentPath), files);

    const TOTAL_BYTES = 1 * 1024 ** 4;

    const usedBytes = useMemo(() => {
        const getSize = (it: any) => it?.size ?? it?.contentLength ?? it?.content_length ?? it?.bytes ?? 0;
        return (files || []).reduce((sum: number, it: any) => sum + (it?.isFolder ? 0 : Number(getSize(it)) || 0), 0);
    }, [files]);

    return (
        <div className={styles.page_container}>
            <FileListHeader
                setSearchQuery={setSearchQuery}
                openUploadDialog={openUploadDialog}
                onRefresh={() => fetchFiles(currentPath)}
                storage={{ totalBytes: TOTAL_BYTES, usedBytes, loading: isLoading }}
            />

=======
    } = useSourceFiles(user?.organizationId || "", selectedCategory)
    
    const { uploadDialogOpen, openUploadDialog, closeUploadDialog, dispatch, state, handleDuplicateRename, handleDuplicateReplace, handleDuplicateSkip, showRenameModal } = useFileUpload(user?.organizationId || "", () => fetchFiles(currentPath, selectedCategory), files);

    const handleCategoryChange = (category: string) => {
        setSelectedCategory(category);
    };

    return (
        <div className={styles.page_container}>
            <FileListHeader setSearchQuery={setSearchQuery} openUploadDialog={openUploadDialog} onRefresh={() => fetchFiles(currentPath, selectedCategory)} />
>>>>>>> 996cfbf4
            <LazyResourceList
                filteredFiles={filteredFiles}
                filteredFolders={filteredFolders}
                currentPath={currentPath}
                isLoading={isLoading}
                deleteFile={deleteFile}
                handleDownload={handleDownload}
                navigateToFolder={navigateToFolder}
                navigateBack={navigateBack}
                navigateToRoot={navigateToRoot}
<<<<<<< HEAD
                organizationId={orgId}
                onRefresh={() => fetchFiles(currentPath)}
=======
                organizationId={user?.organizationId}
                onRefresh={() => fetchFiles(currentPath, selectedCategory)}
                selectedCategory={selectedCategory}
                onCategoryChange={handleCategoryChange}
>>>>>>> 996cfbf4
            />

            {uploadDialogOpen && (
                <UploadDialogModal
                    closeUploadDialog={closeUploadDialog}
                    uploadState={state}
                    dispatchState={dispatch}
                    handleDuplicateRename={handleDuplicateRename}
                    handleDuplicateReplace={handleDuplicateReplace}
                    handleDuplicateSkip={handleDuplicateSkip}
                    showRenameModal={showRenameModal}
                />
            )}
        </div>
    );
};

export default UploadResources;<|MERGE_RESOLUTION|>--- conflicted
+++ resolved
@@ -1,4 +1,4 @@
-import React, { useMemo } from "react";
+import React, { useMemo, useState } from "react";
 import styles from "./UploadResourcescopy.module.css";
 
 import FileListHeader from "../../components/UploadResources/FileHeaderList";
@@ -10,17 +10,12 @@
 
 const UploadResources: React.FC = () => {
     const { user } = useAppContext();
-<<<<<<< HEAD
     const orgId = user?.organizationId || "";
 
-    const {
-        isLoading,
-=======
     const [selectedCategory, setSelectedCategory] = useState<string>('all');
     
     const { 
         isLoading, 
->>>>>>> 996cfbf4
         files,
         filteredFiles,
         filteredFolders,
@@ -32,38 +27,6 @@
         navigateToFolder,
         navigateBack,
         navigateToRoot
-<<<<<<< HEAD
-    } = useSourceFiles(orgId);
-
-    const {
-        uploadDialogOpen,
-        openUploadDialog,
-        closeUploadDialog,
-        dispatch,
-        state,
-        handleDuplicateRename,
-        handleDuplicateReplace,
-        handleDuplicateSkip,
-        showRenameModal
-    } = useFileUpload(orgId, () => fetchFiles(currentPath), files);
-
-    const TOTAL_BYTES = 1 * 1024 ** 4;
-
-    const usedBytes = useMemo(() => {
-        const getSize = (it: any) => it?.size ?? it?.contentLength ?? it?.content_length ?? it?.bytes ?? 0;
-        return (files || []).reduce((sum: number, it: any) => sum + (it?.isFolder ? 0 : Number(getSize(it)) || 0), 0);
-    }, [files]);
-
-    return (
-        <div className={styles.page_container}>
-            <FileListHeader
-                setSearchQuery={setSearchQuery}
-                openUploadDialog={openUploadDialog}
-                onRefresh={() => fetchFiles(currentPath)}
-                storage={{ totalBytes: TOTAL_BYTES, usedBytes, loading: isLoading }}
-            />
-
-=======
     } = useSourceFiles(user?.organizationId || "", selectedCategory)
     
     const { uploadDialogOpen, openUploadDialog, closeUploadDialog, dispatch, state, handleDuplicateRename, handleDuplicateReplace, handleDuplicateSkip, showRenameModal } = useFileUpload(user?.organizationId || "", () => fetchFiles(currentPath, selectedCategory), files);
@@ -74,8 +37,7 @@
 
     return (
         <div className={styles.page_container}>
-            <FileListHeader setSearchQuery={setSearchQuery} openUploadDialog={openUploadDialog} onRefresh={() => fetchFiles(currentPath, selectedCategory)} />
->>>>>>> 996cfbf4
+            <FileListHeader setSearchQuery={setSearchQuery} openUploadDialog={openUploadDialog} onRefresh={() => fetchFiles(currentPath, selectedCategory)}/>
             <LazyResourceList
                 filteredFiles={filteredFiles}
                 filteredFolders={filteredFolders}
@@ -86,15 +48,10 @@
                 navigateToFolder={navigateToFolder}
                 navigateBack={navigateBack}
                 navigateToRoot={navigateToRoot}
-<<<<<<< HEAD
-                organizationId={orgId}
-                onRefresh={() => fetchFiles(currentPath)}
-=======
                 organizationId={user?.organizationId}
                 onRefresh={() => fetchFiles(currentPath, selectedCategory)}
                 selectedCategory={selectedCategory}
                 onCategoryChange={handleCategoryChange}
->>>>>>> 996cfbf4
             />
 
             {uploadDialogOpen && (
