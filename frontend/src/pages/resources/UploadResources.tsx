import React, { useMemo, useState } from "react";
import styles from "./UploadResourcescopy.module.css";

import FileListHeader from "../../components/UploadResources/FileHeaderList";
import LazyResourceList from "../../components/UploadResources/LazyResourceList";
import { useSourceFiles } from "../../hooks/useSourceFiles";
import { useAppContext } from "../../providers/AppProviders";
import { useFileUpload } from "../../hooks/useFileUpload";
import UploadDialogModal from "../../components/UploadResources/UploadDialogModal";

const UploadResources: React.FC = () => {
    const { user } = useAppContext();
    const orgId = user?.organizationId || "";

    const [selectedCategory, setSelectedCategory] = useState<string>('all');
    
    const { 
        isLoading, 
        files,
        filteredFiles,
        filteredFolders,
        currentPath,
        deleteFile,
        setSearchQuery,
        fetchFiles,
        handleDownload,
        navigateToFolder,
        navigateBack,
        navigateToRoot,
        sortOrder,
        toggleSortOrder
    } = useSourceFiles(user?.organizationId || "", selectedCategory)
    
    const { uploadDialogOpen, openUploadDialog, closeUploadDialog, dispatch, state, handleDuplicateRename, handleDuplicateReplace, handleDuplicateSkip, showRenameModal } = useFileUpload(user?.organizationId || "", () => fetchFiles(currentPath, selectedCategory), files);

    const handleCategoryChange = (category: string) => {
        setSelectedCategory(category);
    };

    return (
        <div className={styles.page_container}>
<<<<<<< HEAD
            <FileListHeader setSearchQuery={setSearchQuery} openUploadDialog={openUploadDialog} onRefresh={() => fetchFiles(currentPath, selectedCategory)} isLoading={isLoading}/>
=======
            <FileListHeader setSearchQuery={setSearchQuery} openUploadDialog={openUploadDialog} onRefresh={() => fetchFiles(currentPath, selectedCategory, sortOrder)} />
>>>>>>> ad830e38
            <LazyResourceList
                filteredFiles={filteredFiles}
                filteredFolders={filteredFolders}
                currentPath={currentPath}
                isLoading={isLoading}
                deleteFile={deleteFile}
                handleDownload={handleDownload}
                navigateToFolder={navigateToFolder}
                navigateBack={navigateBack}
                navigateToRoot={navigateToRoot}
                organizationId={user?.organizationId}
                onRefresh={() => fetchFiles(currentPath, selectedCategory, sortOrder)}
                selectedCategory={selectedCategory}
                onCategoryChange={handleCategoryChange}
                sortOrder={sortOrder}
                onToggleSortOrder={toggleSortOrder}
            />

            {uploadDialogOpen && (
                <UploadDialogModal
                    closeUploadDialog={closeUploadDialog}
                    uploadState={state}
                    dispatchState={dispatch}
                    handleDuplicateRename={handleDuplicateRename}
                    handleDuplicateReplace={handleDuplicateReplace}
                    handleDuplicateSkip={handleDuplicateSkip}
                    showRenameModal={showRenameModal}
                />
            )}
        </div>
    );
};

export default UploadResources;<|MERGE_RESOLUTION|>--- conflicted
+++ resolved
@@ -39,11 +39,7 @@
 
     return (
         <div className={styles.page_container}>
-<<<<<<< HEAD
-            <FileListHeader setSearchQuery={setSearchQuery} openUploadDialog={openUploadDialog} onRefresh={() => fetchFiles(currentPath, selectedCategory)} isLoading={isLoading}/>
-=======
-            <FileListHeader setSearchQuery={setSearchQuery} openUploadDialog={openUploadDialog} onRefresh={() => fetchFiles(currentPath, selectedCategory, sortOrder)} />
->>>>>>> ad830e38
+            <FileListHeader setSearchQuery={setSearchQuery} openUploadDialog={openUploadDialog} onRefresh={() => fetchFiles(currentPath, selectedCategory, sortOrder)} isLoading={isLoading} />
             <LazyResourceList
                 filteredFiles={filteredFiles}
                 filteredFolders={filteredFolders}
