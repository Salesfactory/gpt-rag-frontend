--- conflicted
+++ resolved
@@ -101,17 +101,8 @@
                             <Text className={styles.file_text} title={fileName}>
                                 {displayName}
                             </Text>
-<<<<<<< HEAD
                             <div className={styles.file_extension_pill}>{fileExtension?.toUpperCase() || "FILE"}</div>
                             <div className={styles.file_size_pill}>{formatFileSize(item.size)}</div>
-=======
-                            <div className={styles.file_extension_pill}>
-                                {fileExtension?.toUpperCase() || "FILE"}
-                            </div>
-                            <div className={styles.file_size_pill}>
-                                {formatFileSize(item.size)}
-                            </div>
->>>>>>> fa26342f
                         </div>
                         <span>Uploaded on {formatDate(item.created_on)}</span>
                     </div>
@@ -406,14 +397,9 @@
         if (user?.role === "user") {
             toast("Only Admins can Upload Files", {
                 type: "warning"
-<<<<<<< HEAD
             });
         } else {
-=======
-            })
-        }
-        else {
->>>>>>> fa26342f
+
             setIsUploadDialogOpen(true);
             setSelectedFiles([]);
             setUploadStatus(null);
@@ -562,10 +548,6 @@
                                 if (!props || !defaultRender) return null;
 
                                 const backgroundColor = "#ffffff";
-<<<<<<< HEAD
-=======
-
->>>>>>> fa26342f
 
                                 const customStyles = {
                                     root: {
