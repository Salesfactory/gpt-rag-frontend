--- conflicted
+++ resolved
@@ -19,13 +19,8 @@
             {/* Main Wrapper */}
             <div className={`${styles.bodyWrapper} ${styles.bodyWrapperFull} ${isCollapsed ? styles.collapsed : styles.expanded}`}>
                 {/* Header Start */}
-<<<<<<< HEAD
-                <header className={`${styles.appHeader} ${styles.appHeaderFull} border-bottom py-2 bg-light`}>
-                    <Navbar isCollapsed={isCollapsed} setIsCollapsed={setIsCollapsed} />
-=======
                 <header className={`${styles.appHeader} border-bottom py-0.5 bg-light`}>
                     <Navbar setIsCollapsed={setIsCollapsed} />
->>>>>>> 92dd90d0
                 </header>
                 {/* Header End */}
 
