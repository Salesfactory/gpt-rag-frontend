--- conflicted
+++ resolved
@@ -185,125 +185,6 @@
     margin-bottom: 0.375rem;
 }
 
-<<<<<<< HEAD
-/* URL Input Styles */
-.urlInputContainer {
-    width: 100%;
-    margin-bottom: 10px;
-}
-
-.urlInputWrapper {
-    display: flex;
-    align-items: center;
-    gap: 8px;
-    width: 100%;
-}
-
-.urlInput {
-    flex: 1;
-    padding: 12px 16px;
-    border: 2px solid #e5e7eb;
-    border-radius: 8px;
-    font-size: 1rem;
-    font-family: inherit;
-    background-color: #ffffff;
-    transition: border-color 0.2s ease-in-out, box-shadow 0.2s ease-in-out;
-    outline: none;
-}
-
-.urlInput:focus {
-    border-color: #8ec5ff;
-    box-shadow: 0 0 0 3px rgba(142, 197, 255, 0.1);
-}
-
-.textArea::placeholder {
-    color: #6B7280;
-    opacity: 1;
-}
-
-.urlInput::placeholder {
-    color: #6B7280;
-    opacity: 1;
-}
-
-.addUrlButton {
-    padding: 12px;
-    background-color: #008431;
-    color: white;
-    border: none;
-    border-radius: 8px;
-    cursor: pointer;
-    display: flex;
-    align-items: center;
-    justify-content: center;
-    transition: background-color 0.2s ease-in-out, transform 0.1s ease-in-out;
-    min-width: 44px;
-    height: 44px;
-}
-
-.addUrlButton:hover {
-    background-color: #008236;
-    transform: translateY(-1px);
-}
-
-.addUrlButton:active {
-    transform: translateY(0);
-}
-
-.urlTagsContainer {
-    display: flex;
-    flex-wrap: wrap;
-    gap: 8px;
-    margin-top: 12px;
-    padding: 8px 0;
-}
-
-.urlTag {
-    display: flex;
-    align-items: center;
-    background-color: #e8f5e8;
-    border: 1px solid #c3e6c3;
-    border-radius: 20px;
-    padding: 6px 12px;
-    gap: 8px;
-    max-width: 100%;
-    transition: background-color 0.2s ease-in-out;
-}
-
-.urlTag:hover {
-    background-color: #d1f2d1;
-}
-
-.urlText {
-    font-size: 0.875rem;
-    color: #166534;
-    word-break: break-all;
-    flex: 1;
-    min-width: 0;
-}
-
-.removeUrlButton {
-    display: flex;
-    align-items: center;
-    justify-content: center;
-    background: none;
-    border: none;
-    cursor: pointer;
-    color: #059669;
-    padding: 2px;
-    border-radius: 50%;
-    transition: background-color 0.2s ease-in-out, color 0.2s ease-in-out;
-    min-width: 18px;
-    height: 18px;
-}
-
-.removeUrlButton:hover {
-    background-color: #b91c1c;
-    color: white;
-}
-
-=======
->>>>>>> bdc16487
 @media (max-width: 768px) {
     .center {
         margin-left: 20px;
