--- conflicted
+++ resolved
@@ -270,10 +270,6 @@
                             <div>
                                 <Label className={styles.modalTitle}>Payment Detail change</Label>
                                 <Label className={styles.modalText}>
-<<<<<<< HEAD
-=======
-
->>>>>>> 9a6e97bc
                                     You are already subscribed to the {selectedSubscriptionName} plan. Confirming this action will change your payment
                                     information.
                                 </Label>
