--- conflicted
+++ resolved
@@ -174,7 +174,6 @@
     gap: 30px;
 }
 
-<<<<<<< HEAD
 @media (max-width: 1024px) {
     .modal {
         width: 20em;
@@ -182,8 +181,6 @@
 }
 
 /* Modal Audit Styles */
-.modalAudit {
-=======
 .modalSubscriptionChange{
     position: fixed;
     top: 50%;
@@ -210,7 +207,6 @@
 }
 
 .modalSubscription{
->>>>>>> bbdbf6c3
     position: fixed;
     top: 50%;
     left: 50%;
