--- conflicted
+++ resolved
@@ -276,13 +276,8 @@
     text-align: center;
 }
 
-<<<<<<< HEAD
-.modalText {
-    text-align: justify;
-=======
 .modalText{
     text-align: left;
->>>>>>> c904cff3
     font-weight: 400;
     padding-bottom: 10px;
 }
