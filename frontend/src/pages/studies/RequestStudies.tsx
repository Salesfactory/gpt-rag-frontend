--- conflicted
+++ resolved
@@ -1,9 +1,6 @@
 import React from "react";
 import styles from "./RequestStudies.module.css"
-<<<<<<< HEAD
-=======
 
->>>>>>> cddc7da5
 const RequestStudies: React.FC = () => {
     return (
         <div className={styles.page_container}>
