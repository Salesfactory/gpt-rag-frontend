--- conflicted
+++ resolved
@@ -28,11 +28,8 @@
 
 import Layout2 from "./pages/layout/_Layoutcopy";
 import Chat2 from "./pages/chat/Chatcopy";
-<<<<<<< HEAD
 import Admin2 from "./pages/admin/Admincopy";
-=======
 import Organization2 from "./pages/organization/Organizationcopy";
->>>>>>> 3512ebe1
 
 import SummarizationCreation from "./pages/reports/ReportCreation/SummarizationCreation";
 import { TemplateCreation } from "./pages/reports/ReportCreation/ReportTemplateCreation";
@@ -89,11 +86,8 @@
             >
                 <Route element={<Layout2 />}>
                     <Route path="/secondary-chat" element={<Chat2 />} />
-<<<<<<< HEAD
                     <Route path="/secondary-admin" element={<Admin2 />} />
-=======
                     <Route path="/secondary-organization" element={<Organization2 />} />
->>>>>>> 3512ebe1
                 </Route>
             </Route>
 
