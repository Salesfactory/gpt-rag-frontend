import { Routes, Route } from "react-router-dom";
import ProtectedRoute from "./router/ProtectedRoute";
import Layout from "./pages/layout/_Layout";
import NoPage from "./pages/NoPage";
import AccessDenied from "./pages/AccesDenied";
import Chat from "./pages/chat/Chat";
import Admin from "./pages/admin/Admin";
import Onboarding from "./pages/onboarding/Onboarding";
import Invitations from "./pages/invitations/Invitations";
import Organization from "./pages/organization/Organization";
import HelpCenter from "./pages/helpcenter/HelpCenter";
import UploadResources from "./pages/resources/UploadResources";
import RequestStudies from "./pages/studies/RequestStudies";
import ReportManagement from "./pages/reports/ReportManagement";
import Reports from "./pages/reports/Reports";
import DistributionLists from "./pages/reports/DistributionLists";
import Logout from "./pages/logout/Logout";
import Notifications from "./pages/notifications/Notifications";
import SubscriptionManagement from "./pages/subscriptionmanagement/SubscriptionManagement";
import SubscriptionManagementcopy from "./pages/subscriptionmanagement/SubscriptionManagementcopy";
import UserManagement from "./pages/usermanagement/UserManagement";
import { PaymentGateway } from "./components/PaymentGateway/PaymentGateway";
import SuccessPayment from "./components/PaymentGateway/SuccessPayment";
import CurationReports from "./pages/reports/CurationReports";
import CurationCreation from "./pages/reports/ReportCreation/CurationCreation";
import SummarizationReports from "./pages/reports/SummarizationReports";

// New Routes

import Layout2 from "./pages/layout/_Layoutcopy";
import Chat2 from "./pages/chat/Chatcopy";
import Admin2 from "./pages/admin/Admincopy";
import Organization2 from "./pages/organization/Organizationcopy";
import DistributionLists2 from "./pages/reports/DistributionListscopy";

import SummarizationCreation from "./pages/reports/ReportCreation/SummarizationCreation";
import { TemplateCreation } from "./pages/reports/ReportCreation/ReportTemplateCreation";
import { TemplateReports } from "./pages/reports/ReportTemplates";

export default function App() {
    return (
        <Routes>
            {/* Public Routes */}
            <Route path="/onboarding" element={<Onboarding />} />
            <Route path="/payment" element={<PaymentGateway />} />
            <Route path="/access-denied" element={<AccessDenied />} />
            <Route path="/logout" element={<Logout />} />

            {/* Protected Routes for Authenticated Users (Regular and Admin) */}
            <Route
                element={
                    <ProtectedRoute
                        allowedRoles={["user", "admin", "platformAdmin"]}
                        allowedTiers={[
                            "Basic",
                            "Custom",
                            "Premium",
                            "Basic + Financial Assistant",
                            "Custom + Financial Assistant",
                            "Premium + Financial Assistant"
                        ]}
                    />
                }
            >
                <Route element={<Layout />}>
                    <Route path="/" element={<Chat />} />
                    <Route path="/success-payment" element={<SuccessPayment />} />
                    <Route path="/help-center" element={<HelpCenter />} />
                    <Route path="/notification-settings" element={<Notifications />} />
                    <Route path="/access-denied" element={<AccessDenied />} />
                </Route>
            </Route>
            {/* Secondary Route for Layout2 and Chat2 */}
            <Route
                element={
                    <ProtectedRoute
                        allowedRoles={["user", "admin", "platformAdmin"]}
                        allowedTiers={[
                            "Basic",
                            "Custom",
                            "Premium",
                            "Basic + Financial Assistant",
                            "Custom + Financial Assistant",
                            "Premium + Financial Assistant"
                        ]}
                    />
                }
            >
                <Route element={<Layout2 />}>
                    <Route path="/secondary-chat" element={<Chat2 />} />
                    <Route path="/secondary-admin" element={<Admin2 />} />
                    <Route path="/secondary-organization" element={<Organization2 />} />
<<<<<<< HEAD
                    <Route path="/secondary-details-settings" element={<DistributionLists2 />} />
=======
                    <Route path="/secondary-subscription-management" element={<SubscriptionManagementcopy />} />
>>>>>>> f09936fc
                </Route>
            </Route>

            {/* Protected Routes for Admin Only */}
            <Route
                element={
                    <ProtectedRoute
                        allowedRoles={["admin", "platformAdmin"]}
                        allowedTiers={[
                            "Basic",
                            "Custom",
                            "Premium",
                            "Basic + Financial Assistant",
                            "Custom + Financial Assistant",
                            "Premium + Financial Assistant"
                        ]}
                    />
                }
            >
                <Route element={<Layout />}>
                    <Route path="/admin" element={<Admin />} />
                    <Route path="/invitations" element={<Invitations />} />
                    <Route path="/organization" element={<Organization />} />
                    <Route path="/subscription-management" element={<SubscriptionManagement />} />
                    <Route path="/manage-email-lists" element={<UserManagement />} />
                </Route>
            </Route>

            {/* Protected Routes for Premium Features */}
            <Route
                element={
                    <ProtectedRoute
                        allowedRoles={["admin", "user", "platformAdmin"]}
                        allowedTiers={["Custom", "Premium", "Custom + Financial Assistant", "Premium + Financial Assistant"]}
                    />
                }
            >
                <Route element={<Layout />}>
                    <Route path="/upload-resources" element={<UploadResources />} />
                    <Route path="/request-studies" element={<RequestStudies />} />
                </Route>
            </Route>

            {/* Protected Routes for Reports */}
            <Route
                element={
                    <ProtectedRoute
                        allowedRoles={["admin", "platformAdmin"]}
                        allowedTiers={["Basic + Financial Assistant", "Custom + Financial Assistant", "Premium + Financial Assistant"]}
                    />
                }
            >
                <Route element={<Layout />}>
                    <Route path="/view-reports" element={<Reports />} />
                    <Route path="/view-manage-reports" element={<ReportManagement />} />
                    <Route path="/details-settings" element={<DistributionLists />} />
                </Route>
            </Route>

            <Route
                element={
                    <ProtectedRoute
                        allowedRoles={["admin", "platformAdmin"]}
                        allowedTiers={["Basic + Financial Assistant", "Custom + Financial Assistant", "Premium + Financial Assistant"]}
                    />
                }
            >
                <Route element={<Layout />}>
                    <Route path="/curation-reports" element={<CurationReports />} />
                    <Route path="/create-curation-report" element={<CurationCreation />} />
                    <Route path="/summarization-reports" element={<SummarizationReports />} />
                    <Route path="/create-summarization-report" element={<SummarizationCreation />} />
                    <Route path="/report-templates" element={<TemplateReports />} />
                    <Route path="/create-template-report" element={<TemplateCreation />} />
                </Route>
            </Route>

            {/* Catch-All Route for Undefined Paths */}
            <Route path="*" element={<NoPage />} />
        </Routes>
    );
}<|MERGE_RESOLUTION|>--- conflicted
+++ resolved
@@ -90,11 +90,8 @@
                     <Route path="/secondary-chat" element={<Chat2 />} />
                     <Route path="/secondary-admin" element={<Admin2 />} />
                     <Route path="/secondary-organization" element={<Organization2 />} />
-<<<<<<< HEAD
                     <Route path="/secondary-details-settings" element={<DistributionLists2 />} />
-=======
                     <Route path="/secondary-subscription-management" element={<SubscriptionManagementcopy />} />
->>>>>>> f09936fc
                 </Route>
             </Route>
 
