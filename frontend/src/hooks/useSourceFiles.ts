--- conflicted
+++ resolved
@@ -5,12 +5,7 @@
 import { BlobItem, FolderItem } from '../types';
 import { useAppContext } from '../providers/AppProviders';
 
-<<<<<<< HEAD
 export const useSourceFiles = (organizationId: string, category: string = 'all', user?: any) => {
-=======
-export const useSourceFiles = (organizationId: string, category: string = 'all') => {
-    const { user } = useAppContext();
->>>>>>> bb09d415
     const [files, setFiles] = useState<BlobItem[]>([]);
     const [folders, setFolders] = useState<FolderItem[]>([]);
     const [currentPath, setCurrentPath] = useState<string>('');
