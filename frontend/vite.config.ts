import { defineConfig } from "vite";
import react from "@vitejs/plugin-react";

// https://vitejs.dev/config/
export default defineConfig({
    plugins: [react()],
    build: {
        outDir: "../backend/static",
        emptyOutDir: true,
        sourcemap: true
    },
    server: {
        proxy: {
            "/chatgpt": "http://127.0.0.1:8000",
            "/api/stripe": "http://127.0.0.1:8000",
            "/api/chat-history": "http://127.0.0.1:8000",
            "/api/chat-conversation/<chat_id>": "http://127.0.0.1:8000",
            "/api/chat-conversations/<chat_id>": "http://127.0.0.1:8000",
            "/api/create-organization": "http://127.0.0.1:8000",
            "/api/get-speech-token": "http://127.0.0.1:8000",
            "/api/get-storage-account": "http://127.0.0.1:8000",
            "/create-checkout-session": "http://127.0.0.1:8000",
            "/webhook": "http://127.0.0.1:8000",
            "/api/upload-blob": "http://127.0.0.1:8000",
            "/api/get-blob": "http://127.0.0.1:8000",
            "/api/settings": "http://127.0.0.1:8000",
            "/api/feedback": "http://127.0.0.1:8000",
            "/api/getusers": "http://127.0.0.1:8000",
            "/api/deteleuser": "http://127.0.0.1:8000",
            "/api/inviteUser": "http://127.0.0.1:8000",
            "/api/getInvitations": "http://127.0.0.1:8000",
            "/api/createInvitation": "http://127.0.0.1:8000",
            "/api/checkuser": "http://127.0.0.1:8000",
            "/api/get-organization-subscription": "http://127.0.0.1:8000",
            "/api/getUser": "http://127.0.0.1:8000",
            "/api/conversations": "http://127.0.0.1:8000",
            "/api/chat": "http://127.0.0.1:8000",
            "/api/auth/user": "http://127.0.0.1:8000",
            "/api/prices": "http://127.0.0.1:8000",
            "/api/subscription/<subscriptionId>/financialAssistant": "http://127.0.0.1:8000",
            "^/api/subscriptions/.*?/tiers": {
                target: "http://127.0.0.1:8000",
                changeOrigin: true
            },
            "^/api/subscription/.*?/financialAssistant": {
                target: "http://127.0.0.1:8000/",
                changeOrigin: true
            },
<<<<<<< HEAD
            "/api/reports":"http://localhost:8000/",
            "/api/reports/<report_id>":"http://localhost:8000/",
            "/api/logs":"http://localhost:8000/"
=======
            "/api/reports": "http://127.0.0.1:8000/",
            "/api/reports/<report_id>": "http://127.0.0.1:8000/"
>>>>>>> c904cff3
        },
        host: true
    }
});<|MERGE_RESOLUTION|>--- conflicted
+++ resolved
@@ -46,14 +46,9 @@
                 target: "http://127.0.0.1:8000/",
                 changeOrigin: true
             },
-<<<<<<< HEAD
             "/api/reports":"http://localhost:8000/",
             "/api/reports/<report_id>":"http://localhost:8000/",
             "/api/logs":"http://localhost:8000/"
-=======
-            "/api/reports": "http://127.0.0.1:8000/",
-            "/api/reports/<report_id>": "http://127.0.0.1:8000/"
->>>>>>> c904cff3
         },
         host: true
     }
