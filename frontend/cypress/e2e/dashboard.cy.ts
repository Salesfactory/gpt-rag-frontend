describe("Agent Section Tests", () => {
<<<<<<< HEAD
    const WEB_APP_URL = "http://localhost:5173";
=======
    const WEB_APP_URL = Cypress.env("WEB_APP_URL") || "http://localhost:5173";
    console.log("WEB_APP_URL:", WEB_APP_URL);
>>>>>>> a3bca00a

    beforeEach(() => {
        // Replace with the URL of your dashboard
        cy.intercept("GET", "/api/auth/user", {
            statusCode: 200,
            body: {
                authenticated: true,
                status: "success",
                user: {
                    email: "manuelcastro@hamalsolutions.com",
                    id: "f048ece8-4730-40ca-b6e1-8db764717459",
                    name: "Manuel Castro",
                    organizationId: "0aad82ee-52ec-428e-b211-e9cc34b94457",
                    role: "platformAdmin"
                }
            }
        }).as("getUser"); // Alias for later reference

        // Intercept the /api/get-organization-subscription API call with specific query parameter
        cy.intercept("GET", "/api/get-organization-subscription*", {
            statusCode: 200,
            body: {
                id: "0aad82ee-52ec-428e-b211-e9cc34b94457",
                name: "Manu dev",
                owner: "f048ece8-4730-40ca-b6e1-8db764717459",
                sessionId: "cs_test_a1DipoQd3hJrgmGaT1Im2AydoNrK0LJ5GNJKwa13AhsV9KU9Pq1SWYrvtE",
                subscriptionStatus: "active",
                subscriptionExpirationDate: 1736348460,
                _rid: "piUFANyBdv5AAAAAAAAAAA==",
                _self: "dbs/piUFAA==/colls/piUFANyBdv4=/docs/piUFANyBdv5AAAAAAAAAAA==/",
                _etag: '"3c01eb3b-0000-0100-0000-677d43240000"',
                _attachments: "attachments/",
                subscriptionId: "sub_1QeeHXEpF6ccgZLwfCmANnOP",
                _ts: 1736262436
            }
        }).as("getOrganizationSubscription");

        // Alias for later reference

        // Intercept the /api/subscriptions/sub_1QeeHXEpF6ccgZLwfCmANnOP/tiers API call
        cy.intercept("GET", "/api/subscriptions/sub_1QeeHXEpF6ccgZLwfCmANnOP/tiers", {
            statusCode: 200,
            body: {
                subscriptionData: {
                    current_period_end: 1738940483,
                    items: [
                        {
                            currency: "usd",
                            price_id: "price_1QFFxYEpF6ccgZLwkInisIKQ",
                            price_nickname: "Premium",
                            product_id: "prod_R05WPWPAgXt6Kj",
                            product_name: "AI Assistants",
                            quantity: 1,
                            unit_amount: 1200000
                        },
                        {
                            currency: "usd",
                            price_id: "price_1QG274EpF6ccgZLw5mfmGyAw",
                            price_nickname: null,
                            product_id: "prod_R8IiGUjCNUuE3c",
                            product_name: "Financial Assistant",
                            quantity: 1,
                            unit_amount: 100000
                        }
                    ],
                    status: "active"
                },
                subscriptionId: "sub_1QeeHXEpF6ccgZLwfCmANnOP",
                subscriptionTiers: ["Premium", "Financial Assistant", "Premium + Financial Assistant"]
            }
        }).as("getSubscriptionTiers"); // Alias for later reference

        // Intercept the /api/chat-history API call
        cy.intercept("GET", "/api/chat-history", {
            statusCode: 200,
            body: [
                {
                    id: "2d3afddf-8b77-4b53-a415-dcfff81bdb4d",
                    start_date: "2025-01-21 09:09:55",
                    content: "hello",
                    type: "default"
                },
                {
                    id: "04ec0c95-8d2d-451e-a192-94541dbd5496",
                    start_date: "2025-01-21 13:12:14",
                    content: "hello",
                    type: "default"
                }
            ]
        }).as("getChatHistory"); // Alias for later reference
        // Start from the web app that triggers the B2C sign-in
        cy.visit(WEB_APP_URL);
        // Verify the button is visible
        cy.get("button#headerCollapse").should("be.visible");

        // Click the button
        cy.get("button#headerCollapse").click();
    });

    it('Should verify the visibility and functionality of the "AI Chat" link', () => {
        // Verify the AI Chat link is visible
        cy.get('a[href="#/"]').contains("AI Chat").should("be.visible");

        // Click the AI Chat link and verify it navigates to the correct page
        cy.get('a[href="#/"]').contains("AI Chat").click();

        // Assert the current URL to ensure navigation works
        cy.url().should("include", "#/");

        // Optionally, verify the presence of an element on the AI Chat page
        cy.get('textarea[placeholder="Write your question here"]').should("be.visible");
    });

    it('Should verify the visibility and functionality of the "Notifications" link', () => {
        // Verify the Notifications link is visible
        cy.get('a[href="#/notification-settings"]').contains("Notifications").should("be.visible");

        // Click the Notifications link and verify it navigates to the correct page
        cy.get('a[href="#/notification-settings"]').contains("Notifications").click();

        // Assert the current URL to ensure navigation works
        cy.url().should("include", "#/notification-settings");

        // Optionally, verify the presence of an element on the Notifications page
        //cy.get("h1").contains("Notification Settings").should("be.visible"); // Update as per your page structure
    });
});<|MERGE_RESOLUTION|>--- conflicted
+++ resolved
@@ -1,10 +1,7 @@
 describe("Agent Section Tests", () => {
-<<<<<<< HEAD
+
     const WEB_APP_URL = "http://localhost:5173";
-=======
-    const WEB_APP_URL = Cypress.env("WEB_APP_URL") || "http://localhost:5173";
-    console.log("WEB_APP_URL:", WEB_APP_URL);
->>>>>>> a3bca00a
+
 
     beforeEach(() => {
         // Replace with the URL of your dashboard
