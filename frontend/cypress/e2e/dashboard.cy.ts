describe("Agent Section Tests", () => {
<<<<<<< HEAD
=======

    const WEB_APP_URL = "http://localhost:5173";


>>>>>>> f2ea5bb9
    beforeEach(() => {
        // Replace with the URL of your dashboard
        cy.intercept("GET", "/api/auth/user", {
            statusCode: 200,
            body: {
                authenticated: true,
                status: "success",
                user: {
                    email: "manuelcastro@hamalsolutions.com",
                    id: "f048ece8-4730-40ca-b6e1-8db764717459",
                    name: "Manuel Castro",
                    organizationId: "0aad82ee-52ec-428e-b211-e9cc34b94457",
                    role: "platformAdmin"
                }
            }
        }).as("getUser"); // Alias for later reference

        // Intercept the /api/get-organization-subscription API call with specific query parameter
        cy.intercept("GET", "/api/get-organization-subscription*", {
            statusCode: 200,
            body: {
                id: "0aad82ee-52ec-428e-b211-e9cc34b94457",
                name: "Manu dev",
                owner: "f048ece8-4730-40ca-b6e1-8db764717459",
                sessionId: "cs_test_a1DipoQd3hJrgmGaT1Im2AydoNrK0LJ5GNJKwa13AhsV9KU9Pq1SWYrvtE",
                subscriptionStatus: "active",
                subscriptionExpirationDate: 1736348460,
                _rid: "piUFANyBdv5AAAAAAAAAAA==",
                _self: "dbs/piUFAA==/colls/piUFANyBdv4=/docs/piUFANyBdv5AAAAAAAAAAA==/",
                _etag: '"3c01eb3b-0000-0100-0000-677d43240000"',
                _attachments: "attachments/",
                subscriptionId: "sub_1QeeHXEpF6ccgZLwfCmANnOP",
                _ts: 1736262436
            }
        }).as("getOrganizationSubscription");

        // Alias for later reference

        // Intercept the /api/subscriptions/sub_1QeeHXEpF6ccgZLwfCmANnOP/tiers API call
        cy.intercept("GET", "/api/subscriptions/sub_1QeeHXEpF6ccgZLwfCmANnOP/tiers", {
            statusCode: 200,
            body: {
                subscriptionData: {
                    current_period_end: 1738940483,
                    items: [
                        {
                            currency: "usd",
                            price_id: "price_1QFFxYEpF6ccgZLwkInisIKQ",
                            price_nickname: "Premium",
                            product_id: "prod_R05WPWPAgXt6Kj",
                            product_name: "AI Assistants",
                            quantity: 1,
                            unit_amount: 1200000
                        },
                        {
                            currency: "usd",
                            price_id: "price_1QG274EpF6ccgZLw5mfmGyAw",
                            price_nickname: null,
                            product_id: "prod_R8IiGUjCNUuE3c",
                            product_name: "Financial Assistant",
                            quantity: 1,
                            unit_amount: 100000
                        }
                    ],
                    status: "active"
                },
                subscriptionId: "sub_1QeeHXEpF6ccgZLwfCmANnOP",
                subscriptionTiers: ["Premium", "Financial Assistant", "Premium + Financial Assistant"]
            }
        }).as("getSubscriptionTiers"); // Alias for later reference

        // Intercept the /api/chat-history API call
        cy.intercept("GET", "/api/chat-history", {
            statusCode: 200,
            body: [
                {
                    id: "2d3afddf-8b77-4b53-a415-dcfff81bdb4d",
                    start_date: "2025-01-21 09:09:55",
                    content: "hello",
                    type: "default"
                },
                {
                    id: "04ec0c95-8d2d-451e-a192-94541dbd5496",
                    start_date: "2025-01-21 13:12:14",
                    content: "hello",
                    type: "default"
                }
            ]
        }).as("getChatHistory"); // Alias for later reference
        // Start from the web app that triggers the B2C sign-in
        cy.visit("http://localhost:5173"); // Use the retrieved URL        // Verify the button is visible
        cy.get("button#headerCollapse").should("be.visible");

        // Click the button
        cy.get("button#headerCollapse").click();
    });

    it('Should verify the visibility and functionality of the "AI Chat" link', () => {
        // Verify the AI Chat link is visible
        cy.get('a[href="#/"]').contains("AI Chat").should("be.visible");

        // Click the AI Chat link and verify it navigates to the correct page
        cy.get('a[href="#/"]').contains("AI Chat").click();

        // Assert the current URL to ensure navigation works
        cy.url().should("include", "#/");

        // Optionally, verify the presence of an element on the AI Chat page
        cy.get('textarea[placeholder="Write your question here"]').should("be.visible");
    });

    it('Should verify the visibility and functionality of the "Notifications" link', () => {
        // Verify the Notifications link is visible
        cy.get('a[href="#/notification-settings"]').contains("Notifications").should("be.visible");

        // Click the Notifications link and verify it navigates to the correct page
        cy.get('a[href="#/notification-settings"]').contains("Notifications").click();

        // Assert the current URL to ensure navigation works
        cy.url().should("include", "#/notification-settings");

        // Optionally, verify the presence of an element on the Notifications page
        //cy.get("h1").contains("Notification Settings").should("be.visible"); // Update as per your page structure
    });
});<|MERGE_RESOLUTION|>--- conflicted
+++ resolved
@@ -1,11 +1,5 @@
 describe("Agent Section Tests", () => {
-<<<<<<< HEAD
-=======
 
-    const WEB_APP_URL = "http://localhost:5173";
-
-
->>>>>>> f2ea5bb9
     beforeEach(() => {
         // Replace with the URL of your dashboard
         cy.intercept("GET", "/api/auth/user", {
