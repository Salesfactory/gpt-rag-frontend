--- conflicted
+++ resolved
@@ -218,7 +218,6 @@
 
         cy.wait("@getCompetitors");
         cy.get("h4").contains("Liverpool FC").should("be.visible");
-<<<<<<< HEAD
     
     })
 
@@ -348,7 +347,4 @@
         cy.contains("No reports found").should("be.visible");
     });
     
-=======
-    });
->>>>>>> 376ca0a2
 });